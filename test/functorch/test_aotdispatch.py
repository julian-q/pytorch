--- conflicted
+++ resolved
@@ -2355,19 +2355,12 @@
         ]
 
         f_compiled = aot_function(f, nop)
-<<<<<<< HEAD
         out = f_compiled(*inp_grad)
         out.mul(2).sum().backward()
         out_ref = f(*inp_grad_ref)
         out_ref.mul(2).sum().backward()
         self.assertEqual(inp_grad[0].grad, inp_grad_ref[0].grad)
         self.assertEqual(inp_grad[1].grad, inp_grad_ref[1].grad)
-=======
-        with self.assertRaisesRegex(
-            AssertionError, "input to the backward that was mutated during the backward"
-        ):
-            f_compiled(*inp_grad)
->>>>>>> 187dcbd1
 
     def test_backward_mutation_forward_inputs(self):
         @torch.library.custom_op("_test::_clone", mutates_args={})
