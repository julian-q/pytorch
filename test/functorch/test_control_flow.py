--- conflicted
+++ resolved
@@ -334,10 +334,7 @@
                 out_it + 1,
                 out_it + out_x,
                 out_it < x.shape[0],
-                # Data dependent error on Eq(out_it * 2) in torch.compile path.
-                # Issue tracked here: https://github.com/pytorch/pytorch/issues/143157
-                # torch.ones(out_it * 2),
-                torch.ones(out_it),
+                torch.ones(out_it * 2),
             )
 
     class ConstAndSymIntOutput(torch.nn.Module):
@@ -6593,7 +6590,6 @@
         while_loop = torch.ops.higher_order.while_loop(while_loop_cond_graph_0, while_loop_body_graph_0, (0, x), ());  while_loop_cond_graph_0 = while_loop_body_graph_0 = x = None
 
         getitem_2: "Sym(u1)" = while_loop[0]
-        sym_constrain_range_for_size_default = torch.ops.aten.sym_constrain_range_for_size.default(getitem_2);  sym_constrain_range_for_size_default = None
 
         ge: "Sym(u1 >= 1)" = getitem_2 >= 1
         _assert_scalar_default = torch.ops.aten._assert_scalar.default(ge, "Runtime assertion failed for expression u1 >= 1 on node 'ge'");  ge = _assert_scalar_default = None
@@ -6609,7 +6605,8 @@
 
         lt: "Sym(u1 < s0)" = getitem_2 < sym_size_int_1;  sym_size_int_1 = None
 
-        ones: "f32[u1]" = torch.ops.aten.ones.default([getitem_2], device = device(type='cpu'), pin_memory = False);  getitem_2 = None
+        mul: "Sym(2*u1)" = getitem_2 * 2;  getitem_2 = None
+        ones: "f32[2*u1]" = torch.ops.aten.ones.default([mul], device = device(type='cpu'), pin_memory = False);  mul = None
         return pytree.tree_unflatten((add, add_1, lt, ones), self._out_spec)
 
     class while_loop_cond_graph_0(torch.nn.Module):
@@ -6658,7 +6655,6 @@
         while_loop = torch.ops.higher_order.while_loop(cond_fn_0, body_fn_0, (0, l_x_), (s0, s1));  cond_fn_0 = body_fn_0 = l_x_ = s1 = None
 
         getitem_4: "Sym(u1)" = while_loop[0]
-        _check_is_size = torch._check_is_size(getitem_4);  _check_is_size = None
 
         ge: "Sym(u1 >= 1)" = getitem_4 >= 1
         _assert_scalar_default = torch.ops.aten._assert_scalar.default(ge, "Runtime assertion failed for expression u1 >= 1 on node 'ge'");  ge = _assert_scalar_default = None
@@ -6674,7 +6670,8 @@
 
         lt: "Sym(u1 < s0)" = getitem_4 < s0;  s0 = None
 
-        ones: "f32[u1]" = torch.ones(getitem_4);  getitem_4 = None
+        mul: "Sym(2*u1)" = getitem_4 * 2;  getitem_4 = None
+        ones: "f32[2*u1]" = torch.ones(mul);  mul = None
         return (add, add_1, lt, ones)
 
     class cond_fn_0(torch.nn.Module):
@@ -6866,12 +6863,7 @@
             )
 
     @skipIfTorchDynamo("Skip because we're testing export")
-    # TODO: we cannot turn on strict=False yet, also see #141762
-    # torch._dynamo.exc.Unsupported: call_method UserDefinedObjectVariable(set) __contains__
-    # [TorchInGraphFunctionVariable(<method 'add' of 'torch._C.TensorBase' objects>)] {}
-    # Seems we're inside the PreDispatchTorchFunctionMode, _side_effectful_need_to_be_preserved_pre_dispatch
-    # becomes a user defined variable instead of SetVariable.
-    @parametrize("strict", [True])
+    @parametrize("strict", [True, False])
     @parametrize("dynamic", [True, False])
     def test_while_loop_op_pytree_int_carry_export(self, strict, dynamic):
         m, args = WHILE_LOOP_TESTS["pytree_int_carry"]
@@ -7008,8 +7000,6 @@
 """,  # noqa: B950
             )
 
-<<<<<<< HEAD
-=======
     def test_input_output_alias(self):
         def fn(f, *args):
             return torch.cond(args[0].sum() > 0, f, f, args)
@@ -7060,7 +7050,6 @@
                 with torch.inference_mode(inference_mode):
                     torch.compile(fn)(f, x)
 
->>>>>>> 18380836
     @skipIfTorchDynamo("Graph is not captured correctly when test with dynamo")
     def test_while_loop_unbacked_bindings(self):
         from torch._dynamo.testing import EagerAndRecordGraphs
