--- conflicted
+++ resolved
@@ -792,7 +792,73 @@
                 [c, a, b],
             )
 
-<<<<<<< HEAD
+    class InfiniteLoop(torch.nn.Module):
+        def forward(self, c, a):
+            a_view = a.view(-1, 1)
+
+            def cond_fn(c, a_view):
+                return a_view.size(-1) > 0
+
+            def body_fn(c, a_view):
+                return c - 1, a_view + 1
+
+            return torch._higher_order_ops.while_loop(
+                cond_fn,
+                body_fn,
+                [c, a_view],
+            )
+
+    class ZeroLoop(torch.nn.Module):
+        def forward(self, c, a):
+            a_view = torch.sin(a.view(-1, 1))
+
+            def cond_fn(c, a_view):
+                return a_view.size(-1) == 0
+
+            def body_fn(c, a_view):
+                return c - 1, a_view + 1
+
+            out1, out2 = torch._higher_order_ops.while_loop(
+                cond_fn,
+                body_fn,
+                [c, a_view],
+            )
+            return out1 + 1, out2 + 2
+
+    class ZeroLoop2(torch.nn.Module):
+        def forward(self, c, a):
+            a_view = torch.sin(a.view(-1, 1))
+
+            def cond_fn(c, a_view):
+                return False
+
+            def body_fn(c, a_view):
+                return c - 1, a_view + 1
+
+            out1, out2 = torch._higher_order_ops.while_loop(
+                cond_fn,
+                body_fn,
+                [c, a_view],
+            )
+            return out1 + 1, out2 + 2
+
+    class ZeroLoop3(torch.nn.Module):
+        def forward(self, c, a):
+            a_view = torch.sin(a.view(-1, 1))
+
+            def cond_fn(c, a_view):
+                return 0
+
+            def body_fn(c, a_view):
+                return c - 1, a_view + 1
+
+            out1, out2 = torch._higher_order_ops.while_loop(
+                cond_fn,
+                body_fn,
+                [c, a_view],
+            )
+            return out1 + 1, out2 + 2
+
     class UnbackedSymIntClosure(torch.nn.Module):
         def forward(self, c, a, b):
             d = a.sum().to(torch.int64).item()
@@ -803,81 +869,13 @@
 
             def body_fn(c, a, b):
                 return c - 1, a + e, b + d
-=======
-    class InfiniteLoop(torch.nn.Module):
-        def forward(self, c, a):
-            a_view = a.view(-1, 1)
-
-            def cond_fn(c, a_view):
-                return a_view.size(-1) > 0
-
-            def body_fn(c, a_view):
-                return c - 1, a_view + 1
->>>>>>> 06edfbc8
 
             return torch._higher_order_ops.while_loop(
                 cond_fn,
                 body_fn,
-<<<<<<< HEAD
                 [c, a, b],
             )
 
-=======
-                [c, a_view],
-            )
-
-    class ZeroLoop(torch.nn.Module):
-        def forward(self, c, a):
-            a_view = torch.sin(a.view(-1, 1))
-
-            def cond_fn(c, a_view):
-                return a_view.size(-1) == 0
-
-            def body_fn(c, a_view):
-                return c - 1, a_view + 1
-
-            out1, out2 = torch._higher_order_ops.while_loop(
-                cond_fn,
-                body_fn,
-                [c, a_view],
-            )
-            return out1 + 1, out2 + 2
-
-    class ZeroLoop2(torch.nn.Module):
-        def forward(self, c, a):
-            a_view = torch.sin(a.view(-1, 1))
-
-            def cond_fn(c, a_view):
-                return False
-
-            def body_fn(c, a_view):
-                return c - 1, a_view + 1
-
-            out1, out2 = torch._higher_order_ops.while_loop(
-                cond_fn,
-                body_fn,
-                [c, a_view],
-            )
-            return out1 + 1, out2 + 2
-
-    class ZeroLoop3(torch.nn.Module):
-        def forward(self, c, a):
-            a_view = torch.sin(a.view(-1, 1))
-
-            def cond_fn(c, a_view):
-                return 0
-
-            def body_fn(c, a_view):
-                return c - 1, a_view + 1
-
-            out1, out2 = torch._higher_order_ops.while_loop(
-                cond_fn,
-                body_fn,
-                [c, a_view],
-            )
-            return out1 + 1, out2 + 2
-
->>>>>>> 06edfbc8
 
 class WhileLoopTests(TestCase):
     def _run_test(
@@ -1096,24 +1094,6 @@
                     dynamic=dynamic,
                 )
 
-<<<<<<< HEAD
-    @requires_gpu
-    @parametrize("device", ["cpu", GPU_TYPE])
-    @parametrize("dynamic", [True, False])
-    @torch._dynamo.config.patch(
-        {"capture_scalar_outputs": True, "capture_dynamic_output_shape_ops": True}
-    )
-    def test_while_loop_with_unbacked_symint_closure(self, device, dynamic):
-        self._run_test(
-            model=WhileLoopModels.UnbackedSymIntClosure(),
-            inputs=(
-                torch.randn(10, 20),
-                torch.randn(10, 20),
-            ),
-            device=device,
-            dynamic=dynamic,
-        )
-=======
     def test_while_loop_infinite_loop_error(self):
         with self.assertRaisesRegex(
             torch._dynamo.exc.UncapturedHigherOrderOpError,
@@ -1141,7 +1121,23 @@
                 device=device,
                 dynamic=dynamic,
             )
->>>>>>> 06edfbc8
+
+    @requires_gpu
+    @parametrize("device", ["cpu", GPU_TYPE])
+    @parametrize("dynamic", [True, False])
+    @torch._dynamo.config.patch(
+        {"capture_scalar_outputs": True, "capture_dynamic_output_shape_ops": True}
+    )
+    def test_while_loop_with_unbacked_symint_closure(self, device, dynamic):
+        self._run_test(
+            model=WhileLoopModels.UnbackedSymIntClosure(),
+            inputs=(
+                torch.randn(10, 20),
+                torch.randn(10, 20),
+            ),
+            device=device,
+            dynamic=dynamic,
+        )
 
 
 class AssociativeScanTests(TestCase):
