# Owner(s): ["module: inductor"]
import contextlib
import importlib
import unittest
from typing import Any, Callable, Optional, Tuple

import torch
import torch.utils._pytree as pytree
from torch._inductor import config
from torch._inductor.runtime.hints import TRITON_MAX_BLOCK
from torch._inductor.runtime.runtime_utils import is_power_of_2
from torch._inductor.test_case import TestCase as InductorTestCase
from torch._inductor.utils import run_and_get_code
from torch.testing._internal.common_utils import (
    instantiate_parametrized_tests,
    parametrize,
)
from torch.testing._internal.inductor_utils import (
    GPU_TYPE,
    HAS_GPU,
    skip_windows_ci,
    TRITON_HAS_CPU,
)


try:
    from . import test_torchinductor
except ImportError:
    import test_torchinductor


skip_windows_ci(__name__, __file__)

importlib.import_module("filelock")

max_block: int = TRITON_MAX_BLOCK["X"]

# Config shortcuts
tiled_reduction_config = {
    "triton.prefer_nd_tiling": True,
    "triton.tile_reductions": True,
}


<<<<<<< HEAD
@requires_gpu()
@config.patch("triton.use_block_ptr", True)
@instantiate_parametrized_tests
class TritonBlockPointerTest(InductorTestCase):
    def _discontiguous_tensor(
        self, view_size: Tuple[int, ...], device=torch.device(GPU_TYPE)
    ) -> torch.Tensor:
        """
        Create a padded tensor of the given size.
        The strides correspond to a tensor that is twice as large in each dimension.
        """
        full_size = tuple(2 * dim for dim in view_size)
        full = torch.randn(full_size).to(device)
        view = torch.as_strided(full, view_size, full.stride())
        return view

    def _assert_reduction_ndims(self, code, num_dims: int) -> None:
        reduction_blocks = ["R0_BLOCK", "R1_BLOCK"]
        for expected_block in reduction_blocks[:num_dims]:
            self.assertIn(expected_block, code)
        for unexpected_block in reduction_blocks[num_dims:]:
            self.assertNotIn(unexpected_block, code)

    def run_and_compare(
        self,
        func: Callable[..., Any],
        *args,
        compile_kwargs: Optional[dict] = None,
        expected_num_block_pointers: Optional[int] = None,
        expected_num_programs: int = 1,
        expected_num_triton_kernels: int = 1,
        config_patches: Optional[dict] = None,
    ):
        """
        Runs the module through Inductor, comparing to eager reference.
        """
        if compile_kwargs is None:
            compile_kwargs = {}
        if config_patches is None:
            config_patches = {}

        def flatten_tensors(tensors):
            flat, spec = pytree.tree_flatten(tensors)
            return flat

        with config.patch(config_patches):
            compiled = torch.compile(func, backend="inductor", **compile_kwargs)
            result, code = run_and_get_code(compiled, *args)

        # Check numerical accuracy
        ref_tensors = flatten_tensors(func(*args))
        actual_tensors = flatten_tensors(result)
        for ref, actual in zip(ref_tensors, actual_tensors):
            self.assertTrue(torch.allclose(ref, actual))

        def count_code(substr: str, expected: Optional[int]):
            count = sum(prog.count(substr) for prog in code)
            if expected is not None:
                self.assertEqual(count, expected)

        # Check the code
        self.assertEqual(len(code), expected_num_programs)
        count_code("@triton.jit", expected_num_triton_kernels)
        count_code("tl.make_block_ptr", expected_num_block_pointers)
=======
def run_and_compare(
    self: InductorTestCase,
    func: Callable[..., Any],
    *args,
    compile_kwargs: Optional[dict] = None,
    expected_num_block_pointers: Optional[int] = None,
    expected_num_programs: int = 1,
    expected_num_triton_kernels: int = 1,
    config_patches: Optional[dict] = None,
):
    """
    Runs the module through Inductor, comparing to eager reference.
    """
    if compile_kwargs is None:
        compile_kwargs = {}
    if config_patches is None:
        config_patches = {}

    def flatten_tensors(tensors):
        flat, spec = pytree.tree_flatten(tensors)
        return flat

    with config.patch(config_patches):
        compiled = torch.compile(func, backend="inductor", **compile_kwargs)
        result, code = run_and_get_code(compiled, *args)

    # Check numerical accuracy
    ref_tensors = flatten_tensors(func(*args))
    actual_tensors = flatten_tensors(result)
    for ref, actual in zip(ref_tensors, actual_tensors):
        self.assertTrue(torch.allclose(ref, actual))

    def count_code(substr: str, expected: Optional[int]):
        count = sum(prog.count(substr) for prog in code)
        if expected is not None:
            self.assertEqual(count, expected)

    # Check the code
    self.assertEqual(len(code), expected_num_programs)
    count_code("@triton.jit", expected_num_triton_kernels)
    count_code("tl.make_block_ptr", expected_num_block_pointers)

    return result, code
>>>>>>> 3e133ae5


@instantiate_parametrized_tests
class CommonTemplate:
    @parametrize(
        "expected_num_block_pointers,raises",
        [
            (3, False),  # This should pass
            (9, True),  # This should fail
        ],
    )
    def test_expected_num_block_pointers(
        self, expected_num_block_pointers: int, raises: bool
    ):
        """
        Checks that the test harness verifies the number of block pointers correctly.
        """

        def foo(x, y):
            return x + y

        device = torch.device(self.device)
        inputs = [torch.randn(8).to(device) for arg_idx in range(2)]

        # Expect failure for bad inputs
        with self.assertRaises(AssertionError) if raises else contextlib.nullcontext():
            # Expect 3 block pointers: 2 inputs 1 output
            run_and_compare(
                self,
                foo,
                *inputs,
                expected_num_block_pointers=expected_num_block_pointers,
            )

    @parametrize("prefer_nd_tiling", [False, True])
    @parametrize(
        "full_size,view_size,stride,offset,require_block_ptr",
        [
            ((64, 32, 32), (32, 16, 8), None, None, True),
            ((16, 8, 8, 8), (8, 8, 4, 2), None, None, True),
            ((8, 8, 8, 8), (4, 4, 4, 4), None, None, True),
            ((8, 8), (4, 4), None, 10, True),  # Storage offset
            ((8, 8), (4, 4), (16, 2), None, True),  # Non-default strides
            ((8, 8), (4, 4), (1, 8), None, True),  # Transposed strides
            (
                (5, 9),
                (5, 8),
                None,
                None,
                True,
            ),  # Non-power-of-2 leading dim: block ptr
            (
                (15, 9),
                (15, 3),
                None,
                None,
                False,
            ),  # Non-power-of-2 inner dims: non-block ptr
            ((1, 1, 1), (1, 1, 1), None, None, False),  # Scalar: non-block ptr
            (
                (2, 4 * max_block),
                (2, 3 * max_block),
                None,
                None,
                True,
            ),  # Inner dim multiple of max_block
        ],
    )
    def test_pointwise(
        self,
        full_size: Tuple[int],
        view_size: Tuple[int],
        stride: Optional[Tuple[int]],
        offset: Optional[int],
        require_block_ptr: bool,
        prefer_nd_tiling: bool,
    ):
        """
        Test generating strided ND block pointers for a pointwise kernel.

        If require_block_ptr is True, the generated code must contain block
        pointers. However, ND block pointers are not supported for all shapes. So
        we also test some odd shapes with require_block_ptr set to False, to ensure that
        block pointer analysis does not break these cases.
        """

        def get_input() -> torch.Tensor:
            device = torch.device(self.device)
            full = torch.randn(full_size).to(device)

            # Use the original tensor's stride by default
            view_stride = full.stride() if stride is None else stride

            return torch.as_strided(full, view_size, view_stride, storage_offset=offset)

        args = [get_input() for arg_idx in range(2)]

        # Expect 3 block pointers: 2 inputs 1 output
        run_and_compare(
            self,
            torch.add,
            *args,
            expected_num_block_pointers=3 if require_block_ptr else None,
            config_patches={"triton.prefer_nd_tiling": prefer_nd_tiling},
        )

    @parametrize("prefer_nd_tiling", [False, True])
    @parametrize(
        "x_size,y_size",
        [
            ((8, 8), (8, 1)),
            ((8, 8), (1, 8)),
            (
                (4, 1, 4),
                (1, 4, 1),
            ),  # Very important case: index variables are disjoint!
            (
                (1, 1, 1, 4),
                (4, 4, 4, 4),
            ),  # Unmatched dims for first operand.
        ],
    )
    def test_broadcast(
        self, x_size: Tuple[int], y_size: Tuple[int], prefer_nd_tiling: bool
    ):
        """
        Test that we can generate strided block pointers when inputs have different
        shapes, and they are broadcast together.
        """

        def foo(x, y):
            a = x + 1
            b = y * 2
            return a + b

<<<<<<< HEAD
        x, y = (self._discontiguous_tensor(size) for size in (x_size, y_size))
=======
        def get_input(view_size: Tuple[int]) -> torch.Tensor:
            device = torch.device(self.device)
            full_size = tuple(2 * dim for dim in view_size)
            full = torch.randn(full_size).to(device)
            view = torch.as_strided(full, view_size, full.stride())
            return view

        x, y = (get_input(size) for size in (x_size, y_size))
>>>>>>> 3e133ae5

        # Check that input sizes are not the same
        self.assertNotEqual(x.shape, y.shape)

        # Check that at least one dimension is a singleton
        all_dims = x.shape + y.shape
        self.assertIn(1, all_dims)

        # Expect 3 block pointers: 2 inputs one output
        run_and_compare(
            self,
            foo,
            x,
            y,
            expected_num_block_pointers=3,
            config_patches={"triton.prefer_nd_tiling": prefer_nd_tiling},
        )

    @parametrize(
        "x_size,y_size",
        [
            ((32, 1), (32, 32)),
            ((1, 8), (8, 8)),
            # ((4, 1, 3), (4, 5, 3)), # TODO: T207754224
            ((4, 1, 3), (4, 4, 3)),
            ((1, 5, 5), (5, 5, 5)),
            ((5, 5, 1), (5, 5, 5)),
            ((5, 1, 1), (5, 5, 5)),
            ((1, 1, 5), (5, 5, 5)),
            ((1, 5, 1), (5, 5, 5)),
            ((7, 1, 1, 4), (7, 3, 4, 4)),
            ((5, 6, 1, 1), (5, 6, 4, 3)),
        ],
    )
    def test_expand_broadcast(self, x_size: Tuple[int], y_size: Tuple[int]):
        """
        When the load and store have different shapes, we should use broadcast.
        """

        def foo(x, y_size):
            return x.expand(y_size).clone()

        def get_input(size: Tuple[int]) -> torch.Tensor:
            device = torch.device(self.device)
            full = torch.randn(size).to(device)
            view = torch.as_strided(full, size, full.stride())
            return view

        x = get_input(x_size)
        y = y_size

        # Check that input sizes are not the same
        self.assertNotEqual(x_size, y_size)

        # Check that is valid broadcast
        self.assertEqual(len(x_size), len(y_size))
        for i, j in zip(x_size, y_size):
            if i != 1:
                self.assertEqual(i, j)

        result, (triton_code,) = run_and_compare(self, foo, x, y)

    @parametrize("prefer_nd_tiling", [False, True])
    def test_pointwise_broadcast_nonzero_strides(self, prefer_nd_tiling: bool):
        """
        Test that we emit tl.broadcast_to instead of using strides of 0.
        """

        full_shape = (8, 8)
        col_shape = (full_shape[1], 1)
        device = torch.device(self.device)
        full = torch.randn(full_shape).to(device)
        col = torch.as_strided(full, col_shape, full.stride())

        # Expect 3 block pointers: 2 inputs one output
        result, (triton_code,) = run_and_compare(
            self,
            torch.add,
            full,
            col,
            expected_num_block_pointers=3,
            config_patches={
                "triton.prefer_nd_tiling": prefer_nd_tiling,
            },
        )

        # Check the code for broadcasts.
        # We shouldn't see any strides of 0.
        load_lines, store_lines = tuple(
            [line for line in triton_code.split("\n") if substr in line]
            for substr in ("tl.load", "tl.store")
        )
        if prefer_nd_tiling:
            self.assertExpectedInline(
                "\n".join(load_lines),
                """\
    tmp0 = tl.load(tl.make_block_ptr(in_ptr0, shape=[8, 8], strides=[1, 8], block_shape=[XBLOCK, YBLOCK], order=[1, 0], offsets=[xoffset, yoffset]), boundary_check=[0, 1])
    tmp1 = tl.load(tl.make_block_ptr(in_ptr1, shape=[8], strides=[8], block_shape=[YBLOCK], order=[0], offsets=[yoffset]), boundary_check=[0], eviction_policy='evict_last')[None, :]""",  # noqa: B950
            )
            self.assertExpectedInline(
                "\n".join(store_lines),
                """    tl.store(tl.make_block_ptr(out_ptr0, shape=[8, 8], strides=[1, 8], block_shape=[XBLOCK, YBLOCK], order=[1, 0], offsets=[xoffset, yoffset]), tl.broadcast_to(tmp2, [XBLOCK, YBLOCK]).to(tl.float32), boundary_check=[0, 1])""",  # noqa: B950
            )
        else:
            self.assertExpectedInline(
                "\n".join(load_lines),
                """\
    tmp0 = tl.load(tl.make_block_ptr(in_ptr0, shape=[64], strides=[1], block_shape=[XBLOCK], order=[0], offsets=[xoffset]), boundary_check=[0])
    tmp1 = tl.reshape(tl.broadcast_to(tl.load(tl.make_block_ptr(in_ptr1, shape=[8], strides=[8], block_shape=[(7 + XBLOCK) // 8], order=[0], offsets=[xoffset // 8]), boundary_check=[0], eviction_policy='evict_last')[:, None, None], [(7 + XBLOCK) // 8, ((1) * ((1) <= ((7 + XBLOCK) // 8)) + ((7 + XBLOCK) // 8) * (((7 + XBLOCK) // 8) < (1))), ((8) * ((8) <= (XBLOCK)) + (XBLOCK) * ((XBLOCK) < (8)))]), [XBLOCK])""",  # noqa: B950
            )
            self.assertExpectedInline(
                "\n".join(store_lines),
                """    tl.store(tl.make_block_ptr(out_ptr0, shape=[64], strides=[1], block_shape=[XBLOCK], order=[0], offsets=[xoffset]), tl.broadcast_to(tmp2, [XBLOCK]).to(tl.float32), boundary_check=[0])""",  # noqa: B950
            )

    @parametrize("prefer_nd_tiling", [False, True])
    @parametrize(
        "view_size,num_block_pointers,num_triton_kernels",
        [
            ((4, 4), 1, 1),
            ((4, 4, 4), 1, 1),
            ((8, 8, 8), 1, 1),
            ((15, 15), None, 1),  # Non-power of 2
            ((3 * max_block, 2), 3, 2),  # Multiple of max block. Uses loops.
            (
                (2, 3 * max_block),
                2,
                2,
            ),  # Multiple of max block. Uses loops.
            ((128, 128), 3, 2),  # Test a large size, with loops.
        ],
    )
    def test_reduction(
        self,
        view_size: Tuple[int],
        num_block_pointers: int,
        num_triton_kernels: int,
        prefer_nd_tiling: bool,
    ):
        """
        Tests a reduction kernel.
        """
        if self.device == "cpu" and all(
            # Multiple of max block. Uses loops.
            [
                view_size == (3 * max_block, 2),
                num_block_pointers == 3,
                num_triton_kernels == 2,
                prefer_nd_tiling is False,
            ]
        ):
            raise unittest.SkipTest(
                "Long test and raises BrokenProcessPool Error if triton CPU"
            )

        device = torch.device(self.device)

<<<<<<< HEAD
        view = self._discontiguous_tensor(view_size)
=======
        full_size = tuple(2 * dim for dim in view_size)
        full = torch.randn(full_size).to(device)
        view = torch.as_strided(full, view_size, full.stride())
>>>>>>> 3e133ae5

        if num_triton_kernels == 2 and config.triton.cooperative_reductions:
            # fewer kernels with cooperative reductions
            num_triton_kernels = 1
            num_block_pointers -= 2

        # Expect at least 1 block pointer for the input.
        # Add 2 more if we generate 2 kernels.
        result, (code,) = run_and_compare(
            self,
            torch.sum,
            view,
            expected_num_block_pointers=num_block_pointers,
            expected_num_triton_kernels=num_triton_kernels,
            config_patches={"triton.prefer_nd_tiling": prefer_nd_tiling},
        )

    @parametrize(
        "view_size,num_block_pointers,num_triton_kernels",
        [
            ((8, 8), 2, 1),  # No loops. Should be supported.
            (
                (128, 128),
                None,
                None,
            ),  # Looped reduction. Block pointers not yet supported.
        ],
    )
    def test_mixed_pointwise_reduction(
        self, view_size: Tuple[int], num_block_pointers: int, num_triton_kernels: int
    ):
        """
        Tests mixing pointwise with reduction ops.
        """

        def foo(x, y):
            return torch.sum(x + y)

<<<<<<< HEAD
        inputs = [self._discontiguous_tensor(view_size) for input_idx in range(2)]
=======
        device = torch.device(self.device)
        full_size = tuple(2 * dim for dim in view_size)

        def get_input() -> torch.Tensor:
            full = torch.randn(full_size).to(device)
            view = torch.as_strided(full, view_size, full.stride())
            return view

        inputs = [get_input() for input_idx in range(2)]
>>>>>>> 3e133ae5

        # Expect 2 block pointers: inputs
        result, (code,) = run_and_compare(
            self,
            foo,
            *inputs,
            expected_num_block_pointers=num_block_pointers,
            expected_num_triton_kernels=num_triton_kernels,
        )

    def test_multiple_max_block_non_power_of_2(self):
        """
        Check that we support dims of size n * MAX_BLOCK, where n is any positive integer, not
        necessarily a power of 2.
        """

        def foo(x):
            return x - 1

        device = torch.device(self.device)
        full_size = (3 * max_block, 3)
        view_size = (3 * max_block, 2)
        full = torch.randn(full_size).to(device)
        view = torch.as_strided(full, view_size, full.stride())

        # Check that we're using dims that aren't all powers of 2
        have_np2_dim = not all(is_power_of_2(dim) for dim in view_size)
        self.assertTrue(have_np2_dim)

        # Check that we need more than one stride to represent the tensor
        nontrivial_dims = [dim for dim in view_size if dim > 1]
        self.assertTrue(len(nontrivial_dims) > 1)

        # Expect 2 block pointers: input and output
        run_and_compare(self, foo, view, expected_num_block_pointers=2)

    def test_dynamic_shapes_generic(self):
        """
        Test a generic strided block with dynamic shapes. Block pointers are not
        expected. This only checks that the analysis doesn't break this case.
        """

        device = torch.device(self.device)
        full_size = (8, 8)
        view_size = (4, 4)
        full = torch.randn(full_size).to(device)
        view = torch.as_strided(full, view_size, full.stride())

        run_and_compare(self, torch.div, view, view, compile_kwargs={"dynamic": True})

    @unittest.skip(reason="Dynamo tracing error")
    def test_dynamic_shapes_multiple_max_block(self):
        """
        Test dynamic shapes, where we know the shape is a multiple of the max block
        size. We should be able to generate a block pointer for this case.
        """

        def foo(x):
            tile_dims = (3 * max_block * x.shape[0], 3 * x.shape[1])
            view_size = (3 * max_block * x.shape[0], 2 * x.shape[1])
            full = x.tile(tile_dims)
            view = torch.as_strided(full, view_size, full.stride())
            return view + view

        device = torch.device(self.device)
        x_size = (1, 1)
        x = torch.randn(x_size).to(device)

        # Expect 2 block pointers: input and output
        run_and_compare(
            self, x, compile_kwargs={"dynamic": True}, expected_num_block_pointers=2
        )

    @parametrize(
        "full_size,view_size,num_block_pointers,num_tiles",
        [
            (
                (32, 32),
                (16, 32),
                3,
                1,
            ),  # Contiguous 2D tensor. Does not require tiling.
            ((5, 9), (3, 7), 3, 2),  # 2D tensor with 1 discontiguous dim.
            ((11, 13, 7), (9, 13, 5), 3, 2),  # 3D tensor with 1 discontiguous dim (2).
            (
                (3, 11, 13, 7),
                (2, 9, 13, 7),
                3,
                2,
            ),  # 4D tensor with 1 discontiguous dim (1).
            (
                (3, 11, 13, 7),
                (2, 11, 9, 7),
                3,
                2,
            ),  # 4D tensor with 1 discontiguous dim (2).
            (
                (5, 5, 5, 5, 5),
                (3, 3, 5, 3, 5),
                1,
                2,
            ),  # 5D tensor with 2 discontiguous dims (3, 1). Block pointers unexpected.
        ],
    )
    def test_nd_tiling_odd_shapes_pointwise(
        self,
        full_size: Tuple[int],
        view_size: Tuple[int],
        num_block_pointers: int,
        num_tiles: int,
    ):
        """
        Test odd shapes with ND tiling enabled.
        Uses a pointwise op.
        """

        def get_input() -> torch.Tensor:
            device = torch.device(self.device)
            full = torch.randn(full_size).to(device)
            return torch.as_strided(full, view_size, full.stride())

        args = [get_input() for arg_idx in range(2)]

        # Expect up to 3 block pointers: 2 inputs 1 output.
        result, code = run_and_compare(
            self,
            torch.add,
            *args,
            expected_num_block_pointers=num_block_pointers,
            config_patches={
                "triton.prefer_nd_tiling": True,
            },
        )

        # Check the code for the expected tiling.
        all_tiles = ("XBLOCK", "YBLOCK", "ZBLOCK")
        expected_tiles = set(all_tiles[:num_tiles])
        for tile_name in all_tiles:
            for program in code:
                if tile_name in expected_tiles:
                    self.assertIn(tile_name, program)
                else:
                    self.assertNotIn(tile_name, program)

    @parametrize(
        "view_size,num_block_pointers,num_triton_kernels,reduction_op",
        [
            ((15, 15), 1, 1, torch.sum),  # Non-power-of 2 shapes.
            ((129, 129), 3, 2, torch.sum),  # Large size, with loops.
            ((3, 3), 1, 1, torch.argmax),
            ((129, 129), 1, 1, torch.argmax),
        ],
    )
    def test_2d_reduction_odd_shapes(
        self,
        view_size: Tuple[int],
        num_block_pointers: int,
        num_triton_kernels: int,
        reduction_op: Callable,
    ):
        """
        Tests 2D reduction kernels. These arise from "odd" shapes which are not
        expressible with a 1D block pointer.
        """
        view = self._discontiguous_tensor(view_size)

        # Expect at least 1 block pointer for the input.
        # Add 2 more if we generate 2 kernels.
        result, (code,) = self.run_and_compare(
            reduction_op,
            view,
            expected_num_block_pointers=num_block_pointers,
            expected_num_triton_kernels=num_triton_kernels,
            config_patches=tiled_reduction_config,
        )

        # Check the code for multiple Rn_BLOCK's
        self._assert_reduction_ndims(code, 2)

    def test_2d_reduction_no_x_dim(self):
        """
        Tests a 2D reduction without an "x" dimension.
        """
        # We need a size to get no x dim.
        view = self._discontiguous_tensor((2, 346))

        # Expect 1 block pointer for the input.
        result, (code,) = self.run_and_compare(
            torch.prod,
            view,
            expected_num_block_pointers=1,
            expected_num_triton_kernels=1,
            config_patches=tiled_reduction_config,
        )

        # Check that there's no X dimension in the signature.
        (signature_line,) = (
            line for line in code.splitlines() if line.startswith("def triton")
        )
        self.assertNotIn("BLOCK", signature_line)

        # Check for 2 reduction dimensions in the body.
        self._assert_reduction_ndims(code, 2)

    @parametrize(
        "size,expected_num_block_pointers,expected_num_triton_kernels,expect_fallback",
        [
            ((8, 8), 1, 1, True),  # Persistent Welford fallback
            ((128, 128), 9, 2, False),  # Looped Welford reduction
        ],
    )
    def test_2d_welford_reduction(
        self,
        size: Tuple[int],
        expected_num_block_pointers: int,
        expected_num_triton_kernels: int,
        expect_fallback: bool,
    ):
        """
        Tests a 2D welford reduction.

        NB: the input size should be "nice" in the sense that it's a multiple of the
        number of processors. Otherwise, we will get more complex indexing that
        doesn't generate a block pointer. Since tiling welford reductions depends on
        the block pointer analysis, those cases would fall back to 1D.
        """
        view = self._discontiguous_tensor(size)

        # We expect many block pointers for this one.
        result, (code,) = self.run_and_compare(
            torch.var_mean,
            view,
            expected_num_block_pointers=expected_num_block_pointers,
            expected_num_triton_kernels=expected_num_triton_kernels,
            config_patches=tiled_reduction_config,
        )

        # Check for a Welford reduction.
        self.assertEqual("welford" in code, not expect_fallback)

        # Check for 2 reduction dimensions.
        self._assert_reduction_ndims(code, 2)

    def test_welford_non_block_pointer(
        self,
    ):
        """
        Tests a welford reduction where block pointer analysis fails.
        The main loop will be a 1D reduction, instead of 2D.
        """
        # Use a "bad" size that's not evenly divisible by the launch grid.
        # This won't decompose into a block pointer.
        view = self._discontiguous_tensor((259, 311))

        # We expect many block pointers for this one.
        result, (code,) = self.run_and_compare(
            torch.var_mean,
            view,
            expected_num_block_pointers=6,
            expected_num_triton_kernels=2,
            config_patches={"triton.prefer_nd_tiling": True},
        )

        # Check for a Welford reduction.
        self.assertIn("welford", code)

        # Check for a single reduction dimension.
        self._assert_reduction_ndims(code, 1)

    def test_reduction_multiple_discontiguous_dims(self):
        """
        Test reducing a tensor with more than one discontiguous dimension. This case
        won't generate a block pointer, since we don'allow enough tiling dimensions.
        """
        # Use odd shapes to frustrate block pointer analysis.
        view = self._discontiguous_tensor((3, 7, 11))

        result, (code,) = self.run_and_compare(
            torch.sum,
            view,
            expected_num_block_pointers=0,
            expected_num_triton_kernels=1,
            config_patches=tiled_reduction_config,
        )

        # Check for 2 reduction dimensions.
        self._assert_reduction_ndims(code, 2)

    def test_2d_reduction_multi_kernel(self):
        """
        Test a 2D reduction in multi kernel mode.
        """
        view = self._discontiguous_tensor((2, 4, 1024))

        def foo(x):
            """
            Reshape to 2D and take the softmax of all trailing dims.
            """
            x = x.reshape(x.shape[0], -1)
            return torch.softmax(x, -1)

        result, (code,) = self.run_and_compare(
            foo,
            view,
            expected_num_block_pointers=6,
            expected_num_triton_kernels=2,
            config_patches={
                "triton.multi_kernel": True,
                **tiled_reduction_config,
            },
        )

        # Check for multi kernel mode.
        self.assertIn("multi_kernel", code)

        # Check for 2 reduction dimensions.
        self._assert_reduction_ndims(code, 2)

    @parametrize(
        "tile_reductions",
        [False, True],
    )
    def test_enable_tiled_reductions(self, tile_reductions: bool):
        """
        Tests enabling and disabling tiled reductions.
        """
        view = self._discontiguous_tensor((9, 11))

        # If tiled, we expect 1 block pointer for the input.
        result, (code,) = self.run_and_compare(
            torch.sum,
            view,
            expected_num_block_pointers=1 if tile_reductions else 0,
            expected_num_triton_kernels=1,
            config_patches={
                "triton.prefer_nd_tiling": True,
                "triton.tile_reductions": tile_reductions,
            },
        )

        # Check the code for multiple Rn_BLOCK's
        self._assert_reduction_ndims(code, 2 if tile_reductions else 1)

    def test_complex_reshape_block_ptr(self):
        def func(x, y):
            add_ = x + y
            reshape_0 = add_.reshape([8, 16, 128])
            permute_0 = reshape_0.permute([0, 2, 1])
            reshape_1 = permute_0.reshape([1024, 16])
            clone_0 = reshape_1.clone(memory_format=torch.contiguous_format)
            permute_1 = clone_0.permute([1, 0])
            clone_1 = permute_1.clone(memory_format=torch.contiguous_format)

            return clone_0, clone_1

        inps = (torch.rand((8, 2048), device=self.device, dtype=torch.float32),) * 2
        result, code = run_and_compare(
            self,
            func,
            *inps,
            expected_num_triton_kernels=2,
            expected_num_block_pointers=4,
        )
        self.assertTrue("Min" not in code[0])


@unittest.skipIf(not TRITON_HAS_CPU, "requires triton CPU backend")
@config.patch(cpu_backend="triton")
@config.patch("triton.use_block_ptr", True)
class TritonBlockPointerTestCPU(InductorTestCase):
    device = "cpu"


test_torchinductor.copy_tests(CommonTemplate, TritonBlockPointerTestCPU, "cpu")


@unittest.skipIf(not HAS_GPU, "requires triton GPU backend")
@config.patch("triton.use_block_ptr", True)
class TritonBlockPointerTestGPU(InductorTestCase):
    device = GPU_TYPE


test_torchinductor.copy_tests(CommonTemplate, TritonBlockPointerTestGPU, GPU_TYPE)

if __name__ == "__main__":
    from torch._inductor.test_case import run_tests

    if HAS_GPU or TRITON_HAS_CPU:
        run_tests(needs="filelock")<|MERGE_RESOLUTION|>--- conflicted
+++ resolved
@@ -42,72 +42,6 @@
 }
 
 
-<<<<<<< HEAD
-@requires_gpu()
-@config.patch("triton.use_block_ptr", True)
-@instantiate_parametrized_tests
-class TritonBlockPointerTest(InductorTestCase):
-    def _discontiguous_tensor(
-        self, view_size: Tuple[int, ...], device=torch.device(GPU_TYPE)
-    ) -> torch.Tensor:
-        """
-        Create a padded tensor of the given size.
-        The strides correspond to a tensor that is twice as large in each dimension.
-        """
-        full_size = tuple(2 * dim for dim in view_size)
-        full = torch.randn(full_size).to(device)
-        view = torch.as_strided(full, view_size, full.stride())
-        return view
-
-    def _assert_reduction_ndims(self, code, num_dims: int) -> None:
-        reduction_blocks = ["R0_BLOCK", "R1_BLOCK"]
-        for expected_block in reduction_blocks[:num_dims]:
-            self.assertIn(expected_block, code)
-        for unexpected_block in reduction_blocks[num_dims:]:
-            self.assertNotIn(unexpected_block, code)
-
-    def run_and_compare(
-        self,
-        func: Callable[..., Any],
-        *args,
-        compile_kwargs: Optional[dict] = None,
-        expected_num_block_pointers: Optional[int] = None,
-        expected_num_programs: int = 1,
-        expected_num_triton_kernels: int = 1,
-        config_patches: Optional[dict] = None,
-    ):
-        """
-        Runs the module through Inductor, comparing to eager reference.
-        """
-        if compile_kwargs is None:
-            compile_kwargs = {}
-        if config_patches is None:
-            config_patches = {}
-
-        def flatten_tensors(tensors):
-            flat, spec = pytree.tree_flatten(tensors)
-            return flat
-
-        with config.patch(config_patches):
-            compiled = torch.compile(func, backend="inductor", **compile_kwargs)
-            result, code = run_and_get_code(compiled, *args)
-
-        # Check numerical accuracy
-        ref_tensors = flatten_tensors(func(*args))
-        actual_tensors = flatten_tensors(result)
-        for ref, actual in zip(ref_tensors, actual_tensors):
-            self.assertTrue(torch.allclose(ref, actual))
-
-        def count_code(substr: str, expected: Optional[int]):
-            count = sum(prog.count(substr) for prog in code)
-            if expected is not None:
-                self.assertEqual(count, expected)
-
-        # Check the code
-        self.assertEqual(len(code), expected_num_programs)
-        count_code("@triton.jit", expected_num_triton_kernels)
-        count_code("tl.make_block_ptr", expected_num_block_pointers)
-=======
 def run_and_compare(
     self: InductorTestCase,
     func: Callable[..., Any],
@@ -151,7 +85,27 @@
     count_code("tl.make_block_ptr", expected_num_block_pointers)
 
     return result, code
->>>>>>> 3e133ae5
+
+
+class TestUtils:
+    def _discontiguous_tensor(
+        self, view_size: Tuple[int, ...], device=torch.device(GPU_TYPE)
+    ) -> torch.Tensor:
+        """
+        Create a padded tensor of the given size.
+        The strides correspond to a tensor that is twice as large in each dimension.
+        """
+        full_size = tuple(2 * dim for dim in view_size)
+        full = torch.randn(full_size).to(device)
+        view = torch.as_strided(full, view_size, full.stride())
+        return view
+
+    def _assert_reduction_ndims(self, code, num_dims: int) -> None:
+        reduction_blocks = ["R0_BLOCK", "R1_BLOCK"]
+        for expected_block in reduction_blocks[:num_dims]:
+            self.assertIn(expected_block, code)
+        for unexpected_block in reduction_blocks[num_dims:]:
+            self.assertNotIn(unexpected_block, code)
 
 
 @instantiate_parametrized_tests
@@ -287,18 +241,7 @@
             b = y * 2
             return a + b
 
-<<<<<<< HEAD
         x, y = (self._discontiguous_tensor(size) for size in (x_size, y_size))
-=======
-        def get_input(view_size: Tuple[int]) -> torch.Tensor:
-            device = torch.device(self.device)
-            full_size = tuple(2 * dim for dim in view_size)
-            full = torch.randn(full_size).to(device)
-            view = torch.as_strided(full, view_size, full.stride())
-            return view
-
-        x, y = (get_input(size) for size in (x_size, y_size))
->>>>>>> 3e133ae5
 
         # Check that input sizes are not the same
         self.assertNotEqual(x.shape, y.shape)
@@ -456,13 +399,7 @@
 
         device = torch.device(self.device)
 
-<<<<<<< HEAD
         view = self._discontiguous_tensor(view_size)
-=======
-        full_size = tuple(2 * dim for dim in view_size)
-        full = torch.randn(full_size).to(device)
-        view = torch.as_strided(full, view_size, full.stride())
->>>>>>> 3e133ae5
 
         if num_triton_kernels == 2 and config.triton.cooperative_reductions:
             # fewer kernels with cooperative reductions
@@ -501,19 +438,7 @@
         def foo(x, y):
             return torch.sum(x + y)
 
-<<<<<<< HEAD
         inputs = [self._discontiguous_tensor(view_size) for input_idx in range(2)]
-=======
-        device = torch.device(self.device)
-        full_size = tuple(2 * dim for dim in view_size)
-
-        def get_input() -> torch.Tensor:
-            full = torch.randn(full_size).to(device)
-            view = torch.as_strided(full, view_size, full.stride())
-            return view
-
-        inputs = [get_input() for input_idx in range(2)]
->>>>>>> 3e133ae5
 
         # Expect 2 block pointers: inputs
         result, (code,) = run_and_compare(
@@ -682,7 +607,8 @@
 
         # Expect at least 1 block pointer for the input.
         # Add 2 more if we generate 2 kernels.
-        result, (code,) = self.run_and_compare(
+        result, (code,) = run_and_compare(
+            self,
             reduction_op,
             view,
             expected_num_block_pointers=num_block_pointers,
@@ -701,7 +627,8 @@
         view = self._discontiguous_tensor((2, 346))
 
         # Expect 1 block pointer for the input.
-        result, (code,) = self.run_and_compare(
+        result, (code,) = run_and_compare(
+            self,
             torch.prod,
             view,
             expected_num_block_pointers=1,
@@ -743,7 +670,8 @@
         view = self._discontiguous_tensor(size)
 
         # We expect many block pointers for this one.
-        result, (code,) = self.run_and_compare(
+        result, (code,) = run_and_compare(
+            self,
             torch.var_mean,
             view,
             expected_num_block_pointers=expected_num_block_pointers,
@@ -769,7 +697,8 @@
         view = self._discontiguous_tensor((259, 311))
 
         # We expect many block pointers for this one.
-        result, (code,) = self.run_and_compare(
+        result, (code,) = run_and_compare(
+            self,
             torch.var_mean,
             view,
             expected_num_block_pointers=6,
@@ -791,7 +720,8 @@
         # Use odd shapes to frustrate block pointer analysis.
         view = self._discontiguous_tensor((3, 7, 11))
 
-        result, (code,) = self.run_and_compare(
+        result, (code,) = run_and_compare(
+            self,
             torch.sum,
             view,
             expected_num_block_pointers=0,
@@ -815,7 +745,8 @@
             x = x.reshape(x.shape[0], -1)
             return torch.softmax(x, -1)
 
-        result, (code,) = self.run_and_compare(
+        result, (code,) = run_and_compare(
+            self,
             foo,
             view,
             expected_num_block_pointers=6,
@@ -843,7 +774,8 @@
         view = self._discontiguous_tensor((9, 11))
 
         # If tiled, we expect 1 block pointer for the input.
-        result, (code,) = self.run_and_compare(
+        result, (code,) = run_and_compare(
+            self,
             torch.sum,
             view,
             expected_num_block_pointers=1 if tile_reductions else 0,
@@ -883,7 +815,7 @@
 @unittest.skipIf(not TRITON_HAS_CPU, "requires triton CPU backend")
 @config.patch(cpu_backend="triton")
 @config.patch("triton.use_block_ptr", True)
-class TritonBlockPointerTestCPU(InductorTestCase):
+class TritonBlockPointerTestCPU(InductorTestCase, TestUtils):
     device = "cpu"
 
 
@@ -892,7 +824,7 @@
 
 @unittest.skipIf(not HAS_GPU, "requires triton GPU backend")
 @config.patch("triton.use_block_ptr", True)
-class TritonBlockPointerTestGPU(InductorTestCase):
+class TritonBlockPointerTestGPU(InductorTestCase, TestUtils):
     device = GPU_TYPE
 
 
