# Owner(s): ["oncall: cpu inductor"]
import contextlib
import copy
import functools
import itertools
import math
import platform
import sys
import unittest
from typing import Callable
from unittest.mock import patch

import numpy as np
import sympy

import torch
from torch import nn
from torch._C import FileCheck
from torch._dynamo.testing import rand_strided
from torch._dynamo.utils import same
from torch._inductor import config, cpu_vec_isa, metrics, test_operators
from torch._inductor.codegen.common import OptimizationContext
from torch._inductor.codegen.cpp import (
    CppOverrides,
    CppVecKernelChecker,
    CppVecOverrides,
)
from torch._inductor.compile_fx import (
    compile_fx,
    compile_fx_inner,
    complex_memory_overlap,
)
from torch._inductor.graph import GraphLowering
from torch._inductor.ir import InterpreterShim
from torch._inductor.utils import timed
from torch._inductor.virtualized import V
from torch.fx.experimental.proxy_tensor import make_fx
from torch.nn import functional as F
from torch.testing._internal.common_utils import (
    instantiate_parametrized_tests,
    IS_FBCODE,
    IS_MACOS,
    parametrize,
    skipIfRocm,
    slowTest,
)
from torch.utils._python_dispatch import TorchDispatchMode


try:
    try:
        from . import test_torchinductor
    except ImportError:
        import test_torchinductor
except unittest.SkipTest:
    if __name__ == "__main__":
        sys.exit(0)
    raise


vec_dtypes = test_torchinductor.vec_dtypes
_lowp_fp_dtypes = (
    torch.bfloat16,
    torch.float16,
)
run_and_get_cpp_code = test_torchinductor.run_and_get_cpp_code
TestCase = test_torchinductor.TestCase
aten = torch.ops.aten
check_model = test_torchinductor.check_model

requires_vectorization = unittest.skipUnless(
    cpu_vec_isa.valid_vec_isa_list(), "Does not support vectorization"
)


def check_metrics_vec_kernel_count(num_expected_vec_kernels):
    if cpu_vec_isa.valid_vec_isa_list():
        assert metrics.generated_cpp_vec_kernel_count == num_expected_vec_kernels


@contextlib.contextmanager
def set_num_threads(num_threads):
    orig_num_threads = torch.get_num_threads()
    torch.set_num_threads(num_threads)
    yield
    torch.set_num_threads(orig_num_threads)


class LstmModule(torch.nn.Module):
    def __init__(
        self,
        input_size,
        hidden_size,
        num_layers,
        bias=True,
        bidirectional=False,
        batch_first=False,
    ):
        super().__init__()
        self.lstm = torch.nn.LSTM(
            input_size=input_size,
            hidden_size=hidden_size,
            num_layers=num_layers,
            bias=bias,
            bidirectional=bidirectional,
            batch_first=batch_first,
        )

    def forward(self, x, h=None):
        x, h = self.lstm(x, h)
        return x, h


@instantiate_parametrized_tests
class CPUReproTests(TestCase):
    common = check_model

    @skipIfRocm
    def test_conv_stride_constraints(self):
        for fmt in [torch.contiguous_format, torch.channels_last]:
            # TorchDispatch doesn't work in our cuda invocation for some reason
            m = torch.nn.Conv2d(5, 6, [3, 3])

            def fn(inp, weight):
                return (
                    F.conv2d(
                        inp, weight, None, m.stride, m.padding, m.dilation, m.groups
                    ),
                )

            inp = torch.randn([2, 5, 16, 16])
            inps = [inp, m.weight.to(memory_format=fmt)]
            fn_fx = make_fx(fn)(*inps)
            fn_compiled = compile_fx_inner(fn_fx, inps)
            test_self = self
            conv_seen = False

            class RecordFunctions(TorchDispatchMode):
                def __torch_dispatch__(self, func, types, args=(), kwargs=None):
                    kwargs = kwargs if kwargs else {}
                    if func == torch.ops.aten.convolution.default:
                        # For CPU and mkldnn enable, we always using channles last
                        nonlocal fmt
                        if (
                            torch.backends.mkldnn.enabled
                            and torch.backends.mkldnn.is_available()
                        ):
                            fmt = torch.channels_last
                        test_self.assertTrue(args[0].is_contiguous(memory_format=fmt))
                        test_self.assertTrue(args[1].is_contiguous(memory_format=fmt))
                        nonlocal conv_seen
                        conv_seen = True

                    return func(*args, **kwargs)

            with RecordFunctions():
                out = fn_compiled(inps)

            self.assertTrue(conv_seen)

    @patch("torch.cuda.is_available", lambda: False)
    def test_conv2d_bn_mixed_dtype(self):
        class Model(torch.nn.Module):
            def __init__(self) -> None:
                super().__init__()
                self.conv = torch.nn.Conv2d(
                    3,
                    16,
                    kernel_size=3,
                    stride=1,
                    padding=1,
                    bias=False,
                    dtype=torch.bfloat16,
                )
                self.bn = torch.nn.BatchNorm2d(
                    16, eps=0.001, momentum=0.1, affine=True, track_running_stats=True
                )

            def forward(self, x):
                x = self.conv(x)
                x = self.bn(x)
                return x

        v = torch.randn(1, 3, 64, 64, dtype=torch.bfloat16)
        mod = Model().eval()
        with torch.no_grad():
            self.common(
                mod,
                (v,),
            )

    @unittest.skipIf(not torch.backends.mkldnn.is_available(), "MKLDNN is not enabled")
    @patch("torch.cuda.is_available", lambda: False)
    def test_conv2d_packed(self):
        options = itertools.product([[3, 56, 56]], [True, False], [0, (0,)])
        for x_shape, mode_train, padding in options:
            mod = torch.nn.Sequential(
                torch.nn.Conv2d(3, 64, 3, 3, padding=padding)
            ).train(mode=mode_train)
            v = torch.randn(x_shape, dtype=torch.float32)

            with torch.no_grad():
                self.common(
                    mod,
                    (v,),
                )

    @patch("torch.cuda.is_available", lambda: False)
    def test_conv2d_autocast(self):
        v = torch.randn(1, 3, 28, 18, dtype=torch.float32)
        mod = torch.nn.Sequential(torch.nn.Conv2d(3, 64, 3, 3)).eval()
        with torch.no_grad(), torch.cpu.amp.autocast():
            self.common(
                mod,
                (v,),
            )

    @unittest.skipIf(not torch.backends.mkldnn.is_available(), "MKLDNN is not enabled")
    @patch("torch.cuda.is_available", lambda: False)
    def test_unsupported_conv_transpose(self):
        class Model(torch.nn.Module):
            def __init__(self) -> None:
                super().__init__()
                self.conv_transpose = torch.nn.ConvTranspose2d(
                    3, 6, 3, stride=1, padding=1, output_padding=1
                )

            def forward(self, input_tensor):
                x = self.conv_transpose(input_tensor)
                output = torch.tanh(x)
                return output

        input = torch.randn(1, 3, 28, 28)
        m = Model().eval()

        with torch.no_grad():
            compiled_m = torch.compile(m)
            with self.assertRaisesRegex(
                RuntimeError,
                "output padding must be smaller than either stride or dilation",
            ):
                compiled_m(input)

    @unittest.skipIf(not torch.backends.mkldnn.is_available(), "MKLDNN is not enabled")
    @patch("torch.cuda.is_available", lambda: False)
    def test_conv_used_from_multiple_places(self):
        class M(torch.nn.Module):
            def __init__(self, conv_in_channel, conv_out_channel) -> None:
                super().__init__()
                self.conv = torch.nn.Conv2d(conv_in_channel, conv_out_channel, (3, 3))

            def forward(self, x):
                res = self.conv(x)
                res = F.relu(res)
                res = self.conv(res)
                return res

        with torch.no_grad():
            mod = M(3, 3).eval()
            x = torch.randn(1, 3, 224, 224)
            self.common(
                mod,
                (x,),
            )

    @unittest.skipIf(not torch.backends.mkldnn.is_available(), "MKLDNN is not enabled")
    @patch("torch.cuda.is_available", lambda: False)
    def test_linear_used_from_multiple_places(self):
        class M(torch.nn.Module):
            def __init__(self, in_channel, out_channel) -> None:
                super().__init__()
                self.linear = torch.nn.Linear(in_channel, out_channel)

            def forward(self, x):
                res = self.linear(x)
                res = F.relu(res)
                res = self.linear(res)
                return res

        dtypes = []
<<<<<<< HEAD
        if torch.ops.onednn._is_mkldnn_bf16_supported():
            dtypes.append(torch.bfloat16)
        if torch.ops.onednn._is_mkldnn_fp16_supported():
=======
        if torch.ops.mkldnn._is_onednn_bf16_supported():
            dtypes.append(torch.bfloat16)
        if torch.ops.mkldnn._is_onednn_fp16_supported():
>>>>>>> d47cf775
            dtypes.append(torch.float16)
        for dtype in dtypes:
            with torch.no_grad():
                m = M(224, 224).to(dtype).eval()
                m_opt = torch.compile(m)
                x = torch.randn(224, 224, dtype=dtype)
                m_opt(x)
                self.assertEqual(m(x), m_opt(x))

    @config.patch(implicit_fallbacks=True)
    def test_multihead_attention_cpu(self):
        def fn(
            q,
            k,
            v,
            embed_dim,
            num_heads,
            qkv_weight,
            qkv_bias,
            proj_weight,
            proj_bias,
            mask,
            need_weights,
        ):
            return torch._native_multi_head_attention(
                q,
                k,
                v,
                embed_dim,
                num_heads,
                qkv_weight,
                qkv_bias,
                proj_weight,
                proj_bias,
                mask,
                need_weights,
            )

        B = 1
        T = 3
        embed_dim = 6
        num_heads = 2
        q = torch.randn([B, T, embed_dim])
        k = torch.randn([B, T, embed_dim])
        v = torch.randn([B, T, embed_dim])
        qkv_weight = torch.randn([3 * embed_dim, embed_dim])
        qkv_bias = torch.randn([3 * embed_dim])
        proj_weight = torch.randn([3 * embed_dim, embed_dim])
        proj_bias = torch.randn([3 * embed_dim])
        mask = None
        need_weights = False

        inps = [
            q,
            k,
            v,
            embed_dim,
            num_heads,
            qkv_weight,
            qkv_bias,
            proj_weight,
            proj_bias,
            mask,
            need_weights,
        ]
        self.common(fn, inps)

    @config.patch(freezing=True)
    def test_module_buffer_mutation(self):
        class Model(torch.nn.Module):
            def __init__(self) -> None:
                super().__init__()
                self.foo = torch.nn.Buffer(torch.rand((3, 10)))

            def forward(self, x):
                lx = [x, x.clone(), x.clone()]
                y = []
                for i in range(3):
                    y.append(lx[i] + self.foo[i])
                return torch.cat(y, 1)

        with torch.no_grad():
            example_inputs = (torch.rand(1, 10),)
            self.common(Model(), example_inputs)

    @unittest.skipIf(not torch.backends.mkldnn.is_available(), "MKLDNN is not enabled")
    @patch("torch.cuda.is_available", lambda: False)
    def test_linear_packed(self):
        dtypes = []
<<<<<<< HEAD
        if torch.ops.onednn._is_mkldnn_bf16_supported():
            dtypes.append(torch.bfloat16)
        if torch.ops.onednn._is_mkldnn_fp16_supported():
=======
        if torch.ops.mkldnn._is_onednn_bf16_supported():
            dtypes.append(torch.bfloat16)
        if torch.ops.mkldnn._is_onednn_fp16_supported():
>>>>>>> d47cf775
            dtypes.append(torch.float16)
        options = itertools.product(
            [[2, 3, 10], [2, 10], [10], [2, 0]], [3, 0], [True, False], dtypes
        )
        for input_shape, out_dim, bias, dtype in options:
            mod = torch.nn.Sequential(
                torch.nn.Linear(input_shape[-1], out_dim, bias=bias)
            ).eval()

            v = torch.randn(input_shape)
            with torch.no_grad():
                self.common(
                    mod.to(dtype),
                    (v.to(dtype),),
                )

    @unittest.skipIf(not torch.backends.mkldnn.is_available(), "MKLDNN is not enabled")
    @patch("torch.cuda.is_available", lambda: False)
    def test_conv_transpose2d_packed_cpu(self):
        options = itertools.product([[1, 3, 28, 28], [3, 28, 28]], [0, (0,)])
        for x_shape, padding in options:
            mod = torch.nn.Sequential(
                torch.nn.ConvTranspose2d(3, 64, 3, 3, padding=padding)
            ).eval()
            v = torch.randn(x_shape, dtype=torch.float32)
            with torch.no_grad():
                self.common(
                    mod,
                    (v,),
                )

    @config.patch(freezing=True)
    @unittest.skipIf(not torch._C._has_mkldnn, "MKLDNN is not enabled")
    @torch._dynamo.config.patch(dynamic_shapes=True)
    @torch._dynamo.config.patch(assume_static_by_default=False)
    def test_conv_in_channel_1_dynamic_shapes(self):
        class M(torch.nn.Module):
            def __init__(self, in_channel, out_channel) -> None:
                super().__init__()
                self.conv = torch.nn.Conv2d(in_channel, out_channel, 3)

            def forward(self, x):
                res = self.conv(x)
                res = F.relu(res)
                return res

        # test the case where the channels dim of the input is 1
        # Reproducer from the maml_omniglot model in Torchbench
        in_channel = 1
        out_channel = 3
        amp_enabled_configs = [False]
<<<<<<< HEAD
        if torch.ops.onednn._is_mkldnn_bf16_supported():
=======
        if torch.ops.mkldnn._is_onednn_bf16_supported():
>>>>>>> d47cf775
            # When amp is enabled here, the input to Conv is a FlexibleLayout.
            # While it's disabled, the input is a FixedLayout.
            amp_enabled_configs.append(True)
        for amp_enabled in amp_enabled_configs:
            mod = M(in_channel, out_channel).eval()
            v = torch.randn(5, in_channel, 15, 15)
            with torch.no_grad(), torch.cpu.amp.autocast(enabled=amp_enabled):
                self.common(
                    mod,
                    (v,),
                )

    @unittest.skipIf(not torch._C._has_mkldnn, "MKLDNN is not enabled")
    @patch("torch.cuda.is_available", lambda: False)
    @torch._dynamo.config.patch(dynamic_shapes=True)
    @torch._dynamo.config.patch(assume_static_by_default=False)
    @torch._dynamo.config.patch(allow_rnn=True)
    @config.patch(freezing=True)
    def _test_lstm_packed(self, params_dict, change_input_sizes=False):
        from torch._dynamo.utils import counters

        for (
            unbatched,
            input_size,
            hidden_size,
            num_layers,
            bidirectional,
            bias,
            empty_state,
            batch_first,
            batch_size,
            seq_len,
        ) in itertools.product(*list(params_dict.values())):
            dtypes = [torch.float]
<<<<<<< HEAD
            if torch.ops.onednn._is_mkldnn_bf16_supported():
                dtypes.append(torch.bfloat16)
            if torch.ops.onednn._is_mkldnn_fp16_supported():
=======
            if torch.ops.mkldnn._is_onednn_bf16_supported():
                dtypes.append(torch.bfloat16)
            if torch.ops.mkldnn._is_onednn_fp16_supported():
>>>>>>> d47cf775
                dtypes.append(torch.float16)
            for dtype in dtypes:
                counters.clear()
                num_directions = 2 if bidirectional else 1

                seq_len_var = seq_len + 3
                if unbatched:
                    v = torch.randn(seq_len, input_size)
                    v_var = torch.randn(seq_len_var, input_size)
                    h = torch.randn(num_layers * num_directions, hidden_size)
                    c = torch.randn(num_layers * num_directions, hidden_size)
                else:
                    if batch_first:
                        v = torch.randn(batch_size, seq_len, input_size)
                        v_var = torch.randn(batch_size, seq_len_var, input_size)
                    else:
                        v = torch.randn(seq_len, batch_size, input_size)
                        v_var = torch.randn(seq_len_var, batch_size, input_size)
                    h = torch.randn(
                        num_layers * num_directions, batch_size, hidden_size
                    )
                    c = torch.randn(
                        num_layers * num_directions, batch_size, hidden_size
                    )

                mod = LstmModule(
                    input_size,
                    hidden_size,
                    num_layers,
                    bias,
                    bidirectional,
                    batch_first,
                ).eval()
                maybe_autocast = (
                    torch.cpu.amp.autocast()
                    if dtype == torch.bfloat16
                    else contextlib.nullcontext()
                )

                with torch.no_grad(), maybe_autocast:
                    inps = [v]
                    if not empty_state:
                        inps.append((h, c))

                    fn_opt = torch._dynamo.optimize("inductor")(mod)
                    _, code = run_and_get_cpp_code(fn_opt, *inps)

                    # Check that _flat_weights are not functional_tensor, otherwise
                    # deepcopy will fail during recompilation.
                    fn_opt_copy = copy.deepcopy(fn_opt)
                    _flat_weights = fn_opt_copy.lstm._flat_weights
                    for _flat_weight in _flat_weights:
                        self.assertFalse(torch._is_functional_tensor(_flat_weight))

                    self.assertTrue("aten.mkldnn_rnn_layer" in code)
                    self.assertEqual(fn_opt(*inps), mod(*inps))
                    self.assertEqual(
                        counters["inductor"]["pattern_matcher_count"],
                        num_layers * num_directions
                        + 2,  # num of mkldnn_rnn_layer call + 2 view call on the concatenated hy, cy.
                    )

                    # Change input sizes
                    if change_input_sizes:
                        inps_var = [v_var]
                        self.assertEqual(fn_opt(*inps_var), mod(*inps_var))

    @slowTest
    def test_lstm_packed(self):
        params_dict = {
            "unbatched": [True, False],
            "input_size": [1, 2],
            "hidden_size": [2],
            "num_layers": [1, 2],
            "bidirectional": [False, True],
            "bias": [False, True],
            "empty_state": [False, True],
            "batch_first": [True, False],
            "batch_size": [1, 2],
            "seq_len": [1, 2],
        }
        self._test_lstm_packed(params_dict)

    def test_lstm_packed_change_input_sizes_cpu(self):
        params_dict = {
            "unbatched": [False],
            "input_size": [2],
            "hidden_size": [5],
            "num_layers": [3],
            "bidirectional": [True],
            "bias": [True],
            "empty_state": [False],
            "batch_first": [False],
            "batch_size": [2],
            "seq_len": [3],
        }
        self._test_lstm_packed(params_dict, change_input_sizes=True)

    @torch._dynamo.config.patch(dynamic_shapes=True)
    @torch._dynamo.config.patch(assume_static_by_default=False)
    @torch._dynamo.config.patch(allow_rnn=True)
    def test_pack_padded_sequence_lstm(self):
        embedding_dim = 12
        hidden_dim = 10
        batch_size = 24
        num_layers = 1
        bidirectional = True
        num_direc = 2
        max_lens = 96

        sent = torch.randn(batch_size, max_lens, embedding_dim)
        hid_0 = torch.rand(num_layers * num_direc, batch_size, hidden_dim)
        hid_1 = torch.randn(num_layers * num_direc, batch_size, hidden_dim)

        sent_lens = torch.Tensor(
            [1, 2, 3, 4, 5, 1, 3, 2, 96, 5, 3, 1, 1, 2, 1, 2, 3, 6, 1, 2, 4, 6, 2, 1]
        )

        assert sent_lens.shape[0] == batch_size
        assert sent_lens.max().item() == max_lens

        hidden_0 = hid_0.clone().requires_grad_(False)
        hidden_1 = hid_1.clone().requires_grad_(False)
        embeds = torch.nn.utils.rnn.pack_padded_sequence(
            sent, sent_lens, batch_first=True, enforce_sorted=False
        )

        mod = LstmModule(
            embedding_dim,
            hidden_dim,
            num_layers=num_layers,
            bias=True,
            bidirectional=bidirectional,
            batch_first=True,
        ).eval()

        with torch.no_grad():
            inps = [embeds, (hidden_0, hidden_1)]
            fn_opt = torch._dynamo.optimize("inductor")(mod)
            _, code = run_and_get_cpp_code(fn_opt, *inps)
            # This case is unsupported
            self.assertFalse("torch.ops.onednn._lstm" in code)
            self.assertEqual(fn_opt(*inps), mod(*inps))

    @patch("torch.cuda.is_available", lambda: False)
    def test_conv_transpose2d_has_output_size_input(self):
        # https://github.com/pytorch/pytorch/issues/100344.
        class M(torch.nn.Module):
            def __init__(self) -> None:
                super().__init__()
                self.conv_transpose = torch.nn.ConvTranspose2d(
                    in_channels=3, out_channels=1, kernel_size=3, stride=1, padding=1
                )

            def forward(self, x):
                return self.conv_transpose(x, output_size=(10, 10))

        mod = M().eval()
        v = torch.randn(1, 3, 10, 10, dtype=torch.float32)
        with torch.no_grad():
            self.common(
                mod,
                (v,),
            )

    def test_pad_with_nan_value(self):
        # https://github.com/pytorch/pytorch/issues/100988.
        class Model(torch.nn.Module):
            def forward(self, x):
                x = F.pad(x, (1, 1, 1, 1), value=float("nan"))
                return x

        mod = Model().eval()
        v = torch.randn(1, 3, 10, 10, dtype=torch.float32)
        with torch.no_grad():
            self.common(
                mod,
                (v,),
            )

    def test_masked_fill_with_inf_or_nan_value(self):
        def fn(value, mask):
            y1 = torch.masked_fill(value, mask, float("inf"))
            y2 = torch.masked_fill(value, mask, float("-inf"))
            y3 = torch.masked_fill(value, mask, float("nan"))
            return y1, y2, y3

        value = torch.randn((2, 17))
        mask = torch.randint(0, 1, size=(2, 17), dtype=torch.uint8).to(torch.bool)
        with torch.no_grad():
            self.common(
                fn,
                (value, mask),
            )

    def test_relu_with_inf_value(self):
        # https://github.com/pytorch/pytorch/issues/117544.

        def fn(out):
            out = torch.sinh(input=out)
            out = torch.relu(input=out)
            return out

        x = torch.Tensor([-572373.5000, 755109.1250, 330995.5625])
        with torch.no_grad():
            self.common(
                fn,
                (x,),
            )

    def test_acosh_with_negative_large_input(self):
        # https://github.com/pytorch/pytorch/issues/118267.

        def fn(input):
            out = torch.acosh(input)
            return out

        x = torch.Tensor(
            [
                [
                    -8493.9854,
                    431654.1250,
                    71741.5859,
                    608234.5000,
                    -103814.7500,
                    -699397.0000,
                    -910685.8125,
                    -832737.1875,
                    875343.5000,
                ]
            ]
        ).repeat(3, 9)

        for dtype in [torch.float32, torch.bfloat16, torch.double]:
            with torch.no_grad():
                torch._dynamo.reset()
                metrics.reset()
                _x = x.to(dtype)
                self.common(
                    fn,
                    (_x,),
                )

    @config.patch(implicit_fallbacks=True)
    def test_repeat_interleave(self):
        def fn(y):
            return torch.repeat_interleave(y, 2, output_size=8)

        a = torch.tensor([[1, 2], [3, 4]])
        self.common(
            fn,
            (a,),
        )

    def test_inplace_squeeze_needed(self):
        mod = torch.nn.Sequential(
            torch.nn.Linear(10, 10),
            torch.nn.LayerNorm(10),
            torch.nn.ReLU(),
        ).eval()

        def fn(x):
            return mod(x)

        v = torch.randn(10)
        # TODO: OMP parallel reduction order is not deterministic.
        # Hence, the accurarcy might vary up and down. For short term,
        # we increase the tolerance and will fix it later by using
        # aten parallel.
        self.common(fn, (v,), atol=5e-1, rtol=5e-1)

    def test_cat_mul(self):
        # https://github.com/pytorch/pytorch/issues/93365
        def fn(p0, p1):
            y1 = torch.cat([p0, p1], dim=0)
            y2 = torch.mul(y1, y1)
            return y1, y2

        p0 = torch.randn(3, 4)
        p1 = torch.randn(3, 4)
        self.common(fn, (p0, p1))

    def test_pow_cos(self):
        # https://github.com/pytorch/pytorch/issues/98149
        def fn(x):
            t = x.pow(5)
            return torch.cos(t)

        x = torch.tensor([4], dtype=torch.uint8)
        self.common(fn, (x,))

    def test_reduce_with_masked(self):
        # https://github.com/pytorch/pytorch/issues/96484
        def fn(a, b):
            a = torch.nn.functional.pad(a, (0, -1))
            c = a + b
            return c.min(0).values

        a = torch.randn([2])
        b = torch.randn([2])
        self.common(fn, (a, b))

    def test_scalar_sign_with_min(self):
        # https://github.com/pytorch/pytorch/issues/101340
        def fn(a):
            t1 = torch.tanh(a)
            t2 = torch.sign(t1)
            return torch.min(t1, t2)

        a = torch.randn(1, 3)
        self.common(fn, (a,))

    def test_index_propagation_issue_102065(self):
        def fn(x):
            x = torch.arange(x.numel())
            return (x.unsqueeze(0) - x.unsqueeze(1)) ** 2

        self.common(
            fn,
            (torch.randn(8),),
        )

    def test_ModularIndexing_range_issue_103133(self):
        def fn(q, k):
            einsum = torch.einsum("bcxd,bcyd->bcxy", (q, k))
            constant_pad_nd = torch.ops.aten.constant_pad_nd.default(
                einsum, [0, 0, 0, 1], 0.0
            )
            view = torch.ops.aten.view.default(constant_pad_nd, [12, 1, 512, 513])
            y = view.new_zeros((12, 2, 256, 513))
            y[:, :-1, :, 256:] = view[:, :, :256, :257]
            return y

        self.common(
            fn,
            (
                torch.empty_strided((12, 1, 512, 64), (64, 196608, 768, 1)),
                torch.empty_strided((12, 1, 512, 64), (64, 196608, 768, 1)),
            ),
        )

    @patch("torch.cuda.is_available", lambda: False)
    def test_max_reduction_lowp_fp(self):
        def fn(x):
            return torch.ops.aten.max(x, 1, keepdim=True)[0].float()

        for dtype in _lowp_fp_dtypes:
            self.common(
                fn,
                (torch.randn(1, 32, 4, 4).to(dtype),),
            )

    @patch("torch.cuda.is_available", lambda: False)
    def test_vec_transpose_lowp_fp(self):
        for dtype in _lowp_fp_dtypes:

            def fn(x):
                return x.to(memory_format=torch.channels_last).to(dtype)

            self.common(
                fn,
                (torch.randn(2, 3, 4, 4),),
            )

    def test_load_inf_bf16(self):
        def fn1(x):
            return torch.where(x > 0, x, math.inf)

        def fn2(x):
            return torch.where(x > 0, x, -math.inf)

        for fn in [fn1, fn2]:
            self.common(
                fn,
                (torch.randn(1, 3, 16, 16),),
            )

    @patch("torch.cuda.is_available", lambda: False)
    def test_fp32_load_with_to_lowp_fp(self):
        # From llama model.
        class Model(torch.nn.Module):
            def __init__(self) -> None:
                super().__init__()
                self.cache_k = torch.zeros(8, 4, 2, 2)

            def forward(self, x, xk):
                bsz, seqlen, _ = x.shape
                self.cache_k = self.cache_k.to(x)
                self.cache_k[:bsz, 1 : 1 + seqlen] = xk
                return self.cache_k

        for dtype in _lowp_fp_dtypes:
            ref_model = Model().eval()
            opt_model = torch.compile()(Model().eval())
            x = torch.randn(4, 2, 2).to(dtype)
            xk = torch.randn(4, 2, 2, 2).to(dtype)
            self.assertEqual(opt_model(x, xk), ref_model(x, xk))

    @requires_vectorization
    @patch("torch.cuda.is_available", lambda: False)
    def test_sigmoid_with_reduction(self):
        def fn(x):
            x = torch.ops.aten.sigmoid.default(x)
            return torch.ops.aten.mean.dim(x, [-1, -2], True)

        x = torch.randn((1, 8, 8, 8))
        with config.patch({"cpp.simdlen": None}):
            torch._dynamo.reset()
            metrics.reset()
            self.common(fn, (x,))

    def test_slice_scatter_default_end_value(self):
        # From HF AllenaiLongformerBase.
        def fn(query, key, window_overlap):
            batch_size, seq_len, num_heads, head_dim = query.size()
            assert (
                seq_len % (window_overlap * 2) == 0
            ), f"Sequence length should be multiple of {window_overlap * 2}. Given {seq_len}"

            chunks_count = torch.div(seq_len, window_overlap, rounding_mode="trunc") - 1
            diagonal_chunked_attention_scores = key
            diagonal_attention_scores = diagonal_chunked_attention_scores.new_zeros(
                (
                    batch_size * num_heads,
                    chunks_count + 1,
                    window_overlap,
                    window_overlap * 2 + 1,
                )
            )
            diagonal_attention_scores[
                :, :3, :, window_overlap:
            ] = diagonal_chunked_attention_scores[
                :, :, :window_overlap, : window_overlap + 1
            ]
            return diagonal_attention_scores

        self.common(
            fn,
            (
                torch.randn(1, 1024, 12, 64),
                torch.randn(12, 3, 512, 513),
                256,
            ),
        )

    @requires_vectorization
    @patch("torch.cuda.is_available", lambda: False)
    def test_to_uint8_rounding_method(self):
        def fn(x):
            return x.to(torch.uint8)

        numerical_testsuit = [4.4, 4.5, 4.6, 5.5]
        for numerical_number in numerical_testsuit:
            x = torch.ones(17) * numerical_number
            with config.patch({"cpp.simdlen": None}):
                torch._dynamo.reset()
                metrics.reset()
                self.common(fn, (x,))
                check_metrics_vec_kernel_count(1)

    @requires_vectorization
    def _test_decomposed_dequant_relu_quant_helper(self, dtype):
        def fn(
            x, scale, zero_point, use_dequant, use_quant, quant_min, quant_max, dtype
        ):
            # For quantized_decomposed.dequantize_per_tensor
            # Refer to torch/ao/quantization/fx/_decomposed.py
            if use_dequant:
                x = (x.to(torch.float32) - zero_point) * scale

            x = torch.relu(x)

            # For quantized_decomposed.quantize_per_tensor
            # Refer to torch/ao/quantization/fx/_decomposed.py
            if use_quant:
                inv_scale = 1.0 / scale
                x = torch.clamp(
                    torch.round(x * inv_scale) + zero_point, quant_min, quant_max
                ).to(dtype)
            return x

        assert dtype in [torch.uint8, torch.int8]
        quant_min = 0 if dtype == torch.uint8 else -128
        quant_max = 255 if dtype == torch.uint8 else 127

        use_dequant_list = [False, True]
        use_quant_list = [False, True]
        for use_dequant, use_quant in itertools.product(
            use_dequant_list, use_quant_list
        ):
            x = torch.clamp(
                torch.randn((1, 7, 7, 9), dtype=torch.float32) * 100,
                quant_min,
                quant_max,
            )
            if use_dequant:
                x = x.to(dtype)
            zero_point = 100
            scale = 0.01
            with config.patch({"cpp.simdlen": None}):
                torch._dynamo.reset()
                metrics.reset()
                self.common(
                    fn,
                    (
                        x,
                        scale,
                        zero_point,
                        use_dequant,
                        use_quant,
                        quant_min,
                        quant_max,
                        dtype,
                    ),
                )
                check_metrics_vec_kernel_count(1)

    @requires_vectorization
    def test_decomposed_dequant_relu_quant_uint8(self):
        self._test_decomposed_dequant_relu_quant_helper(torch.uint8)

    @requires_vectorization
    def test_decomposed_dequant_relu_quant_int8(self):
        self._test_decomposed_dequant_relu_quant_helper(torch.int8)

    def _test_dequant_quant_lowering_helper(self, dtype):
        def fn(
            x, scale, zero_point, use_dequant, use_quant, quant_min, quant_max, dtype
        ):
            if use_dequant:
                x = torch.ops.quantized_decomposed.dequantize_per_tensor(
                    x, scale, zero_point, quant_min, quant_max, dtype
                )

            x = torch.relu(x)

            if use_quant:
                x = torch.ops.quantized_decomposed.quantize_per_tensor(
                    x, scale, zero_point, quant_min, quant_max, dtype
                )
            return x

        use_dequant_list = [False, True]
        use_quant_list = [False, True]
        use_tensor_overload_list = [False, True]

        assert dtype in [torch.uint8, torch.int8]
        quant_min = 0 if dtype == torch.uint8 else -128
        quant_max = 255 if dtype == torch.uint8 else 127

        for use_dequant, use_quant, use_tensor_overload in itertools.product(
            use_dequant_list, use_quant_list, use_tensor_overload_list
        ):
            x = torch.clamp(
                torch.randn((1, 7, 7, 9), dtype=torch.float32) * 100,
                quant_min,
                quant_max,
            )
            if use_dequant:
                x = x.to(dtype)
            zero_point = 100
            scale = 0.01
            if use_tensor_overload:
                zero_point = torch.tensor(zero_point, dtype=torch.int64)
                scale = torch.tensor(scale)
            with config.patch({"cpp.simdlen": None}):
                torch._dynamo.reset()
                metrics.reset()
                self.common(
                    fn,
                    (
                        x,
                        scale,
                        zero_point,
                        use_dequant,
                        use_quant,
                        quant_min,
                        quant_max,
                        dtype,
                    ),
                )
                check_metrics_vec_kernel_count(1)

    @requires_vectorization
    def test_dequant_quant_lowering_uint8(self):
        self._test_dequant_quant_lowering_helper(torch.uint8)

    @requires_vectorization
    def test_dequant_quant_lowering_int8(self):
        self._test_dequant_quant_lowering_helper(torch.int8)

    def _test_dequant_maxpool2d_lowering_helper(self, dtype):
        def fn(x, scale, zero_point, quant_min, quant_max, dtype):
            x = torch.ops.quantized_decomposed.dequantize_per_tensor(
                x, scale, zero_point, quant_min, quant_max, dtype
            )
            max_pool2d_with_indices_default = (
                torch.ops.aten.max_pool2d_with_indices.default(
                    x, [2, 2], [2, 2], [1, 1]
                )[0]
            )
            return max_pool2d_with_indices_default

        assert dtype in [torch.uint8, torch.int8]
        quant_min = 0 if dtype == torch.uint8 else -128
        quant_max = 255 if dtype == torch.uint8 else 127

        use_tensor_overload_list = [False, True]
        for use_tensor_overload in use_tensor_overload_list:
            x = (
                torch.clamp(
                    torch.randn((3, 16, 8, 8), dtype=torch.float32) * 100,
                    quant_min,
                    quant_max,
                )
                .to(dtype)
                .contiguous(memory_format=torch.channels_last)
            )
            zero_point = 100
            scale = 0.01
            if use_tensor_overload:
                zero_point = torch.tensor(zero_point, dtype=torch.int64)
                scale = torch.tensor(scale)
            with config.patch({"cpp.simdlen": None}):
                torch._dynamo.reset()
                metrics.reset()
                self.common(fn, (x, scale, zero_point, quant_min, quant_max, dtype))
                check_metrics_vec_kernel_count(1)

    @requires_vectorization
    def test_dequant_maxpool2d_lowering_uint8(self):
        self._test_dequant_maxpool2d_lowering_helper(torch.uint8)

    @requires_vectorization
    def test_dequant_maxpool2d_lowering_int8(self):
        self._test_dequant_maxpool2d_lowering_helper(torch.int8)

    def _test_tile2d_load_decomposed_dequant_add_relu_quant_helper(self, dtype):
        def fn(
            x,
            scale,
            zero_point,
            x2,
            scale2,
            zero_point2,
            output_scale,
            output_zero_point,
            use_dequant,
            use_dequant2,
            use_quant,
            quant_min,
            quant_max,
            dtype,
        ):
            if use_dequant:
                x = torch.ops.quantized_decomposed.dequantize_per_tensor(
                    x, scale, zero_point, quant_min, quant_max, dtype
                )
            if use_dequant2:
                x2 = torch.ops.quantized_decomposed.dequantize_per_tensor(
                    x2, scale2, zero_point2, quant_min, quant_max, dtype
                )
            temp = x + x2
            y = torch.relu(temp)

            if use_quant:
                y = torch.ops.quantized_decomposed.quantize_per_tensor(
                    y, output_scale, output_zero_point, quant_min, quant_max, dtype
                )
            return y.contiguous()

        assert dtype in [torch.uint8, torch.int8]
        quant_min = 0 if dtype == torch.uint8 else -128
        quant_max = 255 if dtype == torch.uint8 else 127

        use_dequant_list = [False, True]
        use_dequant_list2 = [False, True]
        use_quant_list = [False, True]

        for use_dequant, use_dequant2, use_quant in itertools.product(
            use_dequant_list, use_dequant_list2, use_quant_list
        ):
            x = torch.clamp(
                torch.randn((1, 1024, 14, 14), dtype=torch.float32) * 100,
                quant_min,
                quant_max,
            ).contiguous(memory_format=torch.channels_last)
            x2 = torch.clamp(
                torch.randn((1, 1024, 14, 14), dtype=torch.float32) * 100,
                quant_min,
                quant_max,
            ).contiguous(memory_format=torch.channels_last)
            if use_dequant:
                x = x.to(dtype).contiguous(memory_format=torch.channels_last)
            if use_dequant2:
                x2 = x2.to(dtype).contiguous(memory_format=torch.channels_last)
            zero_point = 1
            scale = 0.01
            zero_point2 = 2
            scale2 = 0.02
            output_zero_point = 3
            output_scale = 0.03
            with config.patch({"cpp.simdlen": None}):
                torch._dynamo.reset()
                metrics.reset()
                self.common(
                    fn,
                    (
                        x,
                        scale,
                        zero_point,
                        x2,
                        scale2,
                        zero_point2,
                        output_scale,
                        output_zero_point,
                        use_dequant,
                        use_dequant2,
                        use_quant,
                        quant_min,
                        quant_max,
                        dtype,
                    ),
                )
                check_metrics_vec_kernel_count(2)

    @requires_vectorization
    def test_tile2d_load_decomposed_dequant_add_relu_quant_uint8(self):
        self._test_tile2d_load_decomposed_dequant_add_relu_quant_helper(torch.uint8)

    @requires_vectorization
    def test_tile2d_load_decomposed_dequant_add_relu_quant_int8(self):
        self._test_tile2d_load_decomposed_dequant_add_relu_quant_helper(torch.int8)

    @requires_vectorization
    def _test_per_tensor_fake_quant_helper(self, dtype):
        def fn(input, scales, zero_points, quant_min, quant_max, dtype):
            input = torch.ops.quantized_decomposed.quantize_per_tensor(
                input, scales, zero_points, quant_min, quant_max, dtype
            )
            input = torch.ops.quantized_decomposed.dequantize_per_tensor(
                input, scales, zero_points, quant_min, quant_max, dtype
            )
            return input

        use_tensor_overload_list = [False, True]
        for use_tensor_overload in use_tensor_overload_list:
            assert dtype in [torch.uint8, torch.int8]
            quant_min = 0 if dtype == torch.uint8 else -128
            quant_max = 255 if dtype == torch.uint8 else 127
            x = torch.clamp(
                torch.randn((1, 7, 7, 9), dtype=torch.float32) * 100,
                quant_min,
                quant_max,
            )
            zero_point = 100
            scale = 0.01
            if use_tensor_overload:
                zero_point = torch.tensor(zero_point, dtype=torch.int64)
                scale = torch.tensor(scale)
            with config.patch({"cpp.simdlen": None}):
                torch._dynamo.reset()
                metrics.reset()
                self.common(fn, (x, scale, zero_point, quant_min, quant_max, dtype))
                assert metrics.generated_cpp_vec_kernel_count == 1

    @requires_vectorization
    def test_per_tensor_fake_quant_uint8(self):
        self._test_per_tensor_fake_quant_helper(torch.uint8)

    @requires_vectorization
    def test_per_tensor_fake_quant_int8(self):
        self._test_per_tensor_fake_quant_helper(torch.int8)

    def _test_per_channel_fake_quant_helper(self, dtype, input_dtype=torch.float32):
        def fn(input, scales, zero_points, axis, quant_min, quant_max, dtype):
            input = torch.ops.quantized_decomposed.quantize_per_channel(
                input, scales, zero_points, axis, quant_min, quant_max, dtype
            )
            input = torch.ops.quantized_decomposed.dequantize_per_channel(
                input, scales, zero_points, axis, quant_min, quant_max, dtype
            )
            return input

        assert dtype in [torch.uint8, torch.int8]
        quant_min = 0 if dtype == torch.uint8 else -128
        quant_max = 255 if dtype == torch.uint8 else 127
        x = torch.clamp(
            torch.randn((1, 3, 224, 224), dtype=torch.float32) * 100,
            quant_min,
            quant_max,
        )
        if input_dtype != torch.float32:
            x = x.to(dtype=input_dtype)
        scales = torch.ones((3,))
        zero_points = torch.zeros((3,))
        axis = 1
        with config.patch({"cpp.simdlen": None}):
            torch._dynamo.reset()
            metrics.reset()
            self.common(fn, (x, scales, zero_points, axis, quant_min, quant_max, dtype))
            check_metrics_vec_kernel_count(1)

    @requires_vectorization
    def test_per_channel_fake_quant_uint8(self):
        self._test_per_channel_fake_quant_helper(torch.uint8)

    @requires_vectorization
    def test_per_channel_fake_quant_module_uint8(self):
        class Mod(torch.nn.Module):
            def __init__(self) -> None:
                super().__init__()
                self.scales = torch.ones((3,)).to(torch.float64)
                self.zero_points = torch.zeros((3,)).to(torch.int64)
                self.axis = 1
                self.quant_min = 0
                self.quant_max = 255
                self.dtype = torch.uint8

            def forward(self, input):
                input = torch.ops.quantized_decomposed.quantize_per_channel(
                    input,
                    self.scales,
                    self.zero_points,
                    self.axis,
                    self.quant_min,
                    self.quant_max,
                    self.dtype,
                )
                input = torch.ops.quantized_decomposed.dequantize_per_channel(
                    input,
                    self.scales,
                    self.zero_points,
                    self.axis,
                    self.quant_min,
                    self.quant_max,
                    self.dtype,
                )
                return input

        m = Mod().eval()
        x = torch.clamp(
            torch.randn((1, 3, 224, 224), dtype=torch.float32) * 100,
            0,
            255,
        )
        with config.patch({"cpp.simdlen": None}):
            torch._dynamo.reset()
            metrics.reset()
            self.common(m, (x,))
            assert metrics.generated_cpp_vec_kernel_count == 1

    @requires_vectorization
    def test_per_channel_fake_quant_int8(self):
        self._test_per_channel_fake_quant_helper(torch.int8)

    @requires_vectorization
    def test_per_channel_fake_quant_uint8_bf16_input(self):
        self._test_per_channel_fake_quant_helper(
            torch.uint8, input_dtype=torch.bfloat16
        )

    @requires_vectorization
    def test_per_channel_fake_quant_int8_bf16_input(self):
        self._test_per_channel_fake_quant_helper(torch.int8, input_dtype=torch.bfloat16)

    def _test_non_contiguous_load_buf_quant_helper(self, dtype):
        def fn(
            x1,
            x2,
            groups,
            quant_min,
            quant_max,
            dtype,
        ):
            x = torch.cat((x1, x2), dim=1)
            batchsize, num_channels, height, width = x.size()
            channels_per_group = num_channels // groups
            x = torch.ops.quantized_decomposed.dequantize_per_tensor(
                x, 1.0, 0, quant_min, quant_max, dtype
            )
            x = x.view(batchsize, groups, channels_per_group, height, width)
            x = torch.ops.quantized_decomposed.quantize_per_tensor(
                x, 1.0, 0, quant_min, quant_max, dtype
            )
            x = torch.ops.quantized_decomposed.dequantize_per_tensor(
                x, 1.0, 0, quant_min, quant_max, dtype
            )
            x = torch.transpose(x, 1, 2).contiguous()
            x = x.view(batchsize, num_channels, height, width)
            return x

        assert dtype in [torch.uint8, torch.int8]
        quant_min = 0 if dtype == torch.uint8 else -128
        quant_max = 255 if dtype == torch.uint8 else 127

        x = torch.randint(0, 8, (1, 116, 28, 28), dtype=dtype).contiguous(
            memory_format=torch.channels_last
        )
        x2 = torch.randint(0, 8, (1, 116, 28, 28), dtype=dtype).contiguous(
            memory_format=torch.channels_last
        )

        with config.patch({"cpp.simdlen": None}):
            torch._dynamo.reset()
            metrics.reset()
            self.common(
                fn,
                (
                    x,
                    x2,
                    2,
                    quant_min,
                    quant_max,
                    dtype,
                ),
            )
            check_metrics_vec_kernel_count(2)

    @requires_vectorization
    def test_non_contiguous_load_buf_quant_uint8(self):
        self._test_non_contiguous_load_buf_quant_helper(torch.uint8)

    @requires_vectorization
    def test_non_contiguous_load_buf_quant_int8(self):
        self._test_non_contiguous_load_buf_quant_helper(torch.int8)

    def _test_tile2d_store_channel_shuffle_cl_quant_output_helper(self, dtype):
        def channel_shuffle(
            x, groups, output_scale, output_zero_point, quant_min, quant_max, dtype
        ):
            batchsize, num_channels, height, width = x.size()
            channels_per_group = num_channels // groups
            x = x.view(batchsize, groups, channels_per_group, height, width)
            x = torch.transpose(x, 1, 2).contiguous()
            x = x.view(batchsize, -1, height, width)
            x = torch.ops.quantized_decomposed.quantize_per_tensor(
                x, output_scale, output_zero_point, quant_min, quant_max, dtype
            )
            return x.contiguous(memory_format=torch.channels_last)

        assert dtype in [torch.uint8, torch.int8]
        quant_min = 0 if dtype == torch.uint8 else -128
        quant_max = 255 if dtype == torch.uint8 else 127

        with config.patch({"cpp.simdlen": None}):
            torch._dynamo.reset()
            metrics.reset()
            x = torch.randn(64, 58, 28, 28)
            output_zero_point = 3
            output_scale = 0.03
            self.common(
                channel_shuffle,
                (x, 2, output_scale, output_zero_point, quant_min, quant_max, dtype),
            )
            check_metrics_vec_kernel_count(2)

    @requires_vectorization
    def test_tile2d_store_channel_shuffle_cl_quant_output_uint8(self):
        self._test_tile2d_store_channel_shuffle_cl_quant_output_helper(torch.uint8)

    @requires_vectorization
    def test_tile2d_store_channel_shuffle_cl_quant_output_int8(self):
        self._test_tile2d_store_channel_shuffle_cl_quant_output_helper(torch.int8)

    def _test_dequant_relu_quant_dequant_relu_quant_lowering_helper(self, dtype):
        def fn(
            x,
            scale,
            zero_point,
            scale2,
            zero_point2,
            scale3,
            zero_point3,
            quant_min,
            quant_max,
            dtype,
        ):
            x = torch.ops.quantized_decomposed.dequantize_per_tensor(
                x, scale, zero_point, quant_min, quant_max, dtype
            )
            x = torch.relu(x)
            x = torch.ops.quantized_decomposed.quantize_per_tensor(
                x, scale2, zero_point2, quant_min, quant_max, dtype
            )
            x = torch.ops.quantized_decomposed.dequantize_per_tensor(
                x, scale2, zero_point2, quant_min, quant_max, dtype
            )
            x = torch.relu(x)
            x = torch.ops.quantized_decomposed.quantize_per_tensor(
                x, scale3, zero_point3, quant_min, quant_max, dtype
            )
            return x

        assert dtype in [torch.uint8, torch.int8]
        quant_min = 0 if dtype == torch.uint8 else -128
        quant_max = 255 if dtype == torch.uint8 else 127

        for use_tensor_overload in [True, False]:
            x = torch.clamp(
                torch.randn((1, 7, 7, 9), dtype=torch.float32) * 100,
                quant_min,
                quant_max,
            ).to(dtype)
            zero_point_list = [100, 101, 102]
            scale_list = [0.01, 0.02, 0.03]
            if use_tensor_overload:
                for i in range(len(zero_point_list)):
                    zero_point_list[i] = torch.tensor(
                        zero_point_list[i], dtype=torch.int64
                    )
                    scale_list[i] = torch.tensor(scale_list[i])
            zero_point, zero_point2, zero_point3 = zero_point_list
            scale, scale2, scale3 = scale_list
            with config.patch({"cpp.simdlen": None}):
                torch._dynamo.reset()
                metrics.reset()
                self.common(
                    fn,
                    (
                        x,
                        scale,
                        zero_point,
                        scale2,
                        zero_point2,
                        scale3,
                        zero_point3,
                        quant_min,
                        quant_max,
                        dtype,
                    ),
                    rtol=1e-2,
                    atol=1e-2,
                )
                check_metrics_vec_kernel_count(1)

    @requires_vectorization
    def test_dequant_relu_quant_dequant_relu_quant_lowering_uint8(self):
        self._test_dequant_relu_quant_dequant_relu_quant_lowering_helper(torch.uint8)

    @requires_vectorization
    def test_dequant_relu_quant_dequant_relu_quant_lowering_int8(self):
        self._test_dequant_relu_quant_dequant_relu_quant_lowering_helper(torch.int8)

    def test_inplace_add_alpha(self):
        def fn(x, y):
            aten.add_.Tensor(x, y, alpha=0.55)
            return (x,)

        x1 = torch.zeros(10)
        x2 = torch.zeros(10)
        x3 = torch.zeros(10)
        y = torch.randn(10)
        fn_fx = make_fx(fn)(x1, y)
        fn_compiled = compile_fx_inner(fn_fx, [x1, y])
        fn(x2, y)
        fn_compiled([x3, y])
        assert same(x2, x3)

    def test_int_div(self):
        def fn(x, y):
            s3 = x.size(1)
            a = torch.ones((1 + s3) // 2)
            a += y
            return a, s3

        p0 = torch.randint(5, (1, 8))
        p1 = torch.randn(1)
        self.common(fn, (p0, p1))

    def test_no_op_squeeze(self):
        @torch._dynamo.optimize("inductor")
        def forward(arg0_1):
            return torch.ops.aten.squeeze.dim(arg0_1, 1)

        x = torch.randn((10, 20))
        self.common(forward, (x,))

    def test_parallel_num_threads(self):
        @torch._dynamo.optimize("inductor")
        def fn(x1, x2):
            return x1 + x2

        x1 = torch.randn((10, 20))
        x2 = torch.randn((10, 20))
        with set_num_threads(1):
            assert same(x1 + x2, fn(x1, x2))
        with set_num_threads(4):
            assert same(x1 + x2, fn(x1, x2))

    @patch("torch.cuda.is_available", lambda: False)
    def test_timed_cpu_only(self):
        timed(lambda: torch.randn(10), ())

    def test_complex_memory_overlap(self):
        dense = torch.zeros(64, 32)
        self.assertFalse(complex_memory_overlap(dense))
        self.assertFalse(complex_memory_overlap(dense.t()))

        strided = dense.split(4, dim=1)
        self.assertFalse(complex_memory_overlap(strided[0]))
        self.assertFalse(complex_memory_overlap(strided[0].t()))

        unsqueezed = dense.unsqueeze(1)
        self.assertFalse(complex_memory_overlap(unsqueezed))
        self.assertFalse(complex_memory_overlap(unsqueezed.permute(1, 2, 0)))

        gathered = dense.index_select(0, torch.IntTensor([1, 0, 1]))
        self.assertFalse(complex_memory_overlap(gathered))
        self.assertFalse(complex_memory_overlap(gathered.t()))

    @requires_vectorization
    def test_vec_dynamic_shapes(self):
        def fn(x):
            return torch.softmax(x, -1)

        value = torch.randn((2, 10))
        with config.patch({"cpp.simdlen": None}):
            torch._dynamo.reset()
            metrics.reset()
            self.common(fn, (value,))

    @unittest.skipIf(IS_FBCODE, "Not yet runnable in fbcode")
    @unittest.skipIf(
        platform.machine() != "x86_64" or not cpu_vec_isa.valid_vec_isa_list(),
        "Does not support vectorization or not x86_64 machine",
    )
    @patch("torch.cuda.is_available", lambda: False)
    def test_auto_simd(self):
        vec_amx = cpu_vec_isa.supported_vec_isa_list[0]
        vec_avx512 = cpu_vec_isa.supported_vec_isa_list[1]
        vec_avx2 = cpu_vec_isa.supported_vec_isa_list[2]
        self.assertTrue(vec_amx.bit_width() == 512)
        self.assertTrue(vec_amx.nelements() == 16)
        self.assertTrue(vec_amx.nelements(torch.bfloat16) == 32)
        self.assertTrue(vec_avx512.bit_width() == 512)
        self.assertTrue(vec_avx2.bit_width() == 256)
        self.assertTrue(vec_avx512.nelements() == 16)
        self.assertTrue(vec_avx2.nelements() == 8)
        self.assertTrue(vec_avx512.nelements(torch.bfloat16) == 32)
        self.assertTrue(vec_avx2.nelements(torch.bfloat16) == 16)

        with config.patch({"cpp.simdlen": None}):
            isa = cpu_vec_isa.pick_vec_isa()
            if vec_amx in cpu_vec_isa.valid_vec_isa_list():
                self.assertTrue(isa == vec_amx)
            elif vec_avx512 in cpu_vec_isa.valid_vec_isa_list():
                self.assertTrue(isa == vec_avx512)
            else:
                self.assertTrue(isa == vec_avx2)

        with config.patch({"cpp.simdlen": 0}):
            isa = cpu_vec_isa.pick_vec_isa()
            self.assertFalse(isa)

        with config.patch({"cpp.simdlen": 1}):
            isa = cpu_vec_isa.pick_vec_isa()
            self.assertFalse(isa)

        with config.patch({"cpp.simdlen": 257}):
            isa = cpu_vec_isa.pick_vec_isa()
            self.assertFalse(isa)

        with config.patch({"cpp.simdlen": 513}):
            isa_list = cpu_vec_isa.valid_vec_isa_list()
            if vec_avx512 in isa_list:
                self.assertFalse(isa)

        with config.patch({"cpp.simdlen": 512}):
            isa_list = cpu_vec_isa.valid_vec_isa_list()
            isa = cpu_vec_isa.pick_vec_isa()
            if vec_amx in isa_list:
                self.assertTrue(isa == vec_amx)
            elif vec_avx512 in isa_list:
                self.assertTrue(isa == vec_avx512)

        with config.patch({"cpp.simdlen": 256}):
            isa_list = cpu_vec_isa.valid_vec_isa_list()
            if vec_avx2 in isa_list:
                isa = cpu_vec_isa.pick_vec_isa()
                self.assertTrue(isa == vec_avx2)

    @requires_vectorization
    @patch("torch.cuda.is_available", lambda: False)
    def test_masked_fill_softmax(self):
        def fn(value, mask):
            mask = mask.to(torch.bool)
            x = torch.masked_fill(value, mask, -33.0)
            return torch.softmax(x, -1)

        for dtype in vec_dtypes:
            value = torch.randn((2, 17), dtype=dtype)
            mask = torch.randint(0, 1, size=(2, 17), dtype=torch.uint8)
            with config.patch({"cpp.simdlen": None}):
                for cpp_wrapper_flag in [True, False]:
                    with config.patch({"cpp_wrapper": cpp_wrapper_flag}):
                        torch._dynamo.reset()
                        metrics.reset()
                        self.common(fn, (value, mask))
                        assert metrics.generated_cpp_vec_kernel_count >= 1

    def test_channels_last_view_as_complex(self):
        # https://github.com/pytorch/pytorch/issues/122448#issuecomment-2046169554

        def reduce_example(x: torch.Tensor, y: torch.Tensor) -> torch.Tensor:
            """Applies the rotary embedding to the query and key tensors."""
            x_out = torch.view_as_complex(torch.stack([x.float(), y.float()], dim=-1))
            return x_out

        args = [torch.randn(1, 1, 1, 128), torch.randn(1, 1, 1, 128)]
        expected = reduce_example(*args)
        actual = torch.compile(reduce_example, fullgraph=True)(*args)
        self.assertEqual(expected, actual)

    def test_load_same_bool_tensor_twice(self):
        @torch._dynamo.optimize("inductor")
        def fn(a, b):
            x = torch.masked_fill(a, b, -33.0)
            y = torch.masked_fill(a, b, -33.0)
            return x, y

        value = torch.randn((2, 17))
        mask = torch.randint(0, 1, size=(2, 17), dtype=torch.uint8).to(torch.bool)
        fn(value, mask)

    def test_cpu_vec_cosim(self):
        cpp_vec_op_list = []
        cpp_op_list = []

        for k, v in CppVecOverrides.__dict__.items():
            if isinstance(v, staticmethod):
                cpp_vec_op_list.append(k)
        for k, v in CppOverrides.__dict__.items():
            if isinstance(v, staticmethod):
                cpp_op_list.append(k)

        diff = [
            "airy_ai",
            "bessel_j0",
            "bessel_j1",
            "bessel_y0",
            "bessel_y1",
            "modified_bessel_i0",
            "modified_bessel_i1",
            "modified_bessel_k0",
            "modified_bessel_k1",
            "scaled_modified_bessel_k0",
            "scaled_modified_bessel_k1",
            "spherical_bessel_j0",
            "i1",
            "i1e",
            "ndtr",
            "ndtri",
            "log_ndtr",
            "erfcx",
            "gammainc",
            "gammaincc",
            "igamma",
            "igammac",
            "polygamma",
            "zeta",
            "shifted_chebyshev_polynomial_u",
            "chebyshev_polynomial_u",
            "chebyshev_polynomial_t",
            "shifted_chebyshev_polynomial_w",
            "chebyshev_polynomial_w",
            "shifted_chebyshev_polynomial_t",
            "chebyshev_polynomial_v",
            "shifted_chebyshev_polynomial_v",
            "hermite_polynomial_he",
            "laguerre_polynomial_l",
            "hermite_polynomial_h",
            "legendre_polynomial_p",
            "constant",
            "index_expr",
            "signbit",
            "isinf",
            "frexp",
            "mod",
            "masked",
            "randn",
            "isnan",
            "rand",
            "randint64",
            "logical_and",
            "logical_not",
            "logical_or",
            "logical_xor",
            "bitwise_and",
            "bitwise_left_shift",
            "bitwise_not",
            "bitwise_right_shift",
            "bitwise_or",
            "bitwise_xor",
            "to_dtype_bitcast",
        ]
        union = {*cpp_vec_op_list, *diff}
        self.assertTrue(
            set(cpp_op_list).issubset(union), f"unexpected: {set(cpp_op_list) - union}"
        )

    def test_atomic_add_lowp_fp(self):
        def fn(test_args):
            res = torch.gather(**test_args)
            return res

        for dtype in _lowp_fp_dtypes:
            input_tensor_for_ref = torch.tensor(
                [[3.0, -5.0]], dtype=dtype, requires_grad=True
            )
            input_tensor_for_opt = torch.tensor(
                [[3.0, -5.0]], dtype=dtype, requires_grad=True
            )

            test_args_for_ref = {
                "input": input_tensor_for_ref,
                "dim": 1,
                "index": torch.tensor([[1]]),
            }
            test_args_for_opt = {
                "input": input_tensor_for_opt,
                "dim": 1,
                "index": torch.tensor([[1]]),
            }

            opt_fn = torch.compile(fn)

            ref_fwd = fn(test_args_for_ref)
            res_fwd = opt_fn(test_args_for_opt)
            self.assertEqual(res_fwd, ref_fwd)

            torch.manual_seed(1)
            bwd_tensor_for_ref = torch.randn(ref_fwd.shape, dtype=dtype)
            torch.manual_seed(1)
            bwd_tensor_for_opt = torch.randn(res_fwd.shape, dtype=dtype)
            self.assertEqual(bwd_tensor_for_ref, bwd_tensor_for_opt)

            ref_fwd.backward(bwd_tensor_for_ref)
            res_fwd.backward(bwd_tensor_for_opt)

            ref_grad = test_args_for_ref["input"].grad
            res_grad = test_args_for_opt["input"].grad
            self.assertEqual(ref_grad, res_grad)

    def test_meta_device(self):
        @torch.compile(fullgraph=True)
        def fn():
            x = torch.ops.aten.empty.memory_format(
                [1024, 128, 128],
                dtype=torch.float16,
                device="meta",
                pin_memory=False,
            )
            return x.sin() + 1

        self.assertEqual(fn().shape, [1024, 128, 128])

    def test_decomposed_fake_quant_per_channel(self):
        def fq(input, scales, zero_points, axis, quant_min, quant_max):
            res = torch.fake_quantize_per_channel_affine(
                input, scales, zero_points, axis, quant_min, quant_max
            )
            return res

        def qdq(input, scales, zero_points, axis, quant_min, quant_max):
            res = torch.ops.quantized_decomposed.fake_quant_per_channel(
                input, scales, zero_points, axis, quant_min, quant_max
            )
            return res

        def run_eager_aten_fake_quant(
            input, scales, zero_points, axis, quant_min, quant_max
        ):
            input.grad = None
            res = fq(input, scales, zero_points, axis, quant_min, quant_max)
            res.sum().backward()
            return res, input.grad

        def run_eager_decomposed_fake_quant(
            input, scales, zero_points, axis, quant_min, quant_max
        ):
            input.grad = None
            res = qdq(input, scales, zero_points, axis, quant_min, quant_max)
            res.sum().backward()
            return res, input.grad

        def run_compile_decomposed_fake_quant(
            input, scales, zero_points, axis, quant_min, quant_max
        ):
            input.grad = None
            compiled_qdq = torch.compile(qdq)
            res = compiled_qdq(input, scales, zero_points, axis, quant_min, quant_max)
            res.sum().backward()
            return res, input.grad

        input = torch.randn(2, 3, 224, 224)
        input[1, 2, 3, 4] = 257
        input.requires_grad_()
        scales = torch.ones((3,))
        zero_points = torch.zeros((3,))
        axis = 1
        quant_min = -128
        quant_max = 127

        aten_input = copy.deepcopy(input)
        compiler_input = copy.deepcopy(input)

        res_aten_eager, input_grad_aten_eager = run_eager_aten_fake_quant(
            aten_input, scales, zero_points, axis, quant_min, quant_max
        )
        res_decomp_eager, input_grad_decomp_eager = run_eager_decomposed_fake_quant(
            input, scales, zero_points, axis, quant_min, quant_max
        )
        res, input_grad = run_compile_decomposed_fake_quant(
            compiler_input, scales, zero_points, axis, quant_min, quant_max
        )

        self.assertEqual(res_aten_eager, res)
        self.assertEqual(res_decomp_eager, res)
        self.assertEqual(input_grad_aten_eager, input_grad)
        self.assertEqual(input_grad_decomp_eager, input_grad)
        self.assertEqual(input_grad[1, 2, 3, 4], torch.tensor(0.0))
        # For forward and backward kernel
        check_metrics_vec_kernel_count(2)

    @requires_vectorization
    def test_ops_masked_with_bool_input(self):
        x = torch.zeros(129, dtype=torch.bool)
        size = [2, 3]
        res_aten_eager = torch.constant_pad_nd(x, size)
        cfn = torch.compile(torch.constant_pad_nd)
        res = cfn(x, size)
        self.assertEqual(res_aten_eager, res)
        check_metrics_vec_kernel_count(1)

    def test_bitwise_right_shift(self):
        x = torch.randint(-1, 0, (1, 1, 1), device="cpu", dtype=torch.int64)
        bit_num = 31
        res_aten_eager = torch.bitwise_right_shift(x, bit_num)
        cfn = torch.compile(torch.bitwise_right_shift)
        res = cfn(x, bit_num)
        self.assertEqual(res_aten_eager, res)

    @patch("torch.cuda.is_available", lambda: False)
    def test_scatter_using_atomic_add(self):
        def fn(a, dim, index, b):
            return aten.scatter(a, dim, index, b, reduce="add")

        inps = (
            torch.randn(5, 29, 13),
            2,
            torch.tensor([[[3, 5, 7, 9]]]),
            torch.randn(1, 1, 10),
        )

        def _internal_check(
            _fn,
            _inps,
            _target_code_check=None,
            _target_code_check_not=None,
        ):
            torch._dynamo.reset()
            metrics.reset()
            _fn_opt = torch.compile()(_fn)
            _, code = run_and_get_cpp_code(_fn_opt, *inps)
            if _target_code_check:
                FileCheck().check(_target_code_check).run(code)
            if _target_code_check_not:
                FileCheck().check_not(_target_code_check_not).run(code)
                # Verify that the output isn't empty
                FileCheck().check("Output code:").run(code)

            self.assertEqual(
                _fn(*_inps),
                _fn_opt(*_inps),
            )

        with config.patch({"cpp.fallback_scatter_reduce_sum": False}):
            _internal_check(fn, inps, "atomic_add")

        with config.patch({"cpp.fallback_scatter_reduce_sum": True}):
            _internal_check(fn, inps, "aten.scatter_reduce_")

        if "ATen parallel backend: OpenMP" in torch.__config__.parallel_info():
            with set_num_threads(1):
                # When running with a single thread, we expect the aten.scatter will go
                # into the cpp backend codegen instead of a fallback to aten.scatter_reduce_.
                # Avoid the inductor cache so we don't serve an entry compiled above.
                with config.patch(
                    {"fx_graph_cache": False, "fx_graph_remote_cache": False}
                ):
                    _internal_check(
                        fn, inps, _target_code_check_not="aten.scatter_reduce_"
                    )

            with config.patch({"cpp.dynamic_threads": True}), set_num_threads(1):
                _internal_check(fn, inps, "aten.scatter_reduce_")

    @unittest.skipIf(IS_FBCODE, "Not yet runnable in fbcode")
    @requires_vectorization
    @patch("torch.cuda.is_available", lambda: False)
    def test_new_vec_op_cpu_only(self):
        def fn(x):
            return torch.log1p(torch.expm1(torch.erf(x)))

        for dtype in vec_dtypes:
            torch.manual_seed(0)
            x = torch.randn((2, 9), dtype=dtype)
            x[0, 0] = torch.nan
            x[1, -1] = torch.nan

            tol = 1e-2 if dtype == torch.bfloat16 else 1e-4

            with config.patch({"cpp.simdlen": None}):
                for cpp_wrapper_flag in [True, False]:
                    with config.patch({"cpp_wrapper": cpp_wrapper_flag}):
                        torch._dynamo.reset()
                        metrics.reset()
                        self.common(fn, (x,))
                        check_metrics_vec_kernel_count(1)

    @requires_vectorization
    @patch("torch.cuda.is_available", lambda: False)
    def test_vec_cpu_only_for_all_available_isa(self):
        def fn(x):
            return torch.sin(torch.cos(torch.erf(x)))

        x = torch.randn((2, 9))
        x[0, 0] = torch.nan
        x[1, -1] = torch.nan

        bit_widths = [isa._bit_width for isa in cpu_vec_isa.valid_vec_isa_list()] + [
            None
        ]
        for item in bit_widths:
            with config.patch({"cpp.simdlen": item}):
                torch._dynamo.reset()
                metrics.reset()
                self.common(fn, (x,))
                check_metrics_vec_kernel_count(1)

    @slowTest
    @requires_vectorization
    @patch("torch.cuda.is_available", lambda: False)
    def test__adaptive_avg_pool2d(self):
        def wrap_fn(oh, ow):
            def fn(x):
                return torch._adaptive_avg_pool2d(x, (oh, ow))

            return fn

        bit_widths = [isa._bit_width for isa in cpu_vec_isa.valid_vec_isa_list()]
        ih = [16, 65]
        iw = ih
        oh = ih
        ow = ih
        for _ih, _iw, _oh, _ow, _simd_len, dtype in itertools.product(
            ih, iw, oh, ow, bit_widths, vec_dtypes
        ):
            x = torch.randn(2, 3, _ih, _iw, dtype=dtype).to(
                memory_format=torch.channels_last
            )
            _fn = wrap_fn(_oh, _ow)
            with config.patch({"cpp.simdlen": _simd_len}):
                torch._dynamo.reset()
                metrics.reset()
                self.common(_fn, (x,))
                check_metrics_vec_kernel_count(1)

    @requires_vectorization
    @patch("torch.cuda.is_available", lambda: False)
    def test_vec_logical(self):
        def wrap_fn1(op: Callable):
            def fn(x: torch.Tensor):
                return torch.where(op(x), 1.0, 0.0)

            return fn

        def wrap_fn2(op: Callable):
            def fn(x: torch.Tensor, y: torch.Tensor):
                return torch.where(op(x, y), 1.0, 0.0)

            return fn

        for dtype in vec_dtypes:
            x = torch.randn(64, dtype=dtype)
            y = torch.randn(64, dtype=dtype)
            logical_fns = [
                torch.logical_and,
                torch.logical_not,
                torch.logical_or,
                torch.logical_xor,
            ]
            for logical_fn in logical_fns:
                torch._dynamo.reset()
                metrics.reset()
                if logical_fn == torch.logical_not:
                    _fn = wrap_fn1(logical_fn)
                    _args = (x,)
                else:
                    _fn = wrap_fn2(logical_fn)
                    _args = (x, y)
                self.common(_fn, _args)
                check_metrics_vec_kernel_count(1)

    @requires_vectorization
    def test_vec_bitwise(self):
        for dtype in [
            torch.bool,
            torch.uint8,
            torch.int8,
            torch.int32,
            torch.int64,
        ]:
            x = torch.randn(64, dtype=torch.float32)
            y = torch.randn(64, dtype=torch.float32)
            if dtype == torch.bool:
                x = x > 0
                y = y > 0
            else:
                x = x.to(dtype)
                y = y.to(dtype)
            bitwise_fns = [
                torch.bitwise_and,
                torch.bitwise_not,
                torch.bitwise_or,
                torch.bitwise_xor,
                torch.bitwise_left_shift,
                torch.bitwise_right_shift,
            ]
            for bitwise_fn in bitwise_fns:
                if (
                    bitwise_fn
                    in [
                        torch.bitwise_left_shift,
                        torch.bitwise_right_shift,
                    ]
                    and dtype == torch.bool
                ):
                    # Eager doesn't support bool
                    # https://pytorch.org/docs/stable/generated/torch.bitwise_left_shift.html
                    continue
                torch._dynamo.reset()
                metrics.reset()
                if bitwise_fn == torch.bitwise_not:
                    _args = (x,)
                else:
                    _args = (x, y)
                self.common(bitwise_fn, _args)
                check_metrics_vec_kernel_count(1)

    @requires_vectorization
    @patch("torch.cuda.is_available", lambda: False)
    def test_vec_compare_op_cpu_only(self):
        def fn(x):
            y1 = torch.eq(x, 1.0)
            x = torch.where(y1, x, -x)
            y2 = torch.ne(x, 0.0)
            x = torch.where(y2, x, -x)
            y3 = torch.lt(x, 5.0)
            x = torch.where(y3, x, x - 1.0)
            y4 = torch.gt(x, -2.0)
            x = torch.where(y4, x, x + 1.0)
            y5 = torch.le(x, 8.0)
            x = torch.where(y5, x, x - 1.0)
            y6 = torch.ge(x, -3.0)
            x = torch.where(y6, x, x + 1.0)
            y7 = x == 1.0
            x = torch.where(y7, x, -x)
            y8 = x != 0.0
            x = torch.where(y8, x, -x)
            y9 = x < 5.0
            x = torch.where(y9, x, x - 1.0)
            y10 = x > -2.0
            x = torch.where(y10, x, x + 1.0)
            y11 = x <= 8.0
            x = torch.where(y11, x, x - 1.0)
            y12 = x >= -3.0
            x = torch.where(y12, x, x + 1.0)
            return x

        for dtype in vec_dtypes:
            x = torch.randn((2, 9), dtype=dtype)

            with config.patch({"cpp.simdlen": None}):
                torch._dynamo.reset()
                metrics.reset()
                self.common(fn, (x,))
                check_metrics_vec_kernel_count(1)
                assert (
                    metrics.generated_kernel_count
                    - metrics.generated_cpp_vec_kernel_count
                ) == 0

    def test_skip_cpp_codegen(self):
        with config.patch({"disable_cpp_codegen": True}):
            inps = torch.ones([20]), torch.rand([20])

            def f(x, y):
                return x + y + torch.tensor(1)

            f_opt = torch.compile()(f)

            _, code = run_and_get_cpp_code(f_opt, inps[0], inps[1])
            FileCheck().check_not("void kernel").run(code)

            self.assertEqual(
                f(*inps),
                f_opt(*inps),
            )

            # constant needs to be propagated on fallback
            def f(x):
                return x[torch.tensor(1) :] * 2

            f_opt = torch.compile()(f)
            _, code = run_and_get_cpp_code(f_opt, inps[0])
            FileCheck().check_not("void kernel").run(code)
            self.assertEqual(f_opt(inps[0]), f(inps[0]))

            class Model(torch.nn.Module):
                def __init__(
                    self,
                ):
                    super().__init__()

                def forward(self, v1: torch.Tensor):
                    vx = v1.min(dim=1).values
                    v2 = torch.randn_like(vx)
                    return v2

            model = Model()
            x = torch.rand(10, 3, 0)
            model_f = torch.compile()(model)

            self.assertEqual(model(x), model_f(x))

    def test_redundant_to_node_elimination_lowp_fp(self):
        def fn(x, y):
            res = x + y
            res = torch.mean(res)
            return res

        for dtype in _lowp_fp_dtypes:
            x = torch.randn((2, 9), dtype=dtype)
            y = torch.randn((2, 9), dtype=dtype)

            for torch_compile_debug in [True, False]:
                with config.patch(
                    {"trace.enabled": torch_compile_debug, "cpp.simdlen": None}
                ):
                    torch._dynamo.reset()
                    metrics.reset()
                    self.common(fn, (x, y))
                    check_metrics_vec_kernel_count(1)

    def test_do_not_insert_to_dtype_for_memory_copy_only_kernel(self):
        def fn(x):
            res = x.clone()
            return res

        x = torch.randn((100, 100), dtype=torch.bfloat16)

        torch._dynamo.reset()
        metrics.reset()
        self.common(fn, (x,))
        assert metrics.cpp_to_dtype_count == 0
        check_metrics_vec_kernel_count(1)

    def test_insert_to_dtype_count(self):
        def fn(x):
            res = x.relu()
            return res

        x = torch.randn((100, 100), dtype=torch.bfloat16)

        torch._dynamo.reset()
        metrics.reset()
        self.common(fn, (x,))
        assert metrics.cpp_to_dtype_count == 2
        check_metrics_vec_kernel_count(1)

    def test_memory_copy_with_fusion(self):
        def fn(x):
            res = x.relu()
            x.copy_(res)
            return (res,)

        x = torch.randn((100, 100), dtype=torch.bfloat16)

        torch._dynamo.reset()
        metrics.reset()
        self.common(fn, (x,))
        assert metrics.cpp_to_dtype_count == 2
        check_metrics_vec_kernel_count(1)

    @requires_vectorization
    @patch("torch.cuda.is_available", lambda: False)
    def test_cpp_vec_constant_checker(self):
        _graph: torch.fx.Graph = torch.fx.Graph()
        a: torch.fx.Node = _graph.create_node("placeholder", "ops")
        iv: torch.fx.Node = _graph.create_node("placeholder", "iv")
        fv: torch.fx.Node = _graph.create_node("placeholder", "fv")
        b: torch.fx.Node = _graph.create_node(
            "call_method",
            "constant",
            args=(
                a,
                iv,
                torch.int64,
            ),
        )
        c: torch.fx.Node = _graph.create_node(
            "call_method",
            "constant",
            args=(
                a,
                fv,
                torch.double,
            ),
        )
        d: torch.fx.Node = _graph.create_node(
            "call_method",
            "ge",
            args=(
                a,
                b,
                b,
            ),
        )
        _graph.output((d, c))

        def get_index():
            return ""

        submodules = {"get_index": get_index}

        graph_lowering = GraphLowering(
            torch.fx.GraphModule(submodules, _graph),
            shape_env=None,
        )

        def set_opt_dtype(graph):
            for node in graph.nodes:
                if node.target == "constant":
                    if OptimizationContext.key in node.meta:
                        opt_ctx = node.meta[OptimizationContext.key]
                    else:
                        opt_ctx = OptimizationContext()
                    opt_ctx.dtype = node.args[-1]
                    node.meta[OptimizationContext.key] = opt_ctx

        with patch.object(graph_lowering, "wrapper_code", ""), V.set_graph_handler(
            graph_lowering
        ):
            # The moset inner loop variable is used in the index_expr
            tiling_factor = cpu_vec_isa.pick_vec_isa().nelements(dtype=torch.float)
            with CppVecKernelChecker(
                args=None, num_threads=1, tiling_factor=tiling_factor
            ) as vec_checker:
                i32_iinfo = np.iinfo(np.int32)
                f32_iinfo = np.finfo(np.float32)
                set_opt_dtype(_graph)
                InterpreterShim(_graph, submodules).run(
                    V.get_ops_handler(), i32_iinfo.max, f32_iinfo.max
                )
                self.assertTrue(vec_checker.simd_vec)

                vec_checker.simd_vec = True
                set_opt_dtype(_graph)
                InterpreterShim(_graph, submodules).run(
                    V.get_ops_handler(), i32_iinfo.min, f32_iinfo.min
                )
                self.assertTrue(vec_checker.simd_vec)

                vec_checker.simd_vec = True
                set_opt_dtype(_graph)
                InterpreterShim(_graph, submodules).run(
                    V.get_ops_handler(), i32_iinfo.min, np.inf
                )
                self.assertTrue(vec_checker.simd_vec)

                vec_checker.simd_vec = True
                set_opt_dtype(_graph)
                InterpreterShim(_graph, submodules).run(
                    V.get_ops_handler(), i32_iinfo.min, -np.inf
                )
                self.assertTrue(vec_checker.simd_vec)

                vec_checker.simd_vec = True
                set_opt_dtype(_graph)
                InterpreterShim(_graph, submodules).run(
                    V.get_ops_handler(), i32_iinfo.min - 1, f32_iinfo.min
                )
                self.assertTrue(vec_checker.simd_vec)

                vec_checker.simd_vec = True
                set_opt_dtype(_graph)
                InterpreterShim(_graph, submodules).run(
                    V.get_ops_handler(), i32_iinfo.max + 1, f32_iinfo.max
                )
                self.assertTrue(vec_checker.simd_vec)

                vec_checker.simd_vec = True
                set_opt_dtype(_graph)
                InterpreterShim(_graph, submodules).run(
                    V.get_ops_handler(), i32_iinfo.min, f32_iinfo.min * (1 + 1e-5)
                )
                self.assertTrue(vec_checker.simd_vec)

                vec_checker.simd_vec = True
                set_opt_dtype(_graph)
                InterpreterShim(_graph, submodules).run(
                    V.get_ops_handler(), i32_iinfo.max, f32_iinfo.max * (1 + 1e-5)
                )
                self.assertTrue(vec_checker.simd_vec)

    @requires_vectorization
    @patch("torch.cuda.is_available", lambda: False)
    def test_cpp_vec_index_expr_checker(self):
        _graph: torch.fx.Graph = torch.fx.Graph()
        a: torch.fx.Node = _graph.create_node("placeholder", "ops")
        b: torch.fx.Node = _graph.create_node("call_module", "get_index", args=())
        c: torch.fx.Node = _graph.create_node(
            "call_method",
            "index_expr",
            args=(
                a,
                b,
                torch.int64,
            ),
        )
        d: torch.fx.Node = _graph.create_node(
            "call_method",
            "ge",
            args=(
                a,
                c,
                c,
            ),
        )
        _graph.output(d)

        def get_index():
            return ""

        submodules = {"get_index": get_index}
        graph_lowering = GraphLowering(
            torch.fx.GraphModule(submodules, _graph),
            shape_env=None,
        )
        with patch.object(graph_lowering, "wrapper_code", ""), V.set_graph_handler(
            graph_lowering
        ):
            itervars = [sympy.Symbol("i"), sympy.Symbol("j"), sympy.Symbol("k")]

            tiling_factor = cpu_vec_isa.pick_vec_isa().nelements(dtype=torch.float)
            # The most inner loop variable is used in the index_expr
            with CppVecKernelChecker(
                args=None, num_threads=1, tiling_factor=tiling_factor
            ) as vec_checker:

                def get_index():
                    return -itervars[0] ** 2 + 2 * itervars[0] + itervars[1]

                ranges = [0, 100, 200]
                vec_checker.itervars = itervars[:2]
                vec_checker.ranges = ranges[:2]
                submodules = {"get_index": get_index}
                InterpreterShim(_graph, submodules).run(V.get_ops_handler())
                self.assertTrue(vec_checker.simd_vec)

            # Most inner loop variable irrevalant
            with CppVecKernelChecker(
                args=None, num_threads=1, tiling_factor=tiling_factor
            ) as vec_checker:

                def get_index():
                    return -itervars[0] ** 2 + 2 * itervars[0] + itervars[1]

                ranges = [0, 100, 200]
                vec_checker.itervars = itervars
                vec_checker.ranges = ranges
                submodules = {"get_index": get_index}
                InterpreterShim(_graph, submodules).run(V.get_ops_handler())
                self.assertTrue(vec_checker.simd_vec)

            i32_iinfo = np.iinfo(np.int32)
            _max_value = i32_iinfo.max + 1
            ranges = [_max_value, _max_value, _max_value]
            # Most inner loop variable irrevalant but max value is greater than
            # the max value of INT32
            with CppVecKernelChecker(
                args=None, num_threads=1, tiling_factor=tiling_factor
            ) as vec_checker:

                def get_index():
                    return itervars[0]

                submodules = {"get_index": get_index}
                vec_checker.itervars = itervars
                vec_checker.ranges = ranges
                InterpreterShim(_graph, submodules).run(V.get_ops_handler())
                self.assertFalse(vec_checker.simd_vec)

            # Most inner loop variable irrevalant but min value is greater than
            # the min value of INT32
            with CppVecKernelChecker(
                args=None, num_threads=1, tiling_factor=tiling_factor
            ) as vec_checker:

                def get_index():
                    return -itervars[0] - 2

                submodules = {"get_index": get_index}
                vec_checker.itervars = itervars
                vec_checker.ranges = ranges
                InterpreterShim(_graph, submodules).run(V.get_ops_handler())
                self.assertFalse(vec_checker.simd_vec)

    @requires_vectorization
    @patch("torch.cuda.is_available", lambda: False)
    def test_maxpool2d_cpu_only(self):
        for dtype in vec_dtypes:
            input = torch.randn(26, 32, 112, 112, dtype=dtype).to(
                memory_format=torch.channels_last
            )
            maxpool = torch.nn.MaxPool2d(kernel_size=3, stride=2, padding=1)

            def func(x):
                return maxpool(x)

            with patch.object(config.cpp, "simdlen", None):
                torch._dynamo.reset()
                metrics.reset()
                self.common(func, (input,))
                check_metrics_vec_kernel_count(1)

    @requires_vectorization
    @patch("torch.cuda.is_available", lambda: False)
    def test_maxpool2d_with_pre_loop_collapse_cpu_only(self):
        x1 = torch.randn(2, 3, 20, 20).to(memory_format=torch.channels_last)
        x2 = torch.randn(2, 3, 20, 20).to(memory_format=torch.channels_last)
        maxpool = torch.nn.MaxPool2d(kernel_size=3, stride=2, ceil_mode=True)

        def func(x1, x2):
            y = x1 + x2
            return maxpool(y)

        with patch.object(config.cpp, "simdlen", None):
            torch._dynamo.reset()
            metrics.reset()
            self.common(func, (x1, x2))
            check_metrics_vec_kernel_count(2)

    def test_randint_symint_input(self):
        # https://github.com/pytorch/pytorch/issues/122405
        @torch.compile(fullgraph=True)
        def get_traj_idx(lengths: torch.Tensor, num_slices: int) -> torch.Tensor:
            return torch.randint(lengths.shape[0], (num_slices,), device=lengths.device)

        lengths = torch.zeros(10, dtype=torch.long)
        get_traj_idx(lengths, num_slices=4)
        lengths = torch.zeros(11, dtype=torch.long)
        get_traj_idx(lengths, num_slices=4)

    @requires_vectorization
    @patch("torch.cuda.is_available", lambda: False)
    def test_sign_cpu_only(self):
        def fn(x):
            return torch.sign(x)

        for dtype in vec_dtypes:
            x = torch.randn((2, 9), dtype=dtype)
            x[0, 0] = torch.nan
            x[1, -1] = torch.nan

            with config.patch({"cpp.simdlen": None}):
                torch._dynamo.reset()
                metrics.reset()
                self.common(fn, (x,))
                check_metrics_vec_kernel_count(1)

    @requires_vectorization
    @patch("torch.cuda.is_available", lambda: False)
    def test_reduction_cpu_only(self):
        def fn(x):
            return torch.argmax(x, -1)

        for dtype in vec_dtypes:
            x = torch.randn((10, 10), dtype=dtype)

            with config.patch({"cpp.simdlen": None}):
                torch._dynamo.reset()
                metrics.reset()
                self.common(fn, (x,))
                assert metrics.generated_cpp_vec_kernel_count == 1

    @config.patch({"fx_graph_cache": False, "fx_graph_remote_cache": False})
    def test_outer_loop_fusion(self):
        def fn(x):
            max = torch.amax(x, dim=-1, keepdim=True)
            return x - max

        x = torch.randn(4, 12, 1023, 1022)

        with config.patch({"cpp.simdlen": None}):
            torch._dynamo.reset()
            metrics.reset()
            self.common(fn, (x,))
            self.assertEqual(
                len(metrics.cpp_outer_loop_fused_inner_counts),
                1,
            )
            self.assertEqual(
                metrics.cpp_outer_loop_fused_inner_counts[0].inner_kernel_number,
                2,
            )

    @config.patch({"fx_graph_cache": False, "fx_graph_remote_cache": False})
    def test_local_buffer_in_outer_loop_fusion(self):
        def fn(x):
            max = torch.nn.functional.softmax(x, dim=-1)
            return x - max

        x = torch.randn(4, 12, 1023, 1022)

        with config.patch({"cpp.simdlen": None}):
            torch._dynamo.reset()
            metrics.reset()
            self.common(fn, (x,))
            self.assertEqual(
                len(metrics.cpp_outer_loop_fused_inner_counts),
                1,
            )
            self.assertEqual(
                metrics.cpp_outer_loop_fused_inner_counts[0].inner_kernel_number,
                3,
            )
            self.assertEqual(
                metrics.cpp_outer_loop_fused_inner_counts[0].local_buffer_number,
                1,
            )
            # Check the number of global buffer allocation
            torch._dynamo.reset()
            metrics.reset()
            _, code = run_and_get_cpp_code(
                torch._dynamo.optimize("inductor")(fn),
                x,
            )
            self.assertEqual(code.count("empty_strided_cpu("), 3)

    @config.patch({"fx_graph_cache": False, "fx_graph_remote_cache": False})
    def test_two_local_buffers_in_outer_loop_fusion(self):
        def fn(x):
            softmax = torch.nn.functional.softmax(x, dim=-1)
            sum = torch.sum(softmax, dim=-1)
            sum_broadcast = torch.broadcast_to(
                sum.unsqueeze(-1), [*(sum.size()[0:3]), 256]
            )
            sum_exp = torch.exp(sum_broadcast)
            sum2 = torch.sum(sum_exp, dim=-1)
            sub = sum_exp - sum2.unsqueeze(-1)
            return x[:, :, :, 0:256] - sub

        x = torch.randn(4, 12, 1023, 1022)

        with config.patch({"cpp.simdlen": None}):
            torch._dynamo.reset()
            metrics.reset()
            self.common(fn, (x,))
            self.assertEqual(
                len(metrics.cpp_outer_loop_fused_inner_counts),
                1,
            )
            self.assertEqual(
                metrics.cpp_outer_loop_fused_inner_counts[0].inner_kernel_number,
                5,
            )
            self.assertEqual(
                metrics.cpp_outer_loop_fused_inner_counts[0].local_buffer_number,
                2,
            )

    @config.patch({"fx_graph_cache": False, "fx_graph_remote_cache": False})
    def test_share_local_buffers_in_outer_loop_fusion(self):
        def fn(x):
            max = torch.nn.functional.softmax(x, dim=-1)
            max = torch.nn.functional.softmax(max, dim=-1)
            return x - max

        x = torch.randn(4, 12, 1023, 1022)

        with config.patch({"cpp.simdlen": None}):
            torch._dynamo.reset()
            metrics.reset()
            self.common(fn, (x,))
            self.assertEqual(
                len(metrics.cpp_outer_loop_fused_inner_counts),
                1,
            )
            self.assertEqual(
                metrics.cpp_outer_loop_fused_inner_counts[0].inner_kernel_number,
                5,
            )
            self.assertEqual(
                metrics.cpp_outer_loop_fused_inner_counts[0].local_buffer_number,
                1,  # 2 global bufs share 1 local buf
            )

    @config.patch({"fx_graph_cache": False, "fx_graph_remote_cache": False})
    def test_two_local_buffers_in_outer_loop_fusion_case2(self):
        # exp and exp2 should be replaced by local buffer
        # since exp will be used after exp2, exp2 can't share the same
        # local buffer as exp
        def fn(x):
            a_max = torch.amax(x, -1, keepdim=True)
            exp = torch.exp(x - a_max)
            sum = torch.sum(exp, -1, keepdim=True)
            exp2 = torch.exp(exp - sum)
            sum2 = torch.sum(exp2, -1, keepdim=True)
            sub = exp2 - sum2
            sub2 = exp - sub
            return sub2

        x = torch.randn(4, 12, 1023, 1022)

        with config.patch({"cpp.simdlen": None}):
            torch._dynamo.reset()
            metrics.reset()
            self.common(fn, (x,))
            self.assertEqual(
                len(metrics.cpp_outer_loop_fused_inner_counts),
                1,
            )
            self.assertEqual(
                metrics.cpp_outer_loop_fused_inner_counts[0].inner_kernel_number,
                4,
            )
            self.assertEqual(
                metrics.cpp_outer_loop_fused_inner_counts[0].local_buffer_number,
                2,
            )

    @config.patch({"fx_graph_cache": False, "fx_graph_remote_cache": False})
    def test_local_buffer_with_line_reuse(self):
        # Test Global buffer which is inplace buffer and replaced by local buffer
        def fn(x, y):
            z = torch.matmul(x, y)
            a_max = torch.amax(x, -1, keepdim=True)
            # Previous is a inplace buffer and now is a local buffer
            exp = torch.exp((z - a_max) / z)
            sum = torch.sum(exp, -1, keepdim=True)
            return exp - sum

        inputs = [torch.rand(4, 32), torch.rand(32, 32)]

        with config.patch({"cpp.simdlen": None}):
            torch._dynamo.reset()
            metrics.reset()
            self.common(fn, inputs)
            self.assertEqual(
                len(metrics.cpp_outer_loop_fused_inner_counts),
                1,
            )
            self.assertEqual(
                metrics.cpp_outer_loop_fused_inner_counts[0].local_buffer_number,
                1,
            )

    def test_argmin(self):
        def fn(x):
            return torch.argmin(x, -1)

        for dtype in vec_dtypes:
            x = torch.randn((10, 10), dtype=dtype)
            torch._dynamo.reset()
            metrics.reset()
            self.common(fn, (x,))
            assert metrics.generated_cpp_vec_kernel_count == 1

    def test_argmax_argmin_with_nan_value(self):
        def fn(x):
            return torch.argmax(x)

        def fn2(x):
            return torch.argmin(x)

        inputs = [
            torch.Tensor([-755832.1250, 100]),
            torch.Tensor([-755832.1250, 100, 200]),
            torch.Tensor([100, -755832.1250]),
            torch.Tensor([100, 200, -755832.1250]),
        ]

        for x in inputs:
            x = x.repeat(16, 16)
            x = torch.log1p(x)

            # Test argmax
            torch._dynamo.reset()
            metrics.reset()
            self.common(fn, (x,))
            assert metrics.generated_cpp_vec_kernel_count == 1

            # Test argmin
            torch._dynamo.reset()
            metrics.reset()
            self.common(fn2, (x,))
            assert metrics.generated_cpp_vec_kernel_count == 1

    # Currently, we enabled AVX2 and AVX512 for vectorization. If the platform is not
    # supported, the vectorization will not work and skip this test case. For ARM or
    # other platforms support, we just need to add the ISA info to the supported_vector_isa
    # and include proper aten vectorization head file.
    @unittest.skipIf(IS_FBCODE, "Not yet runnable in fbcode")
    @requires_vectorization
    @patch("torch.cuda.is_available", lambda: False)
    def test_vec_kernel_cpu_only(self):
        def fn(x1, x2):
            # Current, there are some limitations as follows.
            #   rsqrt:
            #     assert [both a fallback and a decomp for same kernel: aten.rsqrt.default]
            #   round:
            #     couldn't find symbolic meta function/decomposition
            #   fmod/logical_and/logic_or:
            #     vec kernel has not support to_type
            x = torch.abs(x1)
            x = torch.sin(x)
            x = torch.neg(x)
            x = torch.square(x)
            x = torch.sigmoid(x)
            x = torch.relu(x)
            x = torch.cos(x)
            x = torch.exp(x)
            x = torch.sqrt(x)
            x = torch.add(x, x1)
            x = torch.sub(x, x2)
            x = torch.mul(x, x1)
            x = torch.div(x, x1)
            x = torch.pow(x, 10)
            x = torch.log(x)
            x = torch.floor(x)
            x = torch.ceil(x)
            x = torch.trunc(x)
            x = torch.lgamma(x)
            x = torch.fmod(x, x2)
            x = torch.sign(x)
            res = x + x2
            return res

        for dtype in vec_dtypes:
            torch.manual_seed(0)
            x1 = torch.randn((5, 20), dtype=dtype)
            x2 = torch.randn((5, 20), dtype=dtype)

            tol = 1e-2 if dtype == torch.bfloat16 else 1e-4
            with config.patch({"cpp.simdlen": 1}):
                torch._dynamo.reset()
                metrics.reset()
                self.common(fn, (x1, x2))
                assert metrics.generated_cpp_vec_kernel_count == 0

            with config.patch({"cpp.simdlen": None}):
                torch._dynamo.reset()
                metrics.reset()
                self.common(fn, (x1, x2))
                check_metrics_vec_kernel_count(1)

        with config.patch({"cpp.simdlen": None}):
            torch._dynamo.reset()
            metrics.reset()
            x1 = torch.randn(10, 20).permute(1, 0)
            x2 = torch.randn((20, 10))
            self.common(fn, (x1, x2))
            check_metrics_vec_kernel_count(2)

            torch._dynamo.reset()
            metrics.reset()
            x1 = torch.randn((10, 7))
            x2 = torch.randn((10, 7))
            self.common(fn, (x1, x2))
            check_metrics_vec_kernel_count(1)

    @unittest.skipIf(IS_FBCODE, "Not yet runnable in fbcode")
    @unittest.skipIf(
        sys.platform not in ["linux", "win32"],
        "cpp kernel profile only support linux now",
    )
    @patch("torch.cuda.is_available", lambda: False)
    @config.patch({"cpp.enable_kernel_profile": True})
    @config.patch({"cpp.descriptive_names": "original_aten"})
    def test_cpp_kernel_profile(self):
        from torch.profiler import profile

        @torch._dynamo.optimize("inductor", nopython=True)
        def fn(a, b):
            return a + b

        a = torch.rand((100,))
        b = torch.rand((100,))
        with profile() as prof:
            fn(a, b)

        kernel_profile_events = []
        for e in prof.profiler.function_events:
            if "cpp_fused_add_0" in e.name:
                kernel_profile_events.append(e.name)
        assert len(kernel_profile_events) > 0

    @requires_vectorization
    def test_channel_shuffle_cl_output(self):
        """code and shape extracted from shufflenet_v2_x1_0"""

        def channel_shuffle(x, groups):
            batchsize, num_channels, height, width = x.size()
            channels_per_group = num_channels // groups
            x = x.view(batchsize, groups, channels_per_group, height, width)
            x = torch.transpose(x, 1, 2).contiguous()
            x = x.view(batchsize, -1, height, width)
            return x.contiguous(memory_format=torch.channels_last)

        for simdlen in (None, 256, 1):
            with config.patch({"cpp.simdlen": simdlen}):
                torch._dynamo.reset()
                metrics.reset()
                x = torch.randn(64, 58, 28, 28)
                self.common(channel_shuffle, (x, 2))
                if simdlen != 1:
                    check_metrics_vec_kernel_count(2)

    @slowTest
    @requires_vectorization
    def test_transpose_with_norm(self):
        """a sub-module from TIMM gmlp_s16_224"""

        class Model(torch.nn.Module):
            def __init__(self) -> None:
                super().__init__()
                self.linear = torch.nn.Linear(
                    in_features=256, out_features=1536, bias=True
                )
                self.act = torch.nn.GELU()
                self.norm = torch.nn.LayerNorm(768)
                self.proj = torch.nn.Linear(196, 196)
                self.fc = torch.nn.Linear(in_features=768, out_features=256, bias=True)

            def forward(self, x):
                x = self.linear(x)
                x = self.act(x)
                u, v = x.chunk(2, dim=-1)
                v = self.norm(v)
                v = self.proj(v.transpose(-1, -2))
                y = u * v.transpose(-1, -2)
                return self.fc(y)

        x = torch.randn(128, 196, 256)
        for simdlen in (None, 256, 1):
            with config.patch({"cpp.simdlen": simdlen}):
                for eval_mode in [True, False]:
                    torch._dynamo.reset()
                    metrics.reset()
                    m = Model().eval() if eval_mode else Model()
                    self.common(m, (x,))
                    if simdlen != 1:
                        check_metrics_vec_kernel_count(8)

    @requires_vectorization
    def test_transpose_copy(self):
        def fn(a):
            return a.t().contiguous()

        for simdlen in (None, 256, 1):
            with config.patch({"cpp.simdlen": simdlen}):
                for dtype in (torch.float, torch.bfloat16):
                    for shape in (
                        (7, 7),
                        (8, 8),
                        (9, 9),
                        (16, 16),
                        (17, 17),
                        (32, 32),
                        (33, 33),
                    ):
                        torch._dynamo.reset()
                        metrics.reset()
                        x = torch.randn(shape, dtype=dtype)
                        self.common(fn, (x,))
                        if simdlen != 1:
                            check_metrics_vec_kernel_count(2)

    @torch._dynamo.config.patch(specialize_int=False)
    def test_slice_scatter_issue122291(self):
        @torch.compile(fullgraph=True)
        def fn(t, t_src, dim, start, end, step):
            return t.slice_scatter(t_src, dim, start, end, step)

        shape = ((16, 16), (16, 2), 1, 4, 10, 1)
        input_tensor = torch.zeros(shape[0], requires_grad=False, device="cpu")
        src_tensor = torch.ones(shape[1], requires_grad=False, device="cpu")
        with self.assertRaisesRegex(
            torch._dynamo.exc.BackendCompilerFailed, r".*shape error in scatter op"
        ):
            fn(input_tensor, src_tensor, shape[2], shape[3], shape[4], shape[5])

    def test_horizontal_fusion(self):
        def fn(a, b, c, idx):
            _a = torch.index_select(a, dim=0, index=idx)
            _b = torch.index_select(b, dim=0, index=idx)
            _c = torch.index_select(c, dim=0, index=idx)
            return _a, _b, _c

        with config.patch({"cpp.max_horizontal_fusion_size": 0}):
            metrics.reset()
            torch._dynamo.reset()
            a = torch.randn(size=(4, 16), dtype=torch.bfloat16)
            b = torch.randn(size=(4, 16), dtype=torch.bfloat16)
            c = torch.randn(size=(4, 16), dtype=torch.bfloat16)
            idx = torch.zeros(size=[4], dtype=torch.int64)
            opt_fn = torch._dynamo.optimize("inductor")(fn)
            opt_fn(a, b, c, idx)
            self.assertEqual(metrics.generated_kernel_count, 3)
            self.assertTrue(same(fn(a, b, c, idx), opt_fn(a, b, c, idx)))

        with config.patch({"cpp.max_horizontal_fusion_size": 1}):
            metrics.reset()
            torch._dynamo.reset()
            a = torch.randn(size=(4, 32), dtype=torch.bfloat16)
            b = torch.randn(size=(4, 32), dtype=torch.bfloat16)
            c = torch.randn(size=(4, 32), dtype=torch.bfloat16)
            idx = torch.zeros(size=[4], dtype=torch.int64)
            opt_fn = torch._dynamo.optimize("inductor")(fn)
            opt_fn(a, b, c, idx)
            self.assertEqual(metrics.generated_kernel_count, 3)
            self.assertTrue(same(fn(a, b, c, idx), opt_fn(a, b, c, idx)))

        with config.patch({"cpp.max_horizontal_fusion_size": 2}):
            metrics.reset()
            torch._dynamo.reset()
            a = torch.randn(size=(4, 64), dtype=torch.bfloat16)
            b = torch.randn(size=(4, 64), dtype=torch.bfloat16)
            c = torch.randn(size=(4, 64), dtype=torch.bfloat16)
            idx = torch.zeros(size=[4], dtype=torch.int64)
            opt_fn = torch._dynamo.optimize("inductor")(fn)
            opt_fn(a, b, c, idx)
            print(metrics.generated_kernel_count)
            self.assertEqual(metrics.generated_kernel_count, 2)
            self.assertTrue(same(fn(a, b, c, idx), opt_fn(a, b, c, idx)))

        with config.patch({"cpp.max_horizontal_fusion_size": 3}):
            metrics.reset()
            torch._dynamo.reset()
            a = torch.randn(size=(4, 128), dtype=torch.bfloat16)
            b = torch.randn(size=(4, 128), dtype=torch.bfloat16)
            c = torch.randn(size=(4, 128), dtype=torch.bfloat16)
            idx = torch.zeros(size=[4], dtype=torch.int64)
            opt_fn = torch._dynamo.optimize("inductor")(fn)
            opt_fn(a, b, c, idx)
            self.assertEqual(metrics.generated_kernel_count, 1)
            self.assertTrue(same(fn(a, b, c, idx), opt_fn(a, b, c, idx)))

    def test_lowp_fp_neg_abs(self):
        def fn(x):
            return x.neg().abs()

        for dtype in _lowp_fp_dtypes:
            metrics.reset()
            x = torch.randn(100, 100).to(dtype)
            opt_fn = torch._dynamo.optimize("inductor")(fn)
            self.assertTrue(same(fn(x), opt_fn(x)))
            assert metrics.cpp_to_dtype_count == 0
            check_metrics_vec_kernel_count(1)

    def test_transpose_non_contiguous(self):
        def fn(a):
            # From part of timm HaloAttn:
            # (https://github.com/rwightman/pytorch-image-models/blob/main/timm/layers/halo_attn.py#L97).
            # Fixed https://github.com/pytorch/pytorch/issues/94269 accuracy issue.
            as_strided = torch.ops.aten.as_strided.default(
                a, [1, 384, 2, 20, 12], [153600, 1, 61440, 384, 7680]
            )
            as_strided_1 = torch.ops.aten.as_strided.default(
                as_strided,
                [1, 384, 2, 2, 12, 12],
                [153600, 1, 61440, 3072, 7680, 384],
            )
            clone_1 = torch.ops.aten.clone.default(
                as_strided_1, memory_format=torch.contiguous_format
            )
            _unsafe_view_1 = torch.ops.aten._unsafe_view.default(
                clone_1, [8, 48, 4, 144]
            )
            permute_2 = torch.ops.aten.permute.default(_unsafe_view_1, [0, 2, 3, 1])
            split_with_sizes = torch.ops.aten.split_with_sizes.default(
                permute_2, [16, 32], -1
            )
            getitem = split_with_sizes[0]
            getitem_1 = split_with_sizes[1]
            permute_3 = torch.ops.aten.permute.default(getitem, [0, 1, 3, 2])
            expand_1 = torch.ops.aten.expand.default(permute_3, [8, 4, 16, 144])
            clone_3 = torch.ops.aten.clone.default(
                expand_1, memory_format=torch.contiguous_format
            )
            return clone_3

        metrics.reset()
        x = torch.randn(1, 384, 20, 20).to(memory_format=torch.channels_last)
        self.common(fn, (x,))
        check_metrics_vec_kernel_count(1)

    def test_non_contiguous_index_with_constant_stride(self):
        def fn(x):
            x1 = x[:, :, :, ::2]
            x2 = x[:, :, :, 1::2]
            x = torch.stack((-x2, x1), dim=-1)
            return x.flatten(-2)

        metrics.reset()
        x = torch.randn(1, 32, 16, 68)
        opt_fn = torch._dynamo.optimize("inductor")(fn)
        _, code = run_and_get_cpp_code(opt_fn, x)
        self.assertTrue(same(fn(x), opt_fn(x)))
        # def and use
        FileCheck().check_count("cpp_fused", 2, exactly=True).run(code)

    def test_invalid_index_of_empty_tensor(self):
        def fn(a):
            b = a[[0]]
            return b

        a = torch.tensor([])
        with self.assertRaises(RuntimeError):
            torch.compile(fn)(a)

    @torch.no_grad()
    @torch._inductor.config.patch(freezing=True)
    def test_issue122380(self):
        def func(x):
            t1 = torch.unbind(x)
            t2 = torch.stack(t1, dim=1)
            t3 = torch.tanh(t2)
            return t3

        x = torch.randn(2, 3, 4)
        self.assertEqual(torch.compile(func)(x), func(x))

    @config.patch({"fx_graph_cache": False, "fx_graph_remote_cache": False})
    def test_ir_node_str(self):
        @torch.compile
        def fn(x: torch.Tensor) -> torch.Tensor:
            return x.sin(), torch.nn.Softmax(dim=1)(x.cos())

        def run_node_alt(*args, **kwargs):
            rv = run_node(*args, **kwargs)
            strings.append(str(rv))
            return rv

        strings = []
        run_node = GraphLowering.run_node
        with patch.object(GraphLowering, "run_node", run_node_alt):
            fn(torch.randn([8, 128]))
        self.assertGreater(len(strings), 3)

    def test_vertical_sum_cpu_only(self):
        def fn1(a):
            return a.sum(dim=0)

        def fn2(a):
            return a.sum(dim=1)

        metrics.reset()
        x = torch.randn(100, 100)
        self.common(fn1, (x,))
        check_metrics_vec_kernel_count(1)

        metrics.reset()
        x = torch.randn(100, 100, 100)
        self.common(fn2, (x,))
        check_metrics_vec_kernel_count(1)

    def test_transpose_vertical_sum_cpu_only(self):
        def fn(a, b):
            c = a * b
            return c.sum(dim=1)

        metrics.reset()
        x = torch.randn(100, 50, 50)
        y = torch.randn(100, 50, 50).transpose(1, 2)
        self.common(fn, (x, y))
        check_metrics_vec_kernel_count(2)

    def test_transpose_mxn_16_16_bf16_fp16(self):
        def fn(a, b):
            c = a * b
            return c.sum(dim=1)

        for dtype in [torch.bfloat16, torch.float16]:
            metrics.reset()
            x = torch.randn(100, 50, 50).to(dtype)
            y = torch.randn(100, 50, 50).to(dtype).transpose(1, 2)
            self.common(fn, (x, y))
            check_metrics_vec_kernel_count(2)

    def test_transpose_mxn_32_32_bf16_fp16(self):
        def fn(a):
            return a.permute(0, 2, 1).contiguous()

        for dtype in [torch.bfloat16, torch.float16]:
            metrics.reset()
            x = torch.randn(2, 9216, 9216).to(dtype)
            self.common(fn, (x,))
            check_metrics_vec_kernel_count(2)

    def test_transpose_sum2d_cpu_only(self):
        def fn(a, b):
            c = a * b
            return c.sum()

        metrics.reset()
        x = torch.randn(50, 50)
        y = torch.randn(50, 50).transpose(0, 1)
        self.common(fn, (x, y))
        check_metrics_vec_kernel_count(2)

    def test_transpose_sum_outer(self):
        # https://github.com/pytorch/pytorch/issues/98573
        def fn(a):
            return a.transpose(2, 3).sum(dim=1).contiguous()

        metrics.reset()
        x = torch.randn(10, 50, 50, 50)
        self.common(fn, (x,))
        check_metrics_vec_kernel_count(1)

    def test_to_dtype_bool_float(self):
        # https://github.com/pytorch/pytorch/issues/100800
        def f(a):
            return torch.where(
                torch.ones_like(a).to(torch.bool),
                torch.zeros_like(a),
                torch.ones_like(a) * 2,
            )

        self.common(f, (torch.ones(16),))

    def test_to_dtype_float_bool(self):
        # https://github.com/pytorch/pytorch/issues/100466
        def f(a):
            a = a * torch.tensor(a >= 0, dtype=torch.float32)
            return a

        x = torch.rand(16)
        self.common(f, (x,))

    def test_constant_store(self):
        # https://github.com/pytorch/pytorch/issues/104515
        def f(a):
            a[0, [3, 3]] = -float("inf")
            return a

        x = torch.rand(4, 5)
        self.common(f, (x,))

    def test_to_channels_last_lowp_fp(self):
        def f(a):
            return a.to(memory_format=torch.channels_last)

        for dtype in _lowp_fp_dtypes:
            x = torch.rand(2, 3, 14, 14).to(dtype)
            self.common(f, (x,))

    def test_broadcast_mul_lowp_fp(self):
        def f(a, b):
            return a * b

        for dtype in _lowp_fp_dtypes:
            a = torch.randn(2, 16, 16).to(dtype)
            b = torch.randn(2, 1, 1).to(dtype)
            self.common(f, (a, b))

    def test_linear_buffer_reuse(self):
        class M(torch.nn.Module):
            def __init__(self) -> None:
                super().__init__()
                self.linear1 = torch.nn.Linear(16, 16)
                self.tanh = torch.nn.Tanh()
                self.linear2 = torch.nn.Linear(16, 16)

            def forward(self, x):
                x = self.linear1(x)
                x = self.tanh(x)
                x = self.linear2(x)
                return x

        mod = M().eval()
        v = torch.randn(1, 16)

        with torch.no_grad():

            def compile_fx_wrapper(model_, example_inputs_):
                return compile_fx(model_, example_inputs_)

            def run(*ex, **kwargs):
                return mod(*ex, **kwargs)

            run = torch._dynamo.optimize(compile_fx_wrapper)(run)
            _, code = run_and_get_cpp_code(run, v)
            self.assertFalse("= as_strided(" in code)
            self.assertEqual(run(*v), mod(*v))

    def test_invalid_dropout_args(self):
        class MyModel(torch.nn.Module):
            def forward(self, x):
                x = x * 2
                x = torch.nn.functional.dropout(x, p=0.5)
                x = torch.relu(x)
                return x

        example_inputs = torch.tensor([[1, 2, 3], [4, 5, 6]])

        func = MyModel()
        jit_func = torch.compile(func)
        self.assertRaises(RuntimeError, lambda: func(example_inputs))
        self.assertRaises(RuntimeError, lambda: jit_func(example_inputs))

    def test_nn_param_assign(self):
        # https://github.com/pytorch/pytorch/issues/99569
        class Model2(nn.Module):
            def __init__(self) -> None:
                super().__init__()
                self.conv = nn.Conv2d(in_channels=3, out_channels=5, kernel_size=3)
                self.batchnorm = nn.BatchNorm2d(num_features=5)
                self.conv_weight = torch.randn(5, 3, 3, 3)
                self.conv_bias = torch.randn(5)

            def forward(self, x):
                self.conv.weight = nn.Parameter(self.conv_weight)
                self.conv.bias = nn.Parameter(self.conv_bias, requires_grad=False)
                self.conv.eval()
                x = self.conv(x)
                x = self.batchnorm(x)
                x = F.relu(x)
                return x

        input_tensor = torch.randn(1, 3, 10, 10)
        func = Model2().to("cpu")

        with torch.no_grad():
            func.train(False)
            v1 = func(input_tensor)
            jit_func = torch.compile(func, fullgraph=True)
            v2 = jit_func(input_tensor)
            self.assertEqual(v1, v2)

    def test_nn_param_assign_wrapped(self):
        class Model2(nn.Module):
            def __init__(self) -> None:
                super().__init__()
                self.conv = nn.Conv2d(in_channels=3, out_channels=5, kernel_size=3)
                self.batchnorm = nn.BatchNorm2d(num_features=5)
                self.conv_weight = torch.randn(5, 3, 3, 3)
                self.conv_bias = torch.randn(5)

            def forward(self, x):
                self.conv.weight = nn.Parameter(self.conv_weight)
                self.conv.bias = nn.Parameter(self.conv_bias, requires_grad=False)
                self.conv.eval()
                x = self.conv(x)
                x = self.batchnorm(x)
                x = F.relu(x)
                return x

        input_tensor = torch.randn(1, 3, 10, 10)
        func = Model2().to("cpu")

        @functools.wraps(func)
        def wrapper(*args, **kwargs):
            return func(*args, **kwargs)

        with torch.no_grad():
            func.train(False)
            v1 = func(input_tensor)
            jit_func = torch.compile(wrapper, fullgraph=True)
            v2 = jit_func(input_tensor)
            self.assertEqual(v1, v2)

    @config.patch(inplace_buffers=True)
    def test_in_out_buffer(self):
        def fn(x, y):
            z = torch.matmul(x, y.transpose(-1, -2)) / 8.0
            return z

        inps = [torch.randn(1, 2, 8, 4), torch.randn(1, 2, 8, 4)]
        fn_opt = torch._dynamo.optimize("inductor")(fn)
        _, code = run_and_get_cpp_code(fn_opt, *inps)
        self.assertTrue("in_out_ptr" in code)
        self.assertEqual(fn_opt(*inps), fn(*inps))

    def test_eliminate_meaningless_copy(self):
        def fn(x1, x2):
            permute = torch.ops.aten.permute.default(x2, [0, 2, 1, 3])
            clone = torch.ops.aten.clone.default(
                permute, memory_format=torch.contiguous_format
            )
            view = torch.ops.aten.view.default(clone, [1024, -1, 32])
            bmm = torch.ops.aten.bmm.default(view, x1)
            permute = torch.ops.aten.permute.default(view, [0, 2, 1])
            return (bmm, permute)

        metrics.reset()
        self.common(
            fn,
            [
                rand_strided(
                    (1024, 32, 128), (4096, 1, 32), device="cpu", dtype=torch.float32
                ),
                rand_strided(
                    (64, 128, 16, 32),
                    (65536, 512, 32, 1),
                    device="cpu",
                    dtype=torch.float32,
                ),
            ],
        )
        self.assertEqual(metrics.generated_kernel_count, 1)

    def test_attention_size_mismatch(self):
        class Attention(torch.nn.Module):
            def __init__(self, hidden_size, num_heads):
                super().__init__()
                self.hidden_size = hidden_size
                self.num_heads = num_heads
                self.head_size = hidden_size // num_heads
                self.query = torch.nn.Linear(hidden_size, hidden_size)
                self.key = torch.nn.Linear(hidden_size, hidden_size)
                self.value = torch.nn.Linear(hidden_size, hidden_size)
                self.inv_scale = torch.nn.Parameter(
                    torch.Tensor([1 / self.head_size**0.5]), requires_grad=False
                )

            def forward(self, x):
                query = self.query(x)
                key = self.key(x)
                value = self.value(x)
                (batch_size, seq_len, hidden_size) = query.size()
                query = query.view(
                    batch_size, seq_len, self.num_heads, self.head_size
                ).permute(0, 2, 1, 3)
                key = key.view(
                    batch_size, seq_len, self.num_heads, self.head_size
                ).permute(0, 2, 3, 1)
                value = value.view(
                    batch_size, seq_len, self.num_heads, self.head_size
                ).permute(0, 2, 1, 3)
                attention_weights = (
                    torch.matmul(query, key).mul(self.inv_scale).softmax(dim=-1)
                )
                output = torch.matmul(attention_weights, value)
                return output

        torch.manual_seed(123)
        hidden_size = 16
        num_heads = 1
        seq_len = 4
        batch_size = 1
        x = torch.randn(batch_size, seq_len, hidden_size)

        func = Attention(hidden_size, num_heads).to("cpu")

        with torch.no_grad():
            res1 = func(x)
            jit_func = torch.compile(func)
            res2 = jit_func(x)
        self.assertEqual(res1, res2)

    def test_scalar_mul_bfloat16(self):
        def f(x):
            return torch.ops.aten.mul.Tensor(x, 1.7015043497085571)

        metrics.reset()
        x = torch.randn(4, 5, dtype=torch.bfloat16)
        self.common(f, (x,))
        check_metrics_vec_kernel_count(1)

    def test_bf16_zeros(self):
        def fn():
            x = torch.zeros(1, 1, 32, dtype=torch.bfloat16)
            return x

        self.common(fn, ())

    def test_select_tiliing_with_index_expr(self):
        def fn(x, y):
            x = torch.ops.aten.view.default(x, [8, 8, 8, 3136])
            x = torch.ops.aten.permute.default(x, [0, 1, 3, 2])
            y = torch.ops.aten.mul.Tensor(y, x)
            return torch.ops.aten.constant_pad_nd.default(y, [0, 0, 1, 0, 0, 0], 0.0)

        x = torch.randn(8, 64, 56, 56)
        y = torch.randn(8, 8, 3136, 8)
        self.common(fn, (x, y))

    @unittest.skipIf(not torch.backends.mkldnn.is_available(), "MKLDNN is not enabled")
    @patch("torch.cuda.is_available", lambda: False)
    @config.patch(freezing=True)
    def test_linear_with_no_default_contiguous_input(self):
        dtypes = [
            torch.float32,
        ]
<<<<<<< HEAD
        if torch.ops.onednn._is_mkldnn_bf16_supported():
            dtypes.append(torch.bfloat16)
        if torch.ops.onednn._is_mkldnn_fp16_supported():
=======
        if torch.ops.mkldnn._is_onednn_bf16_supported():
            dtypes.append(torch.bfloat16)
        if torch.ops.mkldnn._is_onednn_fp16_supported():
>>>>>>> d47cf775
            dtypes.append(torch.float16)
        mod = torch.nn.Sequential(torch.nn.Linear(16, 16)).eval()
        temp = torch.randn(1, 16, 1, 1)
        v = torch.as_strided(temp, [1, 16], [0, 1], 0)
        self.assertTrue(v.is_contiguous())
        for dtype in dtypes:
            with torch.no_grad():
                self.common(
                    mod.to(dtype),
                    (v.to(dtype),),
                )

    @patch("torch.cuda.is_available", lambda: False)
    @config.patch(freezing=True)
    def test_linear_with_reshape(self):
        class M(torch.nn.Module):
            def __init__(self) -> None:
                super().__init__()
                self.linear = torch.nn.Linear(16, 16, bias=False)

            def forward(self, x):
                x = self.linear(x)
                return x.view(4, 4, 4)

        mod = M().eval()
        v = torch.randn(4, 16)
        with torch.no_grad():
            torch._dynamo.reset()
            metrics.reset()
            self.common(
                mod,
                (v,),
            )
            assert metrics.generated_kernel_count == 0

    @config.patch(implicit_fallbacks=True)
    def test_aten_normal_dtype(self):
        for dtype in [torch.float64, torch.float16, None]:

            def fn():
                return torch.normal(2, 3, (10, 10), dtype=dtype, device="cpu")

            self.assertEqual(
                torch.compile(fn, backend="aot_eager_decomp_partition")().dtype,
                dtype if dtype else torch.float32,
            )
            self.assertEqual(
                torch.compile(fn, backend="inductor")().dtype,
                dtype if dtype else torch.float32,
            )

    def test_group_norm_vec(self):
        class M(torch.nn.Module):
            def __init__(self) -> None:
                super().__init__()
                self.group_norm = torch.nn.GroupNorm(3, 90)

            def forward(self, x):
                return self.group_norm(x)

        options = itertools.product(
            vec_dtypes, [torch.contiguous_format, torch.channels_last]
        )
        for dtype, fmt in options:
            torch._dynamo.reset()
            metrics.reset()
            mod = M().eval()
            x = torch.randn((2, 90, 6, 6), dtype=dtype).to(memory_format=fmt)
            with torch.no_grad():
                self.common(mod, (x,))
                # 2 generated kernels (one for var_mean, the other for result)
                check_metrics_vec_kernel_count(2)

    def test_int_div_vec(self):
        def fn(x, y, mode):
            return torch.div(x, y, rounding_mode=mode)

        x = torch.randint(1, 100, (32, 32))
        y = torch.randint(1, 100, (32, 32))
        for mode in [None, "trunc", "floor"]:
            with torch.no_grad():
                metrics.reset()
                self.common(fn, (x, y, mode))
                check_metrics_vec_kernel_count(1)

    def test_uint8_add(self):
        # https://github.com/pytorch/pytorch/issues/113016
        def fn(x, y):
            return torch.add(x, y).neg().to(torch.int32)

        x = torch.randint(0, 255, (3, 3), dtype=torch.uint8)
        y = torch.randint(0, 255, (3, 3), dtype=torch.uint8)
        self.common(fn, (x, y))

    def test_uint8_sub(self):
        # https://github.com/pytorch/pytorch/issues/113016
        def fn(x, y):
            return torch.sub(x, y).neg().to(torch.int32)

        x = torch.randint(0, 255, (3, 3), dtype=torch.uint8)
        y = torch.randint(0, 255, (3, 3), dtype=torch.uint8)
        self.common(fn, (x, y))

    def test_non_contiguous_reduction_store(self):
        # https://github.com/pytorch/pytorch/issues/113018
        class M(torch.nn.Module):
            def __init__(self) -> None:
                super().__init__()
                self.conv = torch.nn.Conv2d(39, 1, kernel_size=(1, 17), stride=(2, 2))

            def forward(self, x):
                return self.conv(x.max(3).values)

        m = M()
        x = torch.randn(1, 39, 1, 18, 17)
        self.common(m, (x,))

    def test_embedding_vec(self):
        class M(torch.nn.Module):
            def __init__(self) -> None:
                super().__init__()
                self.emb = torch.nn.Embedding(64, 128)

            def forward(self, idx, x):
                return self.emb(idx) + x

        idx = torch.randint(0, 64, (4, 32))
        x = torch.randn(4, 32, 128)
        m = M().eval()
        with torch.no_grad():
            metrics.reset()
            self.common(m, (idx, x))
            check_metrics_vec_kernel_count(1)

    def test_embedding_vec_bf16(self):
        class M(torch.nn.Module):
            def __init__(self) -> None:
                super().__init__()
                self.emb = torch.nn.Embedding(64, 128)

            def forward(self, idx, x):
                return self.emb(idx)

        idx = torch.randint(0, 64, (4, 32))
        x = torch.randn(4, 32, 128).to(torch.bfloat16)
        m = M().eval()
        with torch.no_grad():
            metrics.reset()
            self.common(m, (idx, x))
            check_metrics_vec_kernel_count(1)

        # we are doing direct load/store, make sure we do not generate
        # redundant type casts
        m_opt = torch.compile(m)
        _, code = run_and_get_cpp_code(m_opt, idx, x)
        self.assertTrue("Vectorized" in code)
        self.assertTrue("cvt_lowp_fp_to_fp32" not in code)
        self.assertTrue("cvt_fp32_to_lowp_fp" not in code)

    def test_concat_inner_vec(self):
        def fn(x, y):
            return F.relu(torch.cat([x, y], dim=1))

        x = torch.randn(32, 35)
        y = torch.randn(32, 120)
        metrics.reset()
        self.common(fn, (x, y))
        check_metrics_vec_kernel_count(3)

    def test_expr_vec_non_contiguous(self):
        def fn(x):
            # the pattern from sebotnet33ts_256
            y = torch.nn.functional.pad(x, (0, 31)).reshape(-1, 33, 63)
            y = y[:, :32, 31:].reshape(4, 32, 1, 32, 32).expand(-1, -1, 32, -1, -1)
            y = y.permute(0, 3, 1, 4, 2).clone(memory_format=torch.contiguous_format)
            y = y.view(4, 1024, 1024)
            return y.softmax(dim=-1)

        x = torch.randn(128, 2048)
        opt_fn = torch.compile(fn)
        metrics.reset()
        _, code = run_and_get_cpp_code(opt_fn, x)
        self.assertTrue(same(fn(x), opt_fn(x)))
        # 4 kernels for max, exp, sum and div
        check_metrics_vec_kernel_count(4)
        FileCheck().check_count(
            "Vectorized<int>::loadu(tmpbuf.data())", 0, exactly=True
        ).run(code)

    def test_vec_contiguous_ModularIndexing(self):
        # https://github.com/pytorch/pytorch/issues/114488
        class M(torch.nn.Module):
            def __init__(self, dim):
                super().__init__()
                self.norm = torch.nn.LayerNorm(dim * 4)

            def forward(self, x):
                # the pattern from swin_base_patch4_window7_224
                B, H, W, C = x.shape
                x = (
                    x.reshape(B, H // 2, 2, W // 2, 2, C)
                    .permute(0, 1, 3, 4, 2, 5)
                    .flatten(3)
                )
                x = self.norm(x)
                return x

        x = torch.randn(1, 56, 56, 128)
        m = M(128)
        opt_m = torch.compile(m)
        with torch.no_grad():
            metrics.reset()
            _, code = run_and_get_cpp_code(opt_m, x)
            self.assertTrue(same(m(x), opt_m(x)))
            # Two kernels: one for reduction, one pointwises
            check_metrics_vec_kernel_count(2)
            FileCheck().check_count(
                "Vectorized<float>::loadu(tmpbuf.data())", 0, exactly=True
            ).run(code)

    @parametrize("dtype", (torch.float16, torch.bfloat16, torch.float))
    @parametrize("shape", ("15,3,13", "4,2048,4096"))
    def test_fp8_cast(self, dtype: torch.dtype, shape: str):
        def fp8_cast(x):
            y0 = x.to(dtype=torch.float8_e4m3fn).to(dtype)
            y1 = x.to(dtype=torch.float8_e5m2).to(dtype)
            return y0, y1

        shape = [int(dim) for dim in shape.split(",")]
        x = torch.rand(*shape, device="cpu", dtype=dtype)
        self.common(fp8_cast, (x,))

    def test_logical_op_store_to_lowp_data_dtype(self):
        # https://github.com/pytorch/pytorch/issues/117624
        # https://github.com/pytorch/pytorch/issues/117627
        def fn(out1, out2, input, other):
            o1 = torch.logical_or(out=out1, input=input, other=other)
            o2 = torch.logical_xor(out=out2, input=input, other=other)
            return o1, o2

        x = torch.rand([3, 3, 2, 8, 9, 2], dtype=torch.float)
        y = torch.rand([3, 3, 2, 8, 9, 2], dtype=torch.float)
        for dtype in _lowp_fp_dtypes:
            o1 = torch.rand([3, 3, 2, 8, 9, 2], dtype=dtype)
            o2 = torch.rand([3, 3, 2, 8, 9, 2], dtype=dtype)
            with torch.no_grad():
                self.common(fn, (o1, o2, x, y))

    def test_constant_bool_vec(self):
        def fn(x):
            mask = torch.zeros(1, dtype=torch.bool)
            return torch.where(mask, x, -1.0)

        x = torch.rand(1000)
        metrics.reset()
        self.common(fn, (x,))
        check_metrics_vec_kernel_count(1)

    @torch._dynamo.config.patch(dynamic_shapes=True)
    @torch._dynamo.config.patch(assume_static_by_default=False)
    def test_symbolic_shape_scalar_value_reduction(self):
        def fn(x, y):
            return y + torch.ones(x).sum()

        with torch.no_grad():
            metrics.reset()
            y = torch.randn(100)
            self.common(fn, (100, y))
            check_metrics_vec_kernel_count(2)

    def test_int32_pointwise_vec(self):
        def fn(x):
            return x * x

        x = torch.randint(0, 100, (32, 32), dtype=torch.int32)
        metrics.reset()
        self.common(fn, (x,))
        check_metrics_vec_kernel_count(1)

    def test_int32_reduction_vec(self):
        def fn(x):
            return x.sum(dim=1)

        x = torch.randint(0, 100, (32, 32), dtype=torch.int32)
        metrics.reset()
        self.common(fn, (x,))
        check_metrics_vec_kernel_count(1)

    def test_uint32_pointwise_vec(self):
        def fn(x):
            return x * x

        x = torch.randint(0, 100, (32, 32), dtype=torch.uint32)
        metrics.reset()
        self.common(fn, (x,))
        # TODO(jgong5): change to 1 with vectorized uint32 load
        assert metrics.generated_cpp_vec_kernel_count == 0

    def test_uint32_reduction_vec(self):
        def fn(x):
            return x.sum(dim=1)

        x = torch.randint(0, 100, (32, 32), dtype=torch.uint32)
        metrics.reset()
        self.common(fn, (x,))
        # TODO(jgong5): change to 1 with vectorized uint32/uint64 load
        assert metrics.generated_cpp_vec_kernel_count == 0

    def test_int64_pointwise_vec(self):
        def fn(x):
            return x * x

        x = torch.randint(0, 100, (32, 32), dtype=torch.int64)
        metrics.reset()
        self.common(fn, (x,))
        check_metrics_vec_kernel_count(1)

    def test_int64_reduction_vec(self):
        def fn(x):
            return x.sum(dim=1)

        x = torch.randint(0, 100, (32, 32), dtype=torch.int64)
        metrics.reset()
        self.common(fn, (x,))
        check_metrics_vec_kernel_count(1)

    def test_uint64_pointwise_vec(self):
        def fn(x):
            return x * x

        x = torch.randint(0, 100, (32, 32), dtype=torch.uint64)
        metrics.reset()
        self.common(fn, (x,))
        # TODO(jgong5): change to 1 with vectorized uint64 load
        assert metrics.generated_cpp_vec_kernel_count == 0

    def test_uint64_reduction_vec(self):
        def fn(x):
            return x.sum(dim=1)

        x = torch.randint(0, 100, (32, 32), dtype=torch.uint64)
        metrics.reset()
        self.common(fn, (x,))
        # TODO(jgong5): change to 1 with vectorized uint64 load
        assert metrics.generated_cpp_vec_kernel_count == 0

    def test_convert_int32_to_int64_vec(self):
        def fn(x):
            return x.to(torch.int64)

        x = torch.randint(0, 100, (32, 32), dtype=torch.int32)
        metrics.reset()
        self.common(fn, (x,))
        check_metrics_vec_kernel_count(1)

    def test_convert_int64_to_int32_vec(self):
        def fn(x):
            return x.to(torch.int32)

        x = torch.randint(0, 100, (32, 32), dtype=torch.int64)
        metrics.reset()
        self.common(fn, (x,))
        check_metrics_vec_kernel_count(1)

    def test_convert_fp32_to_int64_vec(self):
        def fn(x):
            return x.to(torch.int64)

        x = torch.rand(32, 32)
        metrics.reset()
        self.common(fn, (x,))
        check_metrics_vec_kernel_count(1)

    def test_convert_int64_to_fp32_vec(self):
        def fn(x):
            return x.to(torch.float32)

        x = torch.randint(0, 100, (32, 32), dtype=torch.int64)
        metrics.reset()
        self.common(fn, (x,))
        check_metrics_vec_kernel_count(1)

    def test_double_pointwise_vec(self):
        def fn(x):
            return x * x

        x = torch.randn((32, 32), dtype=torch.double)
        metrics.reset()
        self.common(fn, (x,))
        check_metrics_vec_kernel_count(1)

    def test_double_reduction_vec(self):
        def fn(x):
            return x.sum(dim=1)

        x = torch.randn((32, 32), dtype=torch.double)
        metrics.reset()
        self.common(fn, (x,))
        check_metrics_vec_kernel_count(1)

    def test_convert_fp32_to_double_vec(self):
        def fn(x):
            return x.to(torch.double)

        x = torch.randn(32, 32)
        metrics.reset()
        self.common(fn, (x,))
        check_metrics_vec_kernel_count(1)

    def test_convert_double_to_fp32_vec(self):
        def fn(x):
            return x.to(torch.float32)

        x = torch.randn((32, 32), dtype=torch.double)
        metrics.reset()
        self.common(fn, (x,))
        check_metrics_vec_kernel_count(1)

    def test_no_redundant_to_dtypes_between_fused_scheduler_node(self):
        # https://github.com/pytorch/pytorch/issues/115260
        p0 = torch.tensor([1.0879], dtype=torch.float16)

        class Model1(torch.nn.Module):
            def __init__(self) -> None:
                super().__init__()

            def forward(self, *args):
                cat = torch.cat((args[3], args[2], args[1], args[0]), dim=2)
                max_1 = torch.max(args[4], p0)
                mul = torch.mul(cat, max_1)
                tan = torch.tan(mul)
                return (mul, tan)

        metrics.reset()
        m = Model1()
        self.common(
            m,
            (
                torch.randn((17, 5, 1, 7)).half(),
                torch.randn((17, 5, 1, 7)).half(),
                torch.randn((17, 5, 11, 7)).half(),
                torch.randn((17, 5, 1, 7)).half(),
                torch.tensor(4.39, dtype=torch.float16),
            ),
        )

    def test_masked_load_int64_vec(self):
        # https://github.com/pytorch/pytorch/issues/120377
        def fn(x):
            return torch.nn.functional.pad(x, (0, 13))

        x = torch.randint(0, 100, (819,), dtype=torch.int64)
        metrics.reset()
        self.common(fn, (x,))
        assert metrics.generated_cpp_vec_kernel_count == 1

    def test_highp_to_lowp_cse_var_cache_with_store(self):
        # Fix issue: https://github.com/pytorch/pytorch/issues/128263
        input = torch.randn(5, 128, dtype=torch.float32)
        input2 = torch.randint(0, 10, (5, 128), dtype=torch.int8)
        input3 = torch.randn(128, 128, dtype=torch.float32)

        class Model(torch.nn.Module):
            def __init__(self) -> None:
                super().__init__()

            def forward(self, x, x2, x3):
                x2 = x2.to(torch.int32)
                temp = test_operators.realize(x2.to(torch.float16))
                temp2 = temp.to(torch.float32)
                temp2 = temp2 * x
                return torch.mm(temp, x3.to(torch.float16)), temp2

        metrics.reset()
        m = Model()
        self.common(
            m,
            (input, input2, input3),
        )

    def test_reduction_float_to_int64(self):
        # https://github.com/pytorch/pytorch/issues/124821
        def fn(x):
            return x.max(0).values

        x = torch.randint(0, 100, (22, 51), dtype=torch.int64)
        metrics.reset()
        self.common(fn, (x,))
        assert metrics.generated_cpp_vec_kernel_count == 1

    @config.patch({"cpp.dynamic_threads": True})
    def test_reduction_with_dynamic_threads(self):
        def fn(a, b):
            return a.sum(), b.sum()

        self.common(
            fn,
            (torch.randn(1000), torch.rand(1000)),
        )

    @patch("torch.cuda.is_available", lambda: False)
    @config.patch(freezing=True)
    def test_linear_float64(self):
        class M(torch.nn.Module):
            def __init__(self) -> None:
                super().__init__()
                self.weight1 = torch.nn.Parameter(
                    torch.randn(10, 10, dtype=torch.float64)
                )
                self.weight2 = torch.nn.Parameter(
                    torch.randn(10, 10, dtype=torch.float64)
                )
                self.bias = torch.nn.Parameter(torch.randn(10, dtype=torch.float64))

            def forward(self, x1):
                v1 = torch.mm(x1, self.weight1)
                v2 = torch.addmm(self.bias, x1, self.weight2)
                return (v1, v2)

        mod = M().eval()
        v = torch.randn(10, 10, dtype=torch.float64)
        with torch.no_grad():
            self.common(
                mod,
                (v,),
            )

    def test_fused_attention_conv(self):
        # https://github.com/pytorch/pytorch/issues/121174.
        class Model(torch.nn.Module):
            def __init__(self) -> None:
                super().__init__()
                self.q_conv = torch.nn.Conv2d(4, 4, 1)
                self.k_conv = torch.nn.Conv2d(4, 4, 1)
                self.v_conv = torch.nn.Conv2d(4, 4, 1)

            def forward(self, x):
                q = self.q_conv(x)
                k = self.k_conv(x)
                v = self.v_conv(x)
                q = q.permute(0, 2, 1, 3)
                k = k.permute(0, 2, 1, 3)
                v = v.permute(0, 2, 1, 3)
                return torch.nn.functional.scaled_dot_product_attention(
                    q, k, v, dropout_p=0.0, is_causal=False
                )

        fn = Model()
        x = torch.randn(1, 4, 2, 2)
        self.common(fn, (x,))

    @requires_vectorization
    def test_vec_indirect_load_cse_cache(self):
        # https://github.com/pytorch/pytorch/issues/123502
        from math import inf

        def fn(arg0_1):
            full_default = torch.ops.aten.full.default([209985], 1)
            select = torch.ops.aten.select.int(arg0_1, 0, 0)
            select_1 = torch.ops.aten.select.int(arg0_1, 0, 1)
            view = torch.ops.aten.reshape.default(select_1, [-1])
            expand = torch.ops.aten.expand.default(view, [209985])
            full_default_1 = torch.ops.aten.full.default([10000], 0)
            scatter_add = torch.ops.aten.scatter_add.default(
                full_default_1, 0, expand, full_default
            )
            pow_1 = torch.ops.aten.pow.Tensor_Scalar(scatter_add, -0.5)
            eq = torch.ops.aten.eq.Scalar(pow_1, inf)
            full_default_2 = torch.ops.aten.full.default([], 0.0)
            where = torch.ops.aten.where.self(eq, full_default_2, pow_1)
            index = torch.ops.aten.index.Tensor(where, [select])
            index_1 = torch.ops.aten.index.Tensor(where, [select_1])
            mul_1 = torch.ops.aten.mul.Tensor(index, index_1)
            return (mul_1,)

        x = torch.zeros(2, 209985).to(torch.int64)
        opt_fn = torch._dynamo.optimize("inductor")(fn)
        _, code = run_and_get_cpp_code(opt_fn, x)
        FileCheck().check_count(
            "return at::vec::VectorizedN<int64_t,2>::loadu(tmpbuf.data(),",
            4,
            exactly=True,
        ).run(code)

    def test_repeated_exp(self):
        def fn(x):
            y = x.sigmoid()
            return y + 1, y.sum(-1)

        x = torch.randn(1000, 1000)
        opt_fn = torch.compile(fn)
        _, code = run_and_get_cpp_code(opt_fn, x)
        FileCheck().check_count(
            ".exp()",
            1,
            exactly=True,
        ).run(code)

    def test_convert_fp32_int64_oob_vec(self):
        # https://github.com/pytorch/pytorch/issues/129863
        def fn(x):
            float32 = x.to(torch.float32)
            return float32.to(torch.int64)

        x = torch.full((32,), -9223372036854775808, dtype=torch.int64)
        for simdlen in (None, 256):
            with config.patch({"cpp.simdlen": simdlen}):
                torch._dynamo.reset()
                metrics.reset()
                self.common(fn, (x,))
                check_metrics_vec_kernel_count(1)

    def test_consistent_remove_buffers(self):
        def fn(x):
            z = x + x
            z1 = test_operators.realize(z)
            return x + z1

        # The shape makes sure we generate both vec and scalar kernels
        x = torch.randn((65,), dtype=torch.bfloat16)
        with config.patch(inplace_buffers=False):
            metrics.reset()
            self.common(fn, (x,))
            check_metrics_vec_kernel_count(1)
            _, code = run_and_get_cpp_code(torch.compile(fn), x)
            FileCheck().check_count(
                "tmp1 + tmp2",
                2,
                exactly=True,
            ).run(code)

    @requires_vectorization
    def test_bool_reduction_vec(self):
        for op in (
            torch.masked.mean,
            torch.any,
            torch.min,
            torch.max,
        ):

            def fn(x1, x2, x3):
                return op(x1), op(x2), op(x3)

            c = [False] * 63
            input1 = torch.Tensor(c).to(torch.bool)
            c[10] = True
            input2 = torch.Tensor(c).to(torch.bool)
            input3 = torch.Tensor([True] * 63).to(torch.bool)
            metrics.reset()
            self.common(
                fn,
                (
                    input1,
                    input2,
                    input3,
                ),
            )
            n_veckernel = 6 if op is torch.masked.mean else 3
            check_metrics_vec_kernel_count(n_veckernel)


if __name__ == "__main__":
    from torch._inductor.test_case import run_tests
    from torch.testing._internal.inductor_utils import HAS_CPU

    if HAS_CPU and not IS_MACOS:
        run_tests(needs="filelock")<|MERGE_RESOLUTION|>--- conflicted
+++ resolved
@@ -278,15 +278,9 @@
                 return res
 
         dtypes = []
-<<<<<<< HEAD
-        if torch.ops.onednn._is_mkldnn_bf16_supported():
+        if torch.ops.onednn._is_onednn_bf16_supported():
             dtypes.append(torch.bfloat16)
-        if torch.ops.onednn._is_mkldnn_fp16_supported():
-=======
-        if torch.ops.mkldnn._is_onednn_bf16_supported():
-            dtypes.append(torch.bfloat16)
-        if torch.ops.mkldnn._is_onednn_fp16_supported():
->>>>>>> d47cf775
+        if torch.ops.onednn._is_onednn_fp16_supported():
             dtypes.append(torch.float16)
         for dtype in dtypes:
             with torch.no_grad():
@@ -376,15 +370,9 @@
     @patch("torch.cuda.is_available", lambda: False)
     def test_linear_packed(self):
         dtypes = []
-<<<<<<< HEAD
-        if torch.ops.onednn._is_mkldnn_bf16_supported():
+        if torch.ops.onednn._is_onednn_bf16_supported():
             dtypes.append(torch.bfloat16)
-        if torch.ops.onednn._is_mkldnn_fp16_supported():
-=======
-        if torch.ops.mkldnn._is_onednn_bf16_supported():
-            dtypes.append(torch.bfloat16)
-        if torch.ops.mkldnn._is_onednn_fp16_supported():
->>>>>>> d47cf775
+        if torch.ops.onednn._is_onednn_fp16_supported():
             dtypes.append(torch.float16)
         options = itertools.product(
             [[2, 3, 10], [2, 10], [10], [2, 0]], [3, 0], [True, False], dtypes
@@ -436,11 +424,7 @@
         in_channel = 1
         out_channel = 3
         amp_enabled_configs = [False]
-<<<<<<< HEAD
-        if torch.ops.onednn._is_mkldnn_bf16_supported():
-=======
-        if torch.ops.mkldnn._is_onednn_bf16_supported():
->>>>>>> d47cf775
+        if torch.ops.onednn._is_onednn_bf16_supported():
             # When amp is enabled here, the input to Conv is a FlexibleLayout.
             # While it's disabled, the input is a FixedLayout.
             amp_enabled_configs.append(True)
@@ -475,15 +459,9 @@
             seq_len,
         ) in itertools.product(*list(params_dict.values())):
             dtypes = [torch.float]
-<<<<<<< HEAD
-            if torch.ops.onednn._is_mkldnn_bf16_supported():
+            if torch.ops.onednn._is_onednn_bf16_supported():
                 dtypes.append(torch.bfloat16)
-            if torch.ops.onednn._is_mkldnn_fp16_supported():
-=======
-            if torch.ops.mkldnn._is_onednn_bf16_supported():
-                dtypes.append(torch.bfloat16)
-            if torch.ops.mkldnn._is_onednn_fp16_supported():
->>>>>>> d47cf775
+            if torch.ops.onednn._is_onednn_fp16_supported():
                 dtypes.append(torch.float16)
             for dtype in dtypes:
                 counters.clear()
@@ -3493,15 +3471,9 @@
         dtypes = [
             torch.float32,
         ]
-<<<<<<< HEAD
-        if torch.ops.onednn._is_mkldnn_bf16_supported():
+        if torch.ops.onednn._is_onednn_bf16_supported():
             dtypes.append(torch.bfloat16)
-        if torch.ops.onednn._is_mkldnn_fp16_supported():
-=======
-        if torch.ops.mkldnn._is_onednn_bf16_supported():
-            dtypes.append(torch.bfloat16)
-        if torch.ops.mkldnn._is_onednn_fp16_supported():
->>>>>>> d47cf775
+        if torch.ops.onednn._is_onednn_fp16_supported():
             dtypes.append(torch.float16)
         mod = torch.nn.Sequential(torch.nn.Linear(16, 16)).eval()
         temp = torch.randn(1, 16, 1, 1)
