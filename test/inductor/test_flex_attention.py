# Owner(s): ["module: inductor"]
# flake8: noqa: B950

import functools
import random
import string
import unittest
from collections import namedtuple
from contextlib import contextmanager
from dataclasses import dataclass
from itertools import product
from typing import Callable, Optional, Union
from unittest import expectedFailure, skip, skipUnless
from unittest.mock import patch

import torch
from torch._dynamo.testing import CompileCounterWithBackend, normalize_gm
from torch._inductor import metrics
from torch._inductor.test_case import TestCase as InductorTestCase
from torch._inductor.utils import run_and_get_code
from torch.nn.attention.experimental._paged_attention import PagedAttention
from torch.nn.attention.flex_attention import (
    _create_empty_block_mask,
    _DEFAULT_SPARSE_BLOCK_SIZE,
    _identity,
    _mask_mod_signature,
    _score_mod_signature,
    and_masks,
    BlockMask,
    create_block_mask,
    flex_attention,
    noop_mask,
    or_masks,
)
from torch.testing import FileCheck
from torch.testing._internal import common_utils
from torch.testing._internal.common_cuda import PLATFORM_SUPPORTS_BF16, TEST_MULTIGPU
from torch.testing._internal.common_device_type import (
    flex_attention_supported_platform as supported_platform,
    instantiate_device_type_tests,
)
from torch.testing._internal.common_utils import TEST_WITH_ROCM
from torch.utils._triton import has_triton


# Use this decorator only when hitting Triton bugs on H100
running_on_a100_only = skipUnless(
    torch.cuda.is_available()
    and has_triton()
    and torch.cuda.get_device_capability() == (8, 0),
    "Requires A100 and Triton",
)

Tolerances = namedtuple("Tolerances", ["atol", "rtol"])
torch.set_float32_matmul_precision("high")

index = torch.ops.aten.index
Tensor = torch.Tensor


@contextmanager
def temp_float32_matmul_precision(precision: str):
    """
    Temporarily set the float32 matmul precision and restore it after the context is exited.

    Args:
    precision (str): The precision to set ('highest', 'high', or 'medium').
    """
    original_precision = torch.get_float32_matmul_precision()
    try:
        torch.set_float32_matmul_precision(precision)
        yield
    finally:
        torch.set_float32_matmul_precision(original_precision)


def rmse(ref, res):
    """
    Calculate root mean squared error
    """
    return torch.sqrt(torch.mean(torch.square(ref - res)))


def create_attention(score_mod, block_mask, enable_gqa=False):
    return functools.partial(
        flex_attention,
        score_mod=score_mod,
        block_mask=block_mask,
        enable_gqa=enable_gqa,
    )


def create_block_mask_test(score_mod, query, key):
    block_mask = create_block_mask(
        score_mod,
        1,
        1,
        query.shape[-2],
        key.shape[-2],
        query.device,
    )
    return block_mask


TEST_ON_CUDA = (
    torch.cuda.is_available()
    and torch.utils._triton.has_triton()
    and torch.cuda.get_device_capability() >= (8, 0)
)

if TEST_ON_CUDA:
    test_device = ("cuda",)
    test_dtypes = (
        [torch.float32, torch.bfloat16, torch.float16]
        if PLATFORM_SUPPORTS_BF16
        else [torch.float16, torch.float32]
    )
    test_dtypes_fast = [torch.float16]
    SKIP_UT_ON_CPU = False
else:
    test_device = ("cpu",)
    torch_config_string = torch.__config__.show()
    # training and some corner cases are not supported on cpu and will be skiped
    SKIP_UT_ON_CPU = True
    LONG_COMPILATION_ON_CPU = False
    if "CLANG" in torch_config_string.upper():
        # if the compiler is clang, skip UT for CPU due to long compilation time found in CI
        # TODO: check reason of long compile time
        LONG_COMPILATION_ON_CPU = True

    test_dtypes = (
        [torch.float32, torch.bfloat16]
        if torch.backends.mkldnn.is_available()
        and torch.ops.mkldnn._is_mkldnn_bf16_supported()
        else [torch.float32]
    )
    test_dtypes_fast = [torch.float32]


# --------- Useful score mod functions for testing ---------
def _causal(
    score: Tensor,
    batch: Tensor,
    head: Tensor,
    token_q: Tensor,
    token_kv: Tensor,
) -> Tensor:
    return torch.where(token_q >= token_kv, score, float("-inf"))


def _rel_bias(
    score: Tensor,
    batch: Tensor,
    head: Tensor,
    token_q: Tensor,
    token_kv: Tensor,
) -> Tensor:
    return score + (token_q - token_kv)


def _rel_causal(
    score: Tensor,
    batch: Tensor,
    head: Tensor,
    token_q: Tensor,
    token_kv: Tensor,
) -> Tensor:
    return torch.where(token_q >= token_kv, score + (token_q - token_kv), float("-inf"))


def _generate_alibi_bias(num_heads: int):
    def _alibi_bias(
        score: Tensor,
        batch: Tensor,
        head: Tensor,
        token_q: Tensor,
        token_kv: Tensor,
    ) -> Tensor:
        scale = torch.exp2(-((head + 1) * 8.0 / num_heads))
        return score + (token_kv - token_q) * scale

    return _alibi_bias


def _inverse_causal(score, b, h, m, n):
    return torch.where(m <= n, score, float("-inf"))


def _times_two(score, b, h, m, n):
    """Joint graph needed for correctness"""
    return score * 2


def _squared(score, b, h, m, n):
    """Joint graph needed for correctness"""
    return score * score


def _head_offset(dtype: torch.dtype):
    """Captured Buffer"""
    head_offset = torch.rand(H, device="cuda", dtype=dtype)

    def score_mod(score, b, h, m, n):
        return score * head_offset[h]

    return score_mod


def _trig(score, b, h, m, n):
    """Joint graph needed for correctness"""
    return torch.sin(torch.cos(score)) + torch.tan(b)


def _trig2(score, b, h, m, n):
    """Branching joint graph"""
    cos_score = torch.cos(score)
    sin_score = torch.sin(score)
    z = cos_score * sin_score + torch.tan(b)
    return z


# --------- Useful mask mod functions for testing ---------
def _causal_mask(
    batch: Tensor,
    head: Tensor,
    token_q: Tensor,
    token_kv: Tensor,
) -> Tensor:
    return token_q >= token_kv


def _inverse_causal_mask(
    batch: Tensor,
    head: Tensor,
    token_q: Tensor,
    token_kv: Tensor,
) -> Tensor:
    return token_q <= token_kv


test_score_mods = [
    _identity,
    _times_two,
    _squared,
    _causal,
    _inverse_causal,
    _rel_bias,
    _rel_causal,
    _generate_alibi_bias(8),
]

test_score_mask_mod_map = {
    _identity: noop_mask,
    _times_two: noop_mask,
    _squared: noop_mask,
    _causal: _causal_mask,
    _inverse_causal: _inverse_causal_mask,
    _rel_bias: noop_mask,
    _rel_causal: _causal_mask,
    _generate_alibi_bias(8): noop_mask,
}

captured_buffers_map = {
    "_head_offset": _head_offset,
}

B = 4
H = 8
S = 2048
D = 64

test_Hq_Hkv = [
    (4, 2),
    (4, 1),
]

test_Bq_Bkv = [
    (3, 1),
    (4, 1),
    (5, 1),
]

test_block_size = [
    128,
    256,
    (128, 256),
    (256, 128),
]

test_strides = [
    ((H * S * D, S * D, D, 1), 997),  # offset
    ((H * D, D, B * H * D, 1), 499),  # transposed dimensions
    ((H * S * D, D, H * D, 1), 0),  # heads/sequence transposed
    (
        (S * (D + 1), B * S * (D + 1), (D + 1), 1),
        293,
    ),  # additional buffer on one dim
    (
        (1, D, (B + 1) * (H + 1) * D, 1),
        97,
    ),  # additional buffer on multiple dim + shared dimension
]


def query_key_value_clones(
    query: torch.Tensor,
    key: torch.Tensor,
    value: torch.Tensor,
    dtype: torch.dtype = None,
):
    """Clones the query, key, and value tensors and moves them to the specified dtype."""
    if dtype is None:
        dtype = query.dtype
    query_ref = query.detach().clone().to(dtype).requires_grad_(query.requires_grad)
    key_ref = key.detach().clone().to(dtype).requires_grad_(key.requires_grad)
    value_ref = value.detach().clone().to(dtype).requires_grad_(value.requires_grad)
    return query_ref, key_ref, value_ref


def batch_reserve(paged_attention: PagedAttention, target_seq_len: Tensor):
    (B,) = target_seq_len.shape
    for b in range(B):
        paged_attention.reserve(
            torch.tensor(b),
            target_seq_len[b],
        )


class TestFlexAttention(InductorTestCase):
    def setUp(self):
        super(self.__class__, self).setUp()
        self.test_inference_only = False
        if test_device[0] == "cpu":
            if LONG_COMPILATION_ON_CPU:
                self.skipTest(
                    "skip UT for CPU due to long compilation time found in CI"
                )
            self.test_inference_only = True

    def _check_equal(
        self,
        golden_out: torch.Tensor,
        ref_out: torch.Tensor,
        compiled_out: torch.Tensor,
        fudge_factor: float,
        tensor_name: Optional[str] = None,
    ):
        compiled_error = (golden_out - compiled_out).abs().mean()
        ref_error = (golden_out - ref_out).abs().mean()
        if torch.isnan(compiled_error).any() or torch.isnan(ref_error).any():
            self.assertTrue(False, "Output/Grad with NaN")
        if compiled_error > ref_error * fudge_factor:
            name = tensor_name if tensor_name is not None else ""
            msg = f"{name} Compiled error {compiled_error} is greater than ref error {ref_error} by more than {fudge_factor}X."
            self.assertTrue(False, msg)

    def _check_out(
        self,
        golden_out: torch.Tensor,
        ref_out: torch.Tensor,
        compiled_out: torch.Tensor,
        is_paged_attention: bool = False,
    ):
        dtype = ref_out.dtype
        with torch.no_grad():
            # Note, it seems like we really are less accurate than the float32
            # computation, likely due to the online softmax
            if dtype == torch.float32:
                fudge_factor = 10.0
                if is_paged_attention:
                    # paged attention is less accurate since it may reorder
                    # the blocks from block mask
                    fudge_factor = 20.0
            else:
                fudge_factor = 1.1

            # Checkout output
            self._check_equal(golden_out, ref_out, compiled_out, fudge_factor, "Out")

    def _check_out_and_grad(
        self,
        golden_out: torch.Tensor,
        ref_out: torch.Tensor,
        compiled_out: torch.Tensor,
        q_gold: torch.Tensor,
        q_ref: torch.Tensor,
        q: torch.Tensor,
        k_gold: torch.Tensor,
        k_ref: torch.Tensor,
        k: torch.Tensor,
        v_gold: torch.Tensor,
        v_ref: torch.Tensor,
        v: torch.Tensor,
    ):
        dtype = ref_out.dtype
        with torch.no_grad():
            # Note, it seems like we really are less accurate than the float32
            # computation, likely due to the online softmax
            if dtype == torch.float32:
                fudge_factor = 10.0
            else:
                fudge_factor = 1.1

            # Checkout output
            self._check_equal(golden_out, ref_out, compiled_out, fudge_factor, "Out")

            # Check gradients
            q_fudge_factor = 1.0 * fudge_factor
            self._check_equal(
                q_gold.grad, q_ref.grad, q.grad, q_fudge_factor, "Grad_Query"
            )
            k_fudge_factor = 1.0 * fudge_factor
            self._check_equal(
                k_gold.grad, k_ref.grad, k.grad, k_fudge_factor, "Grad_Key"
            )
            v_fudge_factor = 1.0 * fudge_factor
            self._check_equal(
                v_gold.grad, v_ref.grad, v.grad, v_fudge_factor, "Grad_Value"
            )

    def run_test(
        self,
        score_mod: _score_mod_signature,
        dtype: torch.dtype = torch.float16,
        Q_B: int = B,
        Q_H: int = H,
        Q_S: int = S,
        Q_D: int = D,
        KV_B: Optional[int] = None,
        KV_H: Optional[int] = None,
        KV_S: Optional[int] = None,
        V_D: Optional[int] = None,
        block_mask: Optional[BlockMask] = None,
        device="cuda",
    ):
        if KV_B is None:
            KV_B = Q_B
        if KV_H is None:
            KV_H = Q_H
        if KV_S is None:
            KV_S = Q_S
        if V_D is None:
            V_D = Q_D

        if device == "cpu" and dtype is torch.float16:
            dtype = torch.float32

        q = torch.randn(
            (Q_B, Q_H, Q_S, Q_D),
            dtype=dtype,
            device=device,
            requires_grad=not self.test_inference_only,
        )
        k = torch.randn(
            (KV_B, KV_H, KV_S, Q_D),
            dtype=dtype,
            device=device,
            requires_grad=not self.test_inference_only,
        )
        v = torch.randn(
            (KV_B, KV_H, KV_S, V_D),
            dtype=dtype,
            device=device,
            requires_grad=not self.test_inference_only,
        )
        if block_mask is None:
            block_mask = create_block_mask(
                noop_mask, Q_B, Q_H, Q_S, KV_S, device=device
            )
        q_ref, k_ref, v_ref = query_key_value_clones(q, k, v)
        q_gold, k_gold, v_gold = query_key_value_clones(q, k, v, torch.float64)
        sdpa_partial = create_attention(
            score_mod, block_mask, enable_gqa=(not Q_H == KV_H)
        )

        compiled_sdpa = torch.compile(sdpa_partial)
        golden_out = sdpa_partial(q_gold, k_gold, v_gold)
        ref_out = sdpa_partial(q_ref, k_ref, v_ref)
        compiled_out = compiled_sdpa(q, k, v)
        if self.test_inference_only:
            self._check_out(
                golden_out,
                ref_out,
                compiled_out,
                is_paged_attention=False,
            )
        else:
            backward_grad = torch.randn(
                (Q_B, Q_H, Q_S, V_D), dtype=dtype, device=device
            )

            golden_out.backward(backward_grad.to(torch.float64))
            ref_out.backward(backward_grad)
            compiled_out.backward(backward_grad)

            self._check_out_and_grad(
                golden_out,
                ref_out,
                compiled_out,
                q_gold,
                q_ref,
                q,
                k_gold,
                k_ref,
                k,
                v_gold,
                v_ref,
                v,
            )

    def preprocess_paged_attention(
        self,
        score_mod: Optional[Callable],
        q: Tensor,
        k: Tensor,
        v: Tensor,
        block_mask,
        dtype: torch.dtype = torch.float16,
        page_size: int = 128,
        device="cuda",
    ) -> tuple[Tensor, Tensor, BlockMask, _score_mod_signature]:
        assert block_mask is not None, "Must provide block_mask"
        Q_B, Q_H, Q_S, _ = q.shape
        KV_B, KV_H, KV_S, QK_D = k.shape
        _, _, _, V_D = v.shape

        # test with different batch size
        max_batch_size = max(Q_B, KV_B) + 3

        n_pages = (KV_S + page_size - 1) // page_size * max_batch_size

        # allocate cache
        MAX_CACHED_SEQ_LEN = n_pages * page_size
        k_cache = torch.zeros(
            1,
            KV_H,
            MAX_CACHED_SEQ_LEN,
            QK_D,
            device=device,
            dtype=dtype,
        )
        v_cache = torch.zeros(
            1,
            KV_H,
            MAX_CACHED_SEQ_LEN,
            V_D,
            device=device,
            dtype=dtype,
        )

        # For testing purposes, we randomly initialize the page table, which maps
        # (batch_idx, logical_block_idx) to physical_block_idx. Specifically, PagedAttention
        # maintains a stack empty_pages of unused physical_block_idx. The `batch_reserve`
        # function grabs physical_block_idx from the top of empty_pages until there are enough
        # pages for each batch index (i.e., num pages for batch_idx >= target_seq_len[batch_idx]).
        # For example, at the first batch_reserve call, physical block indices (1,...,KV_S//4)
        # are allocated to batch index 0, and physical block indices
        # (KV_S//4+1, ..., KV_S//4 + KV_S//2) are allocated to batch index 1, etc.
        # Thus, kv tensors of batch index 1 will be scattered in the kv cache, simulating
        # a real use case of paged attention.
        paged_attention = PagedAttention(
            n_pages, page_size, max_batch_size, device=device
        )
        batch_reserve(
            paged_attention,
            torch.tensor([KV_S // 4, KV_S // 2, KV_S // 4, KV_S // 3], device=device),
        )
        batch_reserve(
            paged_attention,
            torch.tensor([KV_S // 4, KV_S // 2, KV_S // 2, KV_S // 2], device=device),
        )
        batch_reserve(
            paged_attention,
            torch.tensor([KV_S // 2, KV_S, KV_S // 2, KV_S], device=device),
        )
        batch_reserve(
            paged_attention, torch.tensor([KV_S, KV_S, KV_S, KV_S], device=device)
        )

        # update cache with k and v
        input_pos = (
            torch.arange(KV_S, device=device, dtype=torch.int32)
            .unsqueeze(0)
            .expand(KV_B, KV_S)
        )
        batch_idx = torch.arange(KV_B, device=device, dtype=torch.int32)
        paged_attention.assign(batch_idx, input_pos, k, v, k_cache, v_cache)

        # convert block mask and score mod
        converted_block_mask = paged_attention.convert_logical_block_mask(block_mask)
        converted_score_mod = paged_attention.get_score_mod(score_mod)
        return k_cache, v_cache, converted_block_mask, converted_score_mod

    def run_paged_attention(
        self,
        score_mod: Optional[Callable],
        q: Tensor,
        k: Tensor,
        v: Tensor,
        dtype: torch.dtype = torch.float16,
        block_mask: Optional[BlockMask] = None,
        device="cuda",
    ) -> tuple[Tensor, Tensor]:
        B, Q_H, Q_S, KV_H, KV_S = (
            q.shape[0],
            q.shape[1],
            q.shape[2],
            k.shape[1],
            k.shape[2],
        )

        if block_mask is None:
            block_mask = create_block_mask(noop_mask, B, 1, Q_S, KV_S, device=device)

        (
            k_cache,
            v_cache,
            converted_block_mask,
            converted_score_mod,
        ) = self.preprocess_paged_attention(
            score_mod, q, k, v, block_mask, dtype, block_mask.BLOCK_SIZE[1], device
        )

        compiled_sdpa = torch.compile(flex_attention)

        # compute
        return_lse = True
        if self.test_inference_only:
            return_lse = False
            compiled_lse = None
            compiled_out = compiled_sdpa(
                q,
                k_cache,
                v_cache,
                return_lse=return_lse,
                block_mask=converted_block_mask,
                score_mod=converted_score_mod,
                enable_gqa=(not Q_H == KV_H),
            )

        else:
            compiled_out, compiled_lse = compiled_sdpa(
                q,
                k_cache,
                v_cache,
                return_lse=return_lse,
                block_mask=converted_block_mask,
                score_mod=converted_score_mod,
                enable_gqa=(not Q_H == KV_H),
            )
        return compiled_out, compiled_lse

    def run_test_with_paged_attention(
        self,
        score_mod: Optional[Callable] = _identity,
        dtype: torch.dtype = torch.float16,
        Q_B: int = B,
        Q_H: int = H,
        Q_S: int = S,
        QK_D: int = D,
        KV_B: int = B,
        KV_H: int = H,
        KV_S: int = S,
        V_D: int = D,
        block_mask: Optional[BlockMask] = None,
        device="cuda",
    ):
        assert Q_H % KV_H == 0
        if device == "cpu" and dtype is torch.float16:
            dtype = torch.float32

        q = torch.randn(
            (Q_B, Q_H, Q_S, QK_D), dtype=dtype, device=device, requires_grad=False
        )
        k = torch.randn(
            (KV_B, KV_H, KV_S, QK_D),
            dtype=dtype,
            device=device,
            requires_grad=False,
        )
        v = torch.randn(
            (KV_B, KV_H, KV_S, V_D),
            dtype=dtype,
            device=device,
            requires_grad=False,
        )
        q_ref, k_ref, v_ref = query_key_value_clones(q, k, v)
        q_gold, k_gold, v_gold = query_key_value_clones(q, k, v, torch.float64)

        if block_mask is None:
            block_mask = create_block_mask(noop_mask, Q_B, 1, Q_S, KV_S, device=device)

        sdpa_partial = create_attention(
            score_mod, block_mask, enable_gqa=(not Q_H == KV_H)
        )
        golden_out, golden_lse = sdpa_partial(q_gold, k_gold, v_gold, return_lse=True)
        ref_out, ref_lse = sdpa_partial(q_ref, k_ref, v_ref, return_lse=True)

        compiled_out, compiled_lse = self.run_paged_attention(
            score_mod, q, k, v, dtype, block_mask, device
        )
        self._check_out(
            golden_out,
            ref_out,
            compiled_out,
            is_paged_attention=True,
        )

        if not self.test_inference_only:
            self._check_out(
                golden_lse,
                ref_lse,
                compiled_lse,
                is_paged_attention=True,
            )

    def run_test_with_call(
        self,
        sdpa_call: Callable,
        dtype: torch.dtype = torch.float16,
        Q_B: int = B,
        Q_H: int = H,
        Q_S: int = S,
        Q_D: int = D,
        KV_B: int = B,
        KV_H: int = H,
        KV_S: int = S,
        V_D: int = D,
        device="cuda",
    ):
        if device == "cpu" and dtype is torch.float16:
            dtype = torch.float32
        q = torch.randn(
            (Q_B, Q_H, Q_S, Q_D),
            dtype=dtype,
            device=device,
            requires_grad=not self.test_inference_only,
        )
        k = torch.randn(
            (KV_B, KV_H, KV_S, Q_D),
            dtype=dtype,
            device=device,
            requires_grad=not self.test_inference_only,
        )
        v = torch.randn(
            (KV_B, KV_H, KV_S, V_D),
            dtype=dtype,
            device=device,
            requires_grad=not self.test_inference_only,
        )
        q_ref, k_ref, v_ref = query_key_value_clones(q, k, v)
        q_gold, k_gold, v_gold = query_key_value_clones(q, k, v, torch.float64)
        compiled_sdpa = torch.compile(sdpa_call)
        golden_out = sdpa_call(q_gold, k_gold, v_gold)
        ref_out = sdpa_call(q_ref, k_ref, v_ref)
        compiled_out = compiled_sdpa(q, k, v)
        if self.test_inference_only:
            self._check_out(
                golden_out,
                ref_out,
                compiled_out,
                is_paged_attention=False,
            )
        else:
            backward_grad = torch.randn(
                (Q_B, Q_H, Q_S, V_D), dtype=dtype, device=device
            )

            golden_out.backward(backward_grad.to(torch.float64))
            ref_out.backward(backward_grad)
            compiled_out.backward(backward_grad)

            self._check_out_and_grad(
                golden_out,
                ref_out,
                compiled_out,
                q_gold,
                q_ref,
                q,
                k_gold,
                k_ref,
                k,
                v_gold,
                v_ref,
                v,
            )

    def run_dynamic_test(
        self,
        score_mask_mod: tuple[Callable, Callable],
        dtype: torch.dtype = torch.float16,
        B: int = B,
        H: int = H,
        S: int = S,
        D: int = D,
        device="cuda",
    ):
        if device == "cpu" and dtype is torch.float16:
            dtype = torch.float32

        score_mod, mask_mod = score_mask_mod

        # First batch with original dimensions (B, H, S, D)
        block_mask1 = create_block_mask(mask_mod, 1, 1, S, S, device=device)
        sdpa_partial1 = create_attention(score_mod, block_mask=block_mask1)

        q1 = torch.randn(
            (B, H, S, D),
            dtype=dtype,
            device=device,
            requires_grad=not self.test_inference_only,
        )
        k1 = torch.randn(
            (B, H, S, D),
            dtype=dtype,
            device=device,
            requires_grad=not self.test_inference_only,
        )
        v1 = torch.randn(
            (B, H, S, D),
            dtype=dtype,
            device=device,
            requires_grad=not self.test_inference_only,
        )
        q1_ref, k1_ref, v1_ref = query_key_value_clones(q1, k1, v1)
        q1_gold, k1_gold, v1_gold = query_key_value_clones(q1, k1, v1, torch.float64)
        ref_out1 = sdpa_partial1(q1_ref, k1_ref, v1_ref)
        golden_out1 = sdpa_partial1(q1_gold, k1_gold, v1_gold)

        if not self.test_inference_only:
            backward_grad1 = torch.randn((B, H, S, D), dtype=dtype, device=device)
            golden_out1.backward(backward_grad1.to(torch.float64))
            ref_out1.backward(backward_grad1)

        # Second batch with modified dimensions (B * 2, H, S / 2, D)
        B = int(B * 2)
        S = int(S / 2)
        block_mask2 = create_block_mask(mask_mod, 1, 1, S, S, device=device)
        sdpa_partial2 = create_attention(score_mod, block_mask=block_mask2)

        q2 = torch.randn(
            (B, H, S, D),
            dtype=dtype,
            device=device,
            requires_grad=not self.test_inference_only,
        )
        k2 = torch.randn(
            (B, H, S, D),
            dtype=dtype,
            device=device,
            requires_grad=not self.test_inference_only,
        )
        v2 = torch.randn(
            (B, H, S, D),
            dtype=dtype,
            device=device,
            requires_grad=not self.test_inference_only,
        )
        q2_ref, k2_ref, v2_ref = query_key_value_clones(q2, k2, v2)
        q2_gold, k2_gold, v2_gold = query_key_value_clones(q2, k2, v2, torch.float64)
        ref_out2 = sdpa_partial2(q2_ref, k2_ref, v2_ref)
        golden_out2 = sdpa_partial2(q2_gold, k2_gold, v2_gold)

        if not self.test_inference_only:
            backward_grad2 = torch.randn((B, H, S, D), dtype=dtype, device=device)
            golden_out2.backward(backward_grad2.to(torch.float64))
            ref_out2.backward(backward_grad2)

        # Third batch with modified dimensions (B * 2, H, S / 4, D)
        S = int(S / 2)
        block_mask3 = create_block_mask(mask_mod, 1, 1, S, S, device=device)
        sdpa_partial3 = create_attention(score_mod, block_mask=block_mask3)

        q3 = torch.randn(
            (B, H, S, D),
            dtype=dtype,
            device=device,
            requires_grad=not self.test_inference_only,
        )
        k3 = torch.randn(
            (B, H, S, D),
            dtype=dtype,
            device=device,
            requires_grad=not self.test_inference_only,
        )
        v3 = torch.randn(
            (B, H, S, D),
            dtype=dtype,
            device=device,
            requires_grad=not self.test_inference_only,
        )
        q3_ref, k3_ref, v3_ref = query_key_value_clones(q3, k3, v3)
        q3_gold, k3_gold, v3_gold = query_key_value_clones(q3, k3, v3, torch.float64)
        ref_out3 = sdpa_partial3(q3_ref, k3_ref, v3_ref)
        golden_out3 = sdpa_partial3(q3_gold, k3_gold, v3_gold)

        if not self.test_inference_only:
            backward_grad3 = torch.randn((B, H, S, D), dtype=dtype, device=device)
            golden_out3.backward(backward_grad3.to(torch.float64))
            ref_out3.backward(backward_grad3)

        # Clear dynamo counters
        torch._dynamo.reset()

        # First compilation with original dimensions
        backend = torch._dynamo.testing.CompileCounterWithBackend("inductor")
        compiled_sdpa1 = torch.compile(sdpa_partial1, backend=backend, dynamic=True)
        compiled_out1 = compiled_sdpa1(q1, k1, v1)

        if not self.test_inference_only:
            compiled_out1.backward(backward_grad1)

            self._check_out_and_grad(
                golden_out1,
                ref_out1,
                compiled_out1,
                q1_gold,
                q1_ref,
                q1,
                k1_gold,
                k1_ref,
                k1,
                v1_gold,
                v1_ref,
                v1,
            )
        else:
            self._check_out(golden_out1, ref_out1, compiled_out1)
        self.assertEqual(backend.frame_count, 1)

        # Second compilation with new dimensions
        compiled_sdpa2 = torch.compile(sdpa_partial2, backend=backend, dynamic=True)
        compiled_out2 = compiled_sdpa2(q2, k2, v2)

        if not self.test_inference_only:
            compiled_out2.backward(backward_grad2)

            self._check_out_and_grad(
                golden_out2,
                ref_out2,
                compiled_out2,
                q2_gold,
                q2_ref,
                q2,
                k2_gold,
                k2_ref,
                k2,
                v2_gold,
                v2_ref,
                v2,
            )
        else:
            self._check_out(golden_out2, ref_out2, compiled_out2)
        self.assertEqual(backend.frame_count, 1)

        # Third compilation with new dimensions
        compiled_sdpa3 = torch.compile(sdpa_partial3, backend=backend, dynamic=True)
        compiled_out3 = compiled_sdpa3(q3, k3, v3)

        if not self.test_inference_only:
            compiled_out3.backward(backward_grad3)

            self._check_out_and_grad(
                golden_out3,
                ref_out3,
                compiled_out3,
                q3_gold,
                q3_ref,
                q3,
                k3_gold,
                k3_ref,
                k3,
                v3_gold,
                v3_ref,
                v3,
            )
        else:
            self._check_out(golden_out3, ref_out3, compiled_out3)
        self.assertEqual(backend.frame_count, 1)

    def run_automatic_dynamic_test(
        self,
        score_mod: Callable,
        dtype: torch.dtype = torch.float16,
        B: int = B,
        H: int = H,
        S: int = S,
        D: int = D,
        device="cuda",
    ):
        if device == "cpu" and dtype is torch.float16:
            dtype = torch.float32

        block_mask1 = create_block_mask(noop_mask, 1, 1, S, S, device=device)
        sdpa_partial1 = create_attention(score_mod, block_mask=block_mask1)
        # The first eager batch, shape (B, H, S, D)
        q1 = torch.randn(
            (B, H, S, D),
            dtype=dtype,
            device=device,
            requires_grad=not self.test_inference_only,
        )
        k1 = torch.randn(
            (B, H, S, D),
            dtype=dtype,
            device=device,
            requires_grad=not self.test_inference_only,
        )
        v1 = torch.randn(
            (B, H, S, D),
            dtype=dtype,
            device=device,
            requires_grad=not self.test_inference_only,
        )
        golden_out1 = sdpa_partial1(
            q1.to(torch.float64), k1.to(torch.float64), v1.to(torch.float64)
        )
        ref_out1 = sdpa_partial1(q1, k1, v1)

        # The second eager batch, shape (B * 2, H, S / 2, D)
        B = int(B * 2)
        S = int(S / 2)
        block_mask2 = create_block_mask(noop_mask, 1, 1, S, S, device=device)
        sdpa_partial2 = create_attention(score_mod, block_mask=block_mask2)
        q2 = torch.randn(
            (B, H, S, D),
            dtype=dtype,
            device=device,
            requires_grad=not self.test_inference_only,
        )
        k2 = torch.randn(
            (B, H, S, D),
            dtype=dtype,
            device=device,
            requires_grad=not self.test_inference_only,
        )
        v2 = torch.randn(
            (B, H, S, D),
            dtype=dtype,
            device=device,
            requires_grad=not self.test_inference_only,
        )
        golden_out2 = sdpa_partial2(
            q2.to(torch.float64), k2.to(torch.float64), v2.to(torch.float64)
        )
        ref_out2 = sdpa_partial2(q2, k2, v2)

        # The third eager batch, shape (B * 4, H, S / 4, D)
        B = int(B * 2)
        S = int(S / 2)
        block_mask3 = create_block_mask(noop_mask, 1, 1, S, S, device=device)
        sdpa_partial3 = create_attention(score_mod, block_mask=block_mask3)
        q3 = torch.randn(
            (B, H, S, D),
            dtype=dtype,
            device=device,
            requires_grad=not self.test_inference_only,
        )
        k3 = torch.randn(
            (B, H, S, D),
            dtype=dtype,
            device=device,
            requires_grad=not self.test_inference_only,
        )
        v3 = torch.randn(
            (B, H, S, D),
            dtype=dtype,
            device=device,
            requires_grad=not self.test_inference_only,
        )
        golden_out3 = sdpa_partial3(
            q3.to(torch.float64), k3.to(torch.float64), v3.to(torch.float64)
        )
        ref_out3 = sdpa_partial3(q3, k3, v3)

        # Need to clear dynamo counters, since flex attention eager mode also uses dynamo tracing.
        # We check dynamo counters["frames"]["ok"] to ensure:
        # 1, the first batch is compiled with static shape
        # 2, the second batch is compiled with dynamic shape
        # 3, no re-compilation in the third batch
        torch._dynamo.reset()

        # Note, it seems like we really are less accurate than the float32
        # computation, likely due to the online softmax
        if dtype == torch.float32:
            fudge_factor = 10.0
        else:
            fudge_factor = 1.1

        # The first batch.
        backend = torch._dynamo.testing.CompileCounterWithBackend("inductor")
        compiled_out1 = torch.compile(sdpa_partial1, backend=backend)(q1, k1, v1)
        self._check_equal(golden_out1, ref_out1, compiled_out1, fudge_factor)
        self.assertEqual(backend.frame_count, 1)

        # The second batch (automatic dynamic).
        compiled_out2 = torch.compile(sdpa_partial2, backend=backend)(q2, k2, v2)
        self._check_equal(golden_out2, ref_out2, compiled_out2, fudge_factor)
        self.assertEqual(backend.frame_count, 2)

        # The third batch (no re-compilation).
        compiled_out3 = torch.compile(sdpa_partial3, backend=backend)(q3, k3, v3)
        self._check_equal(golden_out3, ref_out3, compiled_out3, fudge_factor)
        self.assertEqual(backend.frame_count, 2)

    @supported_platform
    @common_utils.parametrize("dtype", test_dtypes)
    @common_utils.parametrize("score_mod", test_score_mods)
    def test_builtin_score_mods(self, device, dtype: torch.dtype, score_mod: Callable):
        self.run_test(score_mod, dtype, device=device)
        self.run_test_with_paged_attention(score_mod, dtype, device=device)

    @running_on_a100_only
    @common_utils.parametrize("dtype", test_dtypes_fast)
    @common_utils.parametrize("score_mod", test_score_mods)
    def test_builtin_score_mods_seqlen_lt_default_sparse_block_size(
        self, device, dtype: torch.dtype, score_mod: Callable
    ):
        # _DEFAULT_SPARSE_BLOCK_SIZE is 128
        attention = functools.partial(
            flex_attention,
            score_mod=score_mod,
            kernel_options={"FORCE_USE_FLEX_ATTENTION": True},
        )
        self.run_test_with_call(
            attention, dtype, B, H, 64, D, B, H, 64, D, device=device
        )

    @running_on_a100_only
    @common_utils.parametrize("dtype", test_dtypes_fast)
    @common_utils.parametrize("score_mod", test_score_mods)
    def test_builtin_score_mods_seqlen_lt_custom_sparse_block_size(
        self, device, dtype: torch.dtype, score_mod: Callable
    ):
        def causal_mask(b, h, q, kv):
            return q >= kv

        block_mask = create_block_mask(
            causal_mask, 1, 1, 64, 64, BLOCK_SIZE=256, device=device
        )
        attention = functools.partial(
            flex_attention,
            score_mod=score_mod,
            block_mask=block_mask,
            kernel_options={"FORCE_USE_FLEX_ATTENTION": True},
        )
        self.run_test_with_call(
            attention, dtype, B, H, 64, D, B, H, 64, D, device=device
        )

    @supported_platform
    @common_utils.parametrize("dtype", test_dtypes_fast)
    @common_utils.parametrize("score_mask_mod", test_score_mask_mod_map.items())
    def test_builtin_score_mods_dynamic(
        self, device, dtype: torch.dtype, score_mask_mod: tuple[Callable, Callable]
    ):
        self.run_dynamic_test(score_mask_mod, dtype, device=device)

    @supported_platform
    @common_utils.parametrize("dtype", test_dtypes_fast)
    @common_utils.parametrize("score_mod", test_score_mods)
    def test_builtin_score_mods_automatic_dynamic(
        self, device, dtype: torch.dtype, score_mod: Callable
    ):
        self.run_automatic_dynamic_test(score_mod, dtype, device=device)

    @supported_platform
    @common_utils.parametrize("dtype", test_dtypes_fast)
    @common_utils.parametrize("score_mod", test_score_mods)
    def test_builtin_score_mods_different_seqlen(
        self, device, dtype: torch.dtype, score_mod: Callable
    ):
        inputs = (
            score_mod,
            dtype,
            B,
            H,
            S // 2,  # Seqlen of Q is different from seqlen of K/V
            D,
            B,
            H,
            S,
            D,
        )
        self.run_test(*inputs, device=device)
        self.run_test_with_paged_attention(*inputs, device=device)

    @supported_platform
    @common_utils.parametrize("dtype", test_dtypes)
    @common_utils.parametrize("score_mod", test_score_mods)
    @common_utils.parametrize("BLOCK_SIZE", test_block_size)
    def test_builtin_score_mods_different_block_size(
        self,
        device,
        dtype: torch.dtype,
        score_mod: Callable,
        BLOCK_SIZE: Union[int, tuple[int, int]],
    ):
        block_mask = create_block_mask(
            noop_mask, B, H, S, S, BLOCK_SIZE=BLOCK_SIZE, device=device
        )
        self.run_test(score_mod, dtype, block_mask=block_mask, device=device)
        self.run_test_with_paged_attention(
            score_mod, dtype, block_mask=block_mask, device=device
        )

    @supported_platform
    @common_utils.parametrize("dtype", test_dtypes_fast)
    @common_utils.parametrize("batch_dims", test_Bq_Bkv)
    @common_utils.parametrize("head_dims", test_Hq_Hkv)
    @common_utils.parametrize("score_mod", test_score_mods)
    def test_kv_batch_broadcast(
        self,
        device,
        dtype: torch.dtype,
        batch_dims: tuple[int, int],
        head_dims: tuple[int, int],
        score_mod: Callable,
    ):
        Hq, Hkv = head_dims
        assert Hq % Hkv == 0

        Bq, Bkv = batch_dims
        assert Bq > 1 and Bkv == 1

        block_mask = create_block_mask(noop_mask, Bq, 1, S, S, device=device)

        self.run_test(
            score_mod, dtype, Bq, Hq, S, D, Bkv, Hkv, S, D, block_mask, device=device
        )

    @supported_platform
    @common_utils.parametrize("dtype", test_dtypes_fast)
    @common_utils.parametrize("batch_dims", test_Bq_Bkv)
    @common_utils.parametrize("head_dims", test_Hq_Hkv)
    @common_utils.parametrize("score_mod", test_score_mods)
    def test_kv_batch_broadcast_causal_mask(
        self,
        device,
        dtype: torch.dtype,
        batch_dims: tuple[int, int],
        head_dims: tuple[int, int],
        score_mod: Callable,
    ):
        Hq, Hkv = head_dims
        assert Hq % Hkv == 0

        Bq, Bkv = batch_dims
        assert Bq > 1 and Bkv == 1

        def mask_mod(b, h, q, kv):
            return q >= kv

        block_mask = create_block_mask(mask_mod, Bq, 1, S, S, device=device)
        attention = functools.partial(
            flex_attention, block_mask=block_mask, enable_gqa=(not Hq == Hkv)
        )

        self.run_test_with_call(
            attention, dtype, Bq, Hq, S, D, Bkv, Hkv, S, D, device=device
        )

    @supported_platform
    @common_utils.parametrize("dtype", test_dtypes_fast)
    @common_utils.parametrize("score_mod", test_score_mods)
    def test_GQA(self, device, dtype: torch.dtype, score_mod: Callable):
        inputs = (
            score_mod,
            dtype,
            B,
            H * 4,  # Hq = 4*Hkv.
            S // 8,
            D,
            B,
            H,
            S,
            D,
        )
        self.run_test(*inputs, device=device)
        self.run_test_with_paged_attention(*inputs, device=device)

    @supported_platform
    @common_utils.parametrize("dtype", test_dtypes_fast)
    @common_utils.parametrize(
        "q_s", test_strides[:2]
    )  # TODO: fix layout for query braodcasting
    @common_utils.parametrize(
        "k_s,v_s",
        [
            (test_strides[0], test_strides[0]),
            (test_strides[0], test_strides[1]),
            (test_strides[2], test_strides[3]),
            (test_strides[3], test_strides[1]),
            # (test_strides[2], test_strides[4]), # TODO: Doesn't work for
            # broadcasting reasons i think
        ],
    )
    @common_utils.parametrize("do_s", test_strides[:3])
    def test_strided_inputs(self, device, dtype: torch.dtype, q_s, k_s, v_s, do_s):
        q1 = torch.randn((B * H * S * D * 2), dtype=dtype, device=device)
        k1 = torch.randn((B * H * S * D * 2), dtype=dtype, device=device)
        v1 = torch.randn((B * H * S * D * 2), dtype=dtype, device=device)
        do1 = torch.randn((B * H * S * D * 2), dtype=dtype, device=device)

        q_shape = (B, H, S // 2, D)
        k_shape = (B, H, S, D)
        v_shape = (B, H, S, D)
        do_shape = (B, H, S // 2, D)

        def coerce_to_strides(val, shape, strides):
            strides, offset = strides
            val_max = [x * (y - 1) for x, y in zip(strides, shape)]
            assert sum(val_max) + offset < B * H * S * D * 2
            assert strides[-1] == 1
            return torch.as_strided(val, shape, strides, offset).requires_grad_(
                not self.test_inference_only
            )

        q = coerce_to_strides(q1, q_shape, q_s)
        k = coerce_to_strides(k1, k_shape, k_s)
        v = coerce_to_strides(v1, v_shape, v_s)
        do = coerce_to_strides(do1, do_shape, do_s)

        block_mask = _create_empty_block_mask(q, k)
        score_mod = _generate_alibi_bias(8)
        sdpa_partial = create_attention(score_mod=score_mod, block_mask=block_mask)
        compiled_sdpa = torch.compile(sdpa_partial)
        ref_out = sdpa_partial(q, k, v)
        compiled_out = compiled_sdpa(q, k, v)

        tolerance = Tolerances(atol=2e-1, rtol=2e-1)
        torch.testing.assert_close(
            ref_out, compiled_out, atol=tolerance.atol, rtol=tolerance.rtol
        )
        if not self.test_inference_only:
            ref_out.backward(do)
            ref_grads = [q.grad, k.grad, v.grad]
            q.grad = None
            k.grad = None
            v.grad = None

            compiled_out.backward(do)
            compiled_grads = [q.grad, k.grad, v.grad]
            q.grad = None
            k.grad = None
            v.grad = None
            torch.testing.assert_close(
                compiled_grads[0],
                ref_grads[0],
                atol=tolerance.atol,
                rtol=tolerance.rtol,
            )
            torch.testing.assert_close(
                compiled_grads[1],
                ref_grads[1],
                atol=tolerance.atol,
                rtol=tolerance.rtol,
            )
            torch.testing.assert_close(
                compiled_grads[2],
                ref_grads[2],
                atol=tolerance.atol,
                rtol=tolerance.rtol,
            )

        # test paged attention which does not support backward
        q.requires_grad, k.requires_grad, v.requires_grad = False, False, False
        paged_compiled_out, _ = self.run_paged_attention(
            score_mod, q, k, v, dtype, device=device
        )
        torch.testing.assert_close(
            ref_out, paged_compiled_out, atol=tolerance.atol, rtol=tolerance.rtol
        )

    @supported_platform
    def test_doc_mask_sparse(self, device):
        document_id = torch.zeros(S, dtype=torch.int, device=device)
        for i in range(0, S, 256):
            document_id[i : i + 256] = i // 256

        def document_masking_causal(score, b, h, q_idx, kv_idx):
            causal_mask = q_idx >= kv_idx
            document_mask = document_id[q_idx] == document_id[kv_idx]
            return torch.where(causal_mask & document_mask, score, -float("inf"))

        self.run_test(document_masking_causal, torch.float16, device=device)
        self.run_test_with_paged_attention(
            document_masking_causal, torch.float16, device=device
        )

    @supported_platform
    def test_index_multiple(self, device):
        bias = torch.randn(B, S, device=device)

        def index_multiple(score, b, h, q_idx, kv_idx):
            return score + bias[b][q_idx]

        self.run_test(index_multiple, torch.float16, device=device)
        self.run_test_with_paged_attention(index_multiple, torch.float16, device=device)

    @supported_platform
    def test_index_weird1(self, device):
        bias = torch.randn(4, B, H, S, device=device)

        def index_weird1(score, b, h, q_idx, kv_idx):
            return score + bias[0][b, h][q_idx]

        self.run_test(index_weird1, torch.float16, device=device)
        self.run_test_with_paged_attention(index_weird1, torch.float16, device=device)

    @supported_platform
    def test_index_weird2(self, device):
        bias = torch.randn(B, H, 4, S, device=device)
        which_bias = torch.tensor(0, device=device)

        def index_weird2(score, b, h, q_idx, kv_idx):
            return score + bias[b][h][which_bias, q_idx]

        self.run_test(index_weird2, torch.float16, device=device)
        self.run_test_with_paged_attention(index_weird2, torch.float16, device=device)

    @supported_platform
    @common_utils.parametrize("dtype", test_dtypes)
    def test_skip_odd_keys(self, device, dtype: torch.dtype):
        def score_mod(score, b, h, q, kv):
            return torch.where(kv % 2 == 0, score, float("-inf"))

        self.run_test(score_mod, dtype, device=device)
        self.run_test_with_paged_attention(score_mod, dtype, device=device)

    @supported_platform
    @common_utils.parametrize("dtype", test_dtypes)
    def test_function_composition(self, device, dtype: torch.dtype):
        def score_mod_1(score, b, h, m, n):
            return score + (m - n)

        def score_mod_2(score, b, h, m, n):
            return torch.where(m <= n, score, float("-inf"))

        def composed_score_mod(score, b, h, m, n):
            return score_mod_2(score_mod_1(score, b, h, m, n), b, h, m, n)

        self.run_test(composed_score_mod, dtype, device=device)
        self.run_test_with_paged_attention(composed_score_mod, dtype, device=device)

    @supported_platform
    @common_utils.parametrize("dtype", test_dtypes)
    def test_captured_buffers_all_dims(self, device, dtype: torch.dtype):
        head_scale = torch.randn(H, device=device)
        batch_scale = torch.randn(B, device=device)
        tok_scale = torch.randn(S, device=device)

        def all_bias(score, batch, head, token_q, token_kv):
            score = score + tok_scale[token_q]
            score = score + batch_scale[batch]
            score = score + head_scale[head]
            return score

        self.run_test(all_bias, dtype, device=device)
        self.run_test_with_paged_attention(all_bias, dtype, device=device)

    @supported_platform
    @common_utils.parametrize("dtype", test_dtypes_fast)
    def test_seq_masking(self, device, dtype):
        seq_idx = torch.zeros(S, device=device, dtype=torch.bool)
        seq_idx[S // 2 :] = 1

        def seq_mask_mod(score, b, h, q, kv):
            return torch.where(seq_idx[q] == seq_idx[kv], score, float("-inf"))

        self.run_test(seq_mask_mod, dtype, device=device)
        self.run_test_with_paged_attention(seq_mask_mod, dtype, device=device)

    @supported_platform
    @common_utils.parametrize("dtype", test_dtypes_fast)
    def test_load_from_bias_seq_only(self, device, dtype):
        bias = torch.randn(S, S, device=device, dtype=dtype)

        def bias_mod(score, b, h, q, kv):
            return score + bias[q, kv]

        self.run_test(bias_mod, dtype, device=device)
        self.run_test_with_paged_attention(bias_mod, dtype, device=device)

    @supported_platform
    @common_utils.parametrize("dtype", test_dtypes_fast)
    def test_load_from_bias_seq_batch(self, device, dtype):
        bias = torch.randn(B, S, S, device=device, dtype=dtype)

        def bias_mod(score, b, h, q, kv):
            return score + bias[b, q, kv]

        self.run_test(bias_mod, dtype, device=device)
        self.run_test_with_paged_attention(bias_mod, dtype, device=device)

    @supported_platform
    @unittest.skipIf(SKIP_UT_ON_CPU, "Skip on CPU as not supported")
    def test_load_from_view_buffer(self):
        dtype = torch.float16
        device = "cuda"
        W = 8

        class SimpleAttention(torch.nn.Module):
            def __init__(self):
                super().__init__()
                self.rel_pos_h = torch.randn(2 * H - 1, D, device=device, dtype=dtype)

            def forward(self, q, k, v):
                q = q.view(B * H, H * W, -1)
                score_mod = self.generate_score_mod(q)
                q = q.view(B, H, H * W, -1)
                return flex_attention(q, k, v, score_mod=score_mod)

            def generate_score_mod(self, q):
                rel_h = self.add_decomposed_rel_pos(q)
                rel_h = rel_h.view(
                    B, H, rel_h.size(1), rel_h.size(2), rel_h.size(3)
                ).squeeze(-1)

                def score_mod(score, batch, head, q_idx, k_idx):
                    h_idx = k_idx // W
                    return score + rel_h[batch, head, q_idx, h_idx]

                return score_mod

            @torch.no_grad()
            def add_decomposed_rel_pos(self, q):
                q_coords = torch.arange(H, device=self.rel_pos_h.device)[:, None]
                k_coords = torch.arange(H, device=self.rel_pos_h.device)[None, :]
                relative_coords = (q_coords - k_coords) + (H - 1)
                Rh = self.rel_pos_h[relative_coords.long()]
                r_q = q.reshape(B * H, H, W, D)
                rel_h = torch.einsum("bhwc,hkc->bhwk", r_q, Rh)
                return rel_h.reshape(B * H, H * W, H, 1)

        m = SimpleAttention().to(device).eval()
        m = torch.compile(m, mode="max-autotune", fullgraph=True)
        q = torch.randn(B, H, H * W, D, device=device, dtype=dtype, requires_grad=True)
        k = torch.randn(B, H, H * W, D, device=device, dtype=dtype, requires_grad=True)
        v = torch.randn(B, H, H * W, D, device=device, dtype=dtype, requires_grad=True)
        out = m(q, k, v)
        out.sum().backward()

    @supported_platform
    @common_utils.parametrize("dtype", test_dtypes_fast)
    def test_load_from_bias_head_seq_batch(self, device, dtype):
        bias = torch.randn(B, H, S, S, device=device, dtype=dtype)

        def bias_mod(score, b, h, q, kv):
            return score + bias[b, h, q, kv]

        self.run_test(bias_mod, dtype, device=device)
        self.run_test_with_paged_attention(bias_mod, dtype, device=device)

    @supported_platform
    @common_utils.parametrize("dtype", test_dtypes_fast)
    def test_load_rel_bias(self, device, dtype):
        rel_bias = torch.randn(2 * S, device=device, dtype=dtype)

        def bias_mod(score, b, h, q, kv):
            return score + rel_bias[(q - kv) + S]

        self.run_test(bias_mod, dtype, device=device)
        self.run_test_with_paged_attention(bias_mod, dtype, device=device)

    @supported_platform
    @common_utils.parametrize("dtype", test_dtypes_fast)
    def test_dependent_causal_bidirectional(self, device, dtype):
        num_bidirectional = torch.randint(0, S, (B,), device=device, dtype=torch.int32)

        def bias_mod(score, b, h, q, kv):
            causal_attention = q >= kv
            cur_num_bidirectional = num_bidirectional[b]
            bidirectional_attention_on_video = (q <= cur_num_bidirectional) & (
                kv <= cur_num_bidirectional
            )
            return torch.where(
                bidirectional_attention_on_video | causal_attention,
                score,
                -float("inf"),
            )

        self.run_test(bias_mod, dtype, device=device)
        self.run_test_with_paged_attention(bias_mod, dtype, device=device)

    @supported_platform
    @common_utils.parametrize("dtype", test_dtypes_fast)
    def test_natten_2d(self, device, dtype):
        H = 32
        W = S // H
        WINDOW = 3
        assert W * H == S

        def get_x_y(idx):
            # This should be a floor divide, but we don't support that properly
            return idx / W, idx % W

        def natten_mask(score, b, h, q, kv):
            q_x, q_y = get_x_y(q)
            kv_x, kv_y = get_x_y(kv)
            return torch.where(
                ((q_x - kv_x).abs() <= WINDOW) | ((q_y - kv_y).abs() <= WINDOW),
                score,
                float("-inf"),
            )

        self.run_test(natten_mask, dtype, device=device)
        self.run_test_with_paged_attention(natten_mask, dtype, device=device)

    @supported_platform
    @common_utils.parametrize("dtype", test_dtypes_fast)
    def test_subgraph_respect_decompostion(self, device, dtype):
        from torch._decomp import core_aten_decompositions
        from torch.fx.experimental.proxy_tensor import make_fx

        def score_mod_func(score, b, h, q, kv):
            return score - q // (1 + kv)

        make_tensor = functools.partial(
            torch.randn,
            (2, 2, 128, 4),
            device=device,
            dtype=torch.float64,
            requires_grad=True,
        )
        query, key, value = make_tensor(), make_tensor(), make_tensor()
        # floor_div is not decomposed in decompostion_table is empty
        attention = functools.partial(flex_attention, score_mod=score_mod_func)
        gm = make_fx(attention, decomposition_table={})(query, key, value)
        self.assertExpectedInline(
            gm.sdpa_score0.code.strip(),
            """\
def forward(self, arg0_1, arg1_1, arg2_1, arg3_1, arg4_1):
    add = torch.ops.aten.add.Tensor(arg4_1, 1);  arg4_1 = None
    floor_divide = torch.ops.aten.floor_divide.default(arg3_1, add);  arg3_1 = add = None
    sub = torch.ops.aten.sub.Tensor(arg0_1, floor_divide);  arg0_1 = floor_divide = None
    return sub""",
        )

        # floor_div is decomposed for core_aten_decompositions
        gm = make_fx(attention, decomposition_table=core_aten_decompositions())(
            query, key, value
        )
        self.assertExpectedInline(
            gm.sdpa_score0.code.strip(),
            """\
def forward(self, arg0_1, arg1_1, arg2_1, arg3_1, arg4_1):
    add = torch.ops.aten.add.Tensor(arg4_1, 1);  arg4_1 = None
    div = torch.ops.aten.div.Tensor_mode(arg3_1, add, rounding_mode = 'floor');  arg3_1 = add = None
    sub = torch.ops.aten.sub.Tensor(arg0_1, div);  arg0_1 = div = None
    return sub""",
        )

    @supported_platform
    @common_utils.parametrize("dtype", test_dtypes_fast)
    def test_silu_on_score(self, device, dtype):
        def silu_score(score, b, h, q, kv):
            return torch.nn.functional.silu(score)

        self.run_test(silu_score, dtype, device=device)
        self.run_test_with_paged_attention(silu_score, dtype, device=device)

    @supported_platform
    @common_utils.parametrize("dtype", test_dtypes_fast)
    def test_padded_dense_causal(self, device, dtype):
        seq_len = torch.arange(B, device=device, dtype=torch.int32) + 1

        def create_padded_dense_wrapper(orig_score_mod):
            def njt_score_mod(qk, b, h, q, kv):
                return torch.where(
                    qk <= seq_len[b], orig_score_mod(qk, b, h, q, kv), -float("inf")
                )

            return njt_score_mod

        causal_njt = create_padded_dense_wrapper(_causal)

        self.run_test(causal_njt, dtype, device=device)

    @supported_platform
    @common_utils.parametrize("dtype", test_dtypes_fast)
    def test_captured_scale(self, device, dtype):
        scale = torch.ones((), device=device, dtype=torch.int32)

        def score_mod_scale(qk, b, h, q, kv):
            return qk + scale

        self.run_test(score_mod_scale, dtype, device=device)
        self.run_test_with_paged_attention(score_mod_scale, dtype, device=device)

    @supported_platform
    @common_utils.parametrize("dtype", test_dtypes_fast)
    def test_recompile_changed_score_mod(self, device, dtype):
        scale = torch.ones((), device=device, dtype=torch.int32)
        ADD = True

        def score_mod_scale(qk, b, h, q, kv):
            if ADD:
                return qk + scale
            else:
                return qk * scale

        self.run_test(score_mod_scale, dtype, device=device)
        self.run_test_with_paged_attention(score_mod_scale, dtype, device=device)

        ADD = False
        self.run_test(score_mod_scale, dtype, device=device)
        self.run_test_with_paged_attention(score_mod_scale, dtype, device=device)

    @supported_platform
    @expectedFailure  # If we capture a tensor then we can perform a reduction on it, and that shouldn't be allowed
    @common_utils.parametrize("dtype", test_dtypes_fast)
    def test_captured_reduction(self, device, dtype):
        scale = torch.randn((B, 8), device=device)

        def score_mod_scale(qk, b, h, q, kv):
            return qk + scale[b].sum(dim=-1)

        self.run_test(score_mod_scale, dtype, device=device)

    @supported_platform
    def test_multiple_score_mod_calls(self, device):
        query = torch.randn((1, 8, 1024, 64), dtype=torch.float32, device=device)
        keys = [
            torch.randn((1, 8, 1024, 64), dtype=torch.float32, device=device)
            for _ in range(2)
        ]
        values = [
            torch.randn((1, 8, 1024, 64), dtype=torch.float32, device=device)
            for _ in range(2)
        ]

        def scoremod_1(qk, b, h, q, kv):
            return qk + (q - kv)

        def scoremod_2(qk, b, h, q, kv):
            return torch.where(q >= kv, qk, -float("inf"))

        def f(q, k1, k2, v1, v2):
            q2 = flex_attention(q, k1, v1, score_mod=scoremod_1)
            return flex_attention(q2, k2, v2, score_mod=scoremod_2)

        out = f(query, *keys, *values)
        out2 = torch.compile(f)(query, *keys, *values)
        tolerance = Tolerances(atol=2e-1, rtol=2e-1)
        torch.testing.assert_close(out, out2, atol=tolerance.atol, rtol=tolerance.rtol)

    @supported_platform
    @unittest.skipIf(SKIP_UT_ON_CPU, "Skip on CPU as not supported")
    def test_multiple_mask_calls(self):
        if TEST_WITH_ROCM:
            self.skipTest(
                "ROCM BUG SEE: https://github.com/pytorch/pytorch/issues/140855"
            )
        # Create inputs
        query = torch.randn(
            (1, 4, 512, 64), dtype=torch.float32, device="cuda", requires_grad=True
        )
        key = torch.randn(
            (1, 4, 512, 64), dtype=torch.float32, device="cuda", requires_grad=True
        )
        value = torch.randn(
            (1, 4, 512, 64), dtype=torch.float32, device="cuda", requires_grad=True
        )

        window_size = 32

        def causal_mask(b, h, q_idx, kv_idx):
            return q_idx >= kv_idx

        def causal_mask_slidewindow_mod(b, h, q_idx, kv_idx):
            return (q_idx >= kv_idx) & (q_idx <= kv_idx + window_size)

        mask1 = create_block_mask(causal_mask, 1, None, 512, 512, _compile=False)
        mask2 = create_block_mask(
            causal_mask_slidewindow_mod, 1, None, 512, 512, _compile=False
        )

        def f(q, k, v):
            out1 = flex_attention(q, k, v, block_mask=mask1)
            out2 = flex_attention(q, k, v, block_mask=mask2)
            return out1 + out2

        f_compiled = torch.compile(f, fullgraph=True)

        out = f(query, key, value)
        out_compiled = f_compiled(query, key, value)

        grads = torch.autograd.grad((out,), (query, key, value), torch.ones_like(out))
        grads_compile = torch.autograd.grad(
            (out_compiled,), (query, key, value), torch.ones_like(out_compiled)
        )

        for grad, grad_compiled in zip(grads, grads_compile):
            torch.testing.assert_close(grad, grad_compiled, atol=3e-2, rtol=3e-2)

    @supported_platform
    def test_multiple_score_mod_calls2(self, device):
        query = torch.randn((1, 8, 1024, 64), dtype=torch.float32, device=device)
        keys = [
            torch.randn((1, 8, 1024, 64), dtype=torch.float32, device=device)
            for _ in range(3)
        ]
        values = [
            torch.randn((1, 8, 1024, 64), dtype=torch.float32, device=device)
            for _ in range(3)
        ]

        def scoremod_1(qk, b, h, q, kv):
            return qk + (q - kv)

        def scoremod_2(qk, b, h, q, kv):
            return torch.where(q >= kv, qk, -float("inf"))

        attention1 = functools.partial(flex_attention, score_mod=scoremod_1)

        def f(q, k1, k2, k3, v1, v2, v3):
            q2 = attention1(q, k1, v1)
            q3 = flex_attention(q2, k2, v2, score_mod=scoremod_2)
            return flex_attention(q3, k3, v3, score_mod=scoremod_1)

        out = f(query, *keys, *values)
        out2 = torch.compile(f)(query, *keys, *values)
        self.assertTrue((out - out2).abs().mean() < 1e-2)

    @supported_platform
    def test_multiple_score_mod_calls_paged_attention(self, device):
        query = torch.randn((1, 8, 1024, 64), dtype=torch.float32, device=device)
        keys = [
            torch.randn((1, 8, 1024, 64), dtype=torch.float32, device=device)
            for _ in range(2)
        ]
        values = [
            torch.randn((1, 8, 1024, 64), dtype=torch.float32, device=device)
            for _ in range(2)
        ]

        def scoremod_1(qk, b, h, q, kv):
            return qk + (q - kv)

        def scoremod_2(qk, b, h, q, kv):
            return torch.where(q >= kv, qk, -float("inf"))

        def f(q, k1, k2, v1, v2):
            q2 = flex_attention(q, k1, v1, score_mod=scoremod_1)
            return flex_attention(q2, k2, v2, score_mod=scoremod_2)

        eager_out = f(query, *keys, *values)

        block_mask = create_block_mask(noop_mask, 1, 1, 1024, 1024, device=device)

        (
            k_cache1,
            v_cache1,
            converted_block_mask1,
            converted_score_mod1,
        ) = self.preprocess_paged_attention(
            scoremod_1,
            query,
            keys[0],
            values[0],
            block_mask,
            torch.float32,
            device=device,
        )
        (
            k_cache2,
            v_cache2,
            converted_block_mask2,
            converted_score_mod2,
        ) = self.preprocess_paged_attention(
            scoremod_2,
            query,
            keys[1],
            values[1],
            block_mask,
            torch.float32,
            device=device,
        )

        def paged_f(q, k1, k2, v1, v2):
            q2 = flex_attention(
                q,
                k1,
                v1,
                score_mod=converted_score_mod1,
                block_mask=converted_block_mask1,
            )
            return flex_attention(
                q2,
                k2,
                v2,
                score_mod=converted_score_mod2,
                block_mask=converted_block_mask2,
            )

        compiled_out = torch.compile(paged_f)(
            query, k_cache1, k_cache2, v_cache1, v_cache2
        )
        tolerance = Tolerances(atol=2e-1, rtol=2e-1)
        torch.testing.assert_close(
            eager_out, compiled_out, atol=tolerance.atol, rtol=tolerance.rtol
        )

    @supported_platform
    def test_multiple_score_mod_calls2_paged_attention(self, device):
        query = torch.randn((1, 8, 1024, 64), dtype=torch.float32, device=device)
        keys = [
            torch.randn((1, 8, 1024, 64), dtype=torch.float32, device=device)
            for _ in range(3)
        ]
        values = [
            torch.randn((1, 8, 1024, 64), dtype=torch.float32, device=device)
            for _ in range(3)
        ]

        def scoremod_1(qk, b, h, q, kv):
            return qk + (q - kv)

        def scoremod_2(qk, b, h, q, kv):
            return torch.where(q >= kv, qk, -float("inf"))

        attention1 = functools.partial(flex_attention, score_mod=scoremod_1)

        def f(q, k1, k2, k3, v1, v2, v3):
            q2 = attention1(q, k1, v1)
            q3 = flex_attention(q2, k2, v2, score_mod=scoremod_2)
            return flex_attention(q3, k3, v3, score_mod=scoremod_1)

        eager_out = f(query, *keys, *values)

        block_mask = create_block_mask(noop_mask, 1, 1, 1024, 1024, device=device)
        (
            k_cache1,
            v_cache1,
            converted_block_mask1,
            converted_score_mod1,
        ) = self.preprocess_paged_attention(
            scoremod_1,
            query,
            keys[0],
            values[0],
            block_mask,
            torch.float32,
            device=device,
        )
        (
            k_cache2,
            v_cache2,
            converted_block_mask2,
            converted_score_mod2,
        ) = self.preprocess_paged_attention(
            scoremod_2,
            query,
            keys[1],
            values[1],
            block_mask,
            torch.float32,
            device=device,
        )
        (
            k_cache3,
            v_cache3,
            converted_block_mask3,
            converted_score_mod3,
        ) = self.preprocess_paged_attention(
            scoremod_1,
            query,
            keys[2],
            values[2],
            block_mask,
            torch.float32,
            device=device,
        )

        paged_attention1 = functools.partial(
            flex_attention,
            score_mod=converted_score_mod1,
            block_mask=converted_block_mask1,
        )

        def paged_f(q, k1, k2, k3, v1, v2, v3):
            q2 = paged_attention1(q, k1, v1)
            q3 = flex_attention(
                q2,
                k2,
                v2,
                score_mod=converted_score_mod2,
                block_mask=converted_block_mask2,
            )
            return flex_attention(
                q3,
                k3,
                v3,
                score_mod=converted_score_mod3,
                block_mask=converted_block_mask3,
            )

        compiled_out = torch.compile(paged_f)(
            query, k_cache1, k_cache2, k_cache3, v_cache1, v_cache2, v_cache3
        )
        tolerance = Tolerances(atol=2e-1, rtol=2e-1)
        torch.testing.assert_close(
            eager_out, compiled_out, atol=tolerance.atol, rtol=tolerance.rtol
        )

    @supported_platform
    @unittest.skipIf(SKIP_UT_ON_CPU, "Skip on CPU as not supported")
    def test_inputs_are_realized(self):
        def f(q, k, v):
            x = torch.randn(1024, device="cuda")
            x = x * 2

            def func(qk, b, h, q, kv):
                return qk + x[q]

            return flex_attention(q.sin(), k, v, score_mod=func).cos()

        q, k, v = (
            torch.randn(1, 8, 1024, 64, device="cuda", requires_grad=True)
            for _ in range(3)
        )
        ref = f(q, k, v)
        out = torch.compile(f)(q, k, v)
        self.assertTrue((ref - out).abs().mean() < 1e-2)
        gradOut = torch.randn_like(q)

        ref_grads = torch.autograd.grad(ref, (q, k, v), gradOut)
        out_grads = torch.autograd.grad(out, (q, k, v), gradOut)
        for ref, out in zip(ref_grads, out_grads):
            self.assertTrue((ref - out).abs().mean() < 1e-2)

    @supported_platform
    def test_make_block_mask(self, device):
        def causal_mask(b, h, q_idx, kv_idx):
            return q_idx >= kv_idx

        block_mask_a = torch.compile(create_block_mask)(
            causal_mask, 1, 1, 512, 512, device=device
        )
        block_mask_b = create_block_mask(causal_mask, 1, 1, 512, 512, device=device)
        self.assertEqual(block_mask_a.kv_num_blocks, block_mask_b.kv_num_blocks)
        self.assertEqual(block_mask_a.kv_indices, block_mask_b.kv_indices)
        self.assertEqual(block_mask_a.q_num_blocks, block_mask_b.q_num_blocks)

    @supported_platform
    def test_mask_mod_combiners(self, device):
        def causal_mask(b, h, q, kv):
            return q >= kv

        def neg_causal_mask(b, h, q, kv):
            return q < kv

        def sliding_window(b, h, q, kv):
            return (q - kv) <= 512

        block_mask = create_block_mask(
            and_masks(causal_mask, sliding_window), 1, 1, S, S, device=device
        )
        self.assertExpectedInline(block_mask.kv_num_blocks.sum().item(), """28""")
        attention = functools.partial(flex_attention, block_mask=block_mask)
        self.run_test_with_call(attention, device=device)

        block_mask = create_block_mask(
            and_masks(causal_mask, neg_causal_mask), 1, 1, S, S, device=device
        )
        self.assertEqual(block_mask.kv_num_blocks.sum(), 0)

        block_mask1 = create_block_mask(
            or_masks(causal_mask, neg_causal_mask), 1, 1, S, S, device=device
        )
        block_mask2 = create_block_mask(noop_mask, 1, 1, S, S, device=device)
        self.assertEqual(block_mask1.sparsity(), block_mask2.sparsity())

    @supported_platform
    @unittest.skipIf(SKIP_UT_ON_CPU, "Skip on CPU as not supported")
    def test_epilogue_fused(self):
        @torch.compile
        def f(q, k, v):
            out = flex_attention(q, k, v)
            return out.cos()

        q, k, v = (torch.randn(1, 8, 1024, 64, device="cuda") for _ in range(3))
        metrics.reset()
        _, code = run_and_get_code(f, q, k, v)
        fc = FileCheck()
        fc.check("triton_tem_fused")  # template call
        fc.check_not("poi_fused_cos")  # No cos pointwise operation
        fc.run(code[0])
        accessed_bytes = 1 * 8 * 1024 * 64 * torch.float32.itemsize
        num_accesses = 4  # q, k, v reads, one output.
        # TODO: Get rid of this fudge factor
        # We need this fudge factor for now as we write the extraneous logsumexp
        num_accesses += 1
        self.assertLess(metrics.num_bytes_accessed, accessed_bytes * num_accesses)

    @supported_platform
    @common_utils.parametrize("dtype", test_dtypes)
    def test_njt_causal(self, device, dtype):
        offsets = torch.tensor(
            [0, 1024, 1024 + 512, S], device=device, dtype=torch.int32
        )
        seq_idx = torch.zeros(S, device=device, dtype=torch.int32)
        for idx in range(len(offsets) - 1):
            seq_idx[offsets[idx] : offsets[idx + 1]] = idx

        def create_njt_wrapper(orig_score_mod, offsets, seq_idx):
            def njt_score_mod(qk, b, h, q, kv):
                q_nested = q - offsets[seq_idx[q]]
                kv_nested = kv - offsets[seq_idx[kv]]
                return orig_score_mod(qk, b, h, q_nested, kv_nested)

            return njt_score_mod

        causal_njt = create_njt_wrapper(_causal, offsets, seq_idx)

        self.run_test(causal_njt, dtype, device=device)
        self.run_test_with_paged_attention(causal_njt, dtype, device=device)

    @supported_platform
    def test_mixed_dtypes_fails(self, device):
        query = torch.randn((1, 1, 1024, 64), dtype=torch.float32, device=device)
        key = torch.randn((1, 1, 1024, 64), dtype=torch.float16, device=device)
        value = torch.randn((1, 1, 1024, 64), dtype=torch.float16, device=device)
        with self.assertRaisesRegex(
            ValueError, "Expected query, key, and value to have the same dtype"
        ):
            flex_attention(query, key, value, _identity)

    @supported_platform
    @patch.object(torch._inductor.config, "max_autotune", True)
    def test_max_autotune(self, device):
        def score_mod(score, b, h, m, n):
            return score * 2

        self.run_test(score_mod, device=device)
        self.run_test_with_paged_attention(score_mod, device=device)

    @supported_platform
    @skip("TODO: Figure out why this is erroring")
    @patch.object(torch._inductor.config, "max_autotune", True)
    def test_max_autotune_with_captured(self):
        head_scale = torch.randn(H, device="cuda")
        batch_scale = torch.randn(B, device="cuda")
        tok_scale = torch.randn(S, device="cuda")

        def bias_mod(score, batch, head, token_q, token_kv):
            score = score + tok_scale[token_q]
            score = score + batch_scale[batch]
            score = score + head_scale[head]
            return score

        self.run_test(bias_mod)

    @supported_platform
    @common_utils.parametrize("score_mod", test_score_mods)
    @common_utils.parametrize("dtype", test_dtypes)
    @common_utils.parametrize("head_dims", [(D, D // 2), (D // 2, D)])
    def test_non_equal_head_dims(self, device, dtype, score_mod, head_dims):
        qk_d, v_d = head_dims
        self.run_test(score_mod, dtype, B, H, S, qk_d, B, H, S, V_D=v_d, device=device)
        self.run_test_with_paged_attention(
            score_mod, dtype, B, H, S, qk_d, B, H, S, V_D=v_d, device=device
        )

    @supported_platform
    @unittest.skipIf(SKIP_UT_ON_CPU, "Skip on CPU as not supported")
    def test_autograd_function_in_score_mod(self):
        class ApplyMask(torch.autograd.Function):
            generate_vmap_rule = True

            @staticmethod
            def forward(a, mask):
                return torch.where(mask, a, -float("inf"))

            @staticmethod
            def setup_context(ctx, inputs, output):
                _, mask = inputs
                ctx.mark_non_differentiable(mask)

            @staticmethod
            def backward(ctx, i):
                return i, None

        def score_mod(score, b, h, q, kv):
            return ApplyMask.apply(score, q <= kv)

        func = torch.compile(flex_attention, fullgraph=True)

        q, k, v = (
            torch.randn(1, 8, 1024, 64, device="cuda", requires_grad=True)
            for _ in range(3)
        )

        # Just checking that it runs
        func(q, k, v)

        # expectedFailure
        # This doesn't work due to vmap + autograd.Function + torch.compile not composing
        # self.run_test(score_mod)

    @supported_platform
    def test_causal_block(self, device):
        def mask_mod(b, h, q, kv):
            return q >= kv

        block_mask = create_block_mask(mask_mod, 1, 1, S, S, device=device)
        attention = functools.partial(flex_attention, block_mask=block_mask)

        self.run_test_with_call(attention, device=device)

    @supported_platform
    def test_causal_block_paged_attention(self, device):
        def mask_mod(b, h, q, kv):
            return q >= kv

        block_mask = create_block_mask(mask_mod, B, 1, S, S, device=device)
        self.run_test_with_paged_attention(
            score_mod=_identity, block_mask=block_mask, device=device
        )

    @supported_platform
    def test_new_empty_mask_mod(self, device):
        S = 128
        q, k, v = (torch.randn(4, 1, S, 64, device=device) for _ in range(3))

        attn_mask = torch.ones(4, 1, S, S, dtype=torch.bool, device=device).tril()

        def score_mod(score, b, h, q_idx, kv_idx):
            h_ = h.new_zeros(h.shape)
            return score + attn_mask[b, h_, q_idx, kv_idx]

        def causal(b, h, q_idx, kv_idx):
            h_ = h.new_zeros(h.shape)
            return attn_mask[b, h_, q_idx, kv_idx]

        block_mask = create_block_mask(
            causal, B=4, H=None, Q_LEN=S, KV_LEN=S, device=device
        )
        torch.compile(flex_attention)(q, k, v, score_mod, block_mask=block_mask)

    @supported_platform
    @common_utils.parametrize("head_dim", [13, 24, 94, 121])
    @common_utils.parametrize("dtype", test_dtypes_fast)
    def test_non_pow_2_headdim(self, device, dtype, head_dim):
        self.run_test(
            _rel_bias,
            torch.float16,
            B,
            H,
            S,
            head_dim,
            B,
            H,
            S,
            head_dim,
            device=device,
        )

    @supported_platform
    def test_GQA_causal_mask(self, device):
        def mask_mod(b, h, q, kv):
            return q >= kv

        block_mask = create_block_mask(mask_mod, B, 1, S // 8, S // 8, device=device)
        attention = functools.partial(
            flex_attention, block_mask=block_mask, enable_gqa=True
        )

        self.run_test_with_call(
            attention,
            torch.float16,
            B,
            H * 4,  # Hq = 4*Hkv.
            S // 8,
            D,
            B,
            H,
            S // 8,
            D,
            device=device,
        )

        self.run_test_with_paged_attention(
            Q_H=H * 4,
            Q_S=S // 8,
            KV_H=H,
            KV_S=S // 8,
            block_mask=block_mask,
            device=device,
        )

    @supported_platform
    def test_custom_block_mask_generator(self, device):
        def mask_mod(b, h, q, kv):
            return q >= kv

        auto_mask = create_block_mask(mask_mod, 1, 1, S, S, device=device)
        BLOCK_SIZE = 128

        def causal_constructor(S):
            num_blocks = torch.arange(S // BLOCK_SIZE, device=device) + 1
            indices = torch.arange(S // BLOCK_SIZE, device=device).expand(
                S // BLOCK_SIZE, S // BLOCK_SIZE
            )
            num_blocks = num_blocks[None, None, :]
            indices = indices[None, None, :]
            return BlockMask.from_kv_blocks(
                num_blocks, indices, BLOCK_SIZE=BLOCK_SIZE, mask_mod=mask_mod
            )

        manual_mask = causal_constructor(S)
        self.assertEqual(auto_mask.to_dense(), manual_mask.to_dense())

    @supported_platform
    @unittest.skipIf(SKIP_UT_ON_CPU, "Skip on CPU as not supported")
    @common_utils.parametrize("dtype", test_dtypes)
    @common_utils.parametrize("score_mod", [_identity, _causal])
    def test_logsumexp_correctness(self, dtype, score_mod):
        make_tensor = functools.partial(
            torch.randn,
            (B, H, S, D),
            dtype=dtype,
            device="cuda",
            requires_grad=True,
        )
        q, k, v = make_tensor(), make_tensor(), make_tensor()

        @torch.compile
        def sdpa_hop(q, k, v, score_mod):
            return flex_attention(q, k, v, score_mod, return_lse=True)

        @torch.compile(backend="aot_eager")
        def eager_sdpa_hop(q, k, v, score_mod):
            return flex_attention(q, k, v, score_mod, return_lse=True)

        ref_out, ref_lse = eager_sdpa_hop(
            q.to(torch.float64),
            k.to(torch.float64),
            v.to(torch.float64),
            score_mod,
        )
        compiled_out, compiled_lse = sdpa_hop(q, k, v, score_mod)

        self.assertTrue(ref_lse.dtype == torch.float64)
        self.assertTrue(compiled_lse.dtype == torch.float32)

        tolerance = Tolerances(atol=2e-2, rtol=2e-2)
        torch.testing.assert_close(
            ref_out.to(dtype=torch.float32),
            compiled_out.to(dtype=torch.float32),
            atol=tolerance.atol,
            rtol=tolerance.rtol,
        )
        torch.testing.assert_close(
            ref_lse.to(dtype=torch.float32),
            compiled_lse.to(dtype=torch.float32),
            atol=tolerance.atol,
            rtol=tolerance.rtol,
        )

    @supported_platform
    @unittest.skipIf(SKIP_UT_ON_CPU, "Skip on CPU as not supported")
    def test_logsumexp_only_return(self):
        make_tensor = functools.partial(
            torch.randn,
            (B, H, S, D),
            dtype=torch.float32,
            device="cuda",
            requires_grad=True,
        )
        q, k, v = make_tensor(), make_tensor(), make_tensor()

        @torch.compile
        def func(q, k, v, score_mod):
            _, lse = flex_attention(q, k, v, score_mod, return_lse=True)
            lse_2 = lse * 2
            return lse_2

        _, code = run_and_get_code(func, q, k, v, _identity)
        # Ensure that we're still generating the flexattention kernel
        FileCheck().check_count(".run(primals_1, primals_2, primals_3", 1, True).run(
            code[0]
        )

    @supported_platform
    @unittest.skipIf(SKIP_UT_ON_CPU, "Skip on CPU as not supported")
    @common_utils.parametrize(
        "score_mod", [_identity, _causal, _times_two, _squared, _trig, _trig2]
    )
    def test_aot_eager_gradcheck(self, score_mod):
        make_tensor = functools.partial(
            torch.randn,
            (2, 2, 11, 4),
            device="cuda",
            dtype=torch.float64,
            requires_grad=True,
        )
        query, key, value = make_tensor(), make_tensor(), make_tensor()

        func = torch.compile(flex_attention, backend="aot_eager", fullgraph=True)

        self.assertTrue(
            torch.autograd.gradcheck(
                func, (query, key, value, score_mod), raise_exception=True
            )
        )

    @supported_platform
    @unittest.skipIf(SKIP_UT_ON_CPU, "Skip on CPU as not supported")
    def test_eager_backward_strides(self):
        class Repro(torch.nn.Module):
            def __init__(self):
                super().__init__()
                self.qkv_proj = torch.nn.Linear(256, 256 * 3)
                self.n_head = 256 // 64
                self.d_attn = 256

            def forward(self, x):
                n_batch, n_ctx, _ = x.shape
                q, k, v = self.qkv_proj(x).split(
                    [self.d_attn, self.d_attn, self.d_attn], dim=2
                )
                q = q.reshape(n_batch, n_ctx, self.n_head, -1)
                k = k.reshape(n_batch, n_ctx, self.n_head, -1)
                v = v.reshape(n_batch, n_ctx, self.n_head, -1)
                q = q.transpose(1, 2)
                k = k.transpose(1, 2)
                v = v.transpose(1, 2)
                x = torch.nn.attention.flex_attention.flex_attention(q, k, v)
                return x

        model = Repro().cuda()
        x = torch.randn((1, 512, 256), device="cuda", requires_grad=True)
        out = torch.compile(model, backend="aot_eager")(x)
        out.backward(torch.ones_like(out))

    @supported_platform
    @unittest.skipIf(SKIP_UT_ON_CPU, "Skip on CPU as not supported")
    def test_differentiable_logsumexp_gradcheck(self):
        make_tensor = functools.partial(
            torch.randn,
            (2, 2, 11, 4),
            device="cuda",
            dtype=torch.float64,
            requires_grad=True,
        )
        query, key, value = make_tensor(), make_tensor(), make_tensor()

        def flex_attention_lse_only(q, k, v):
            return flex_attention(q, k, v, return_lse=True)[1]

        func = torch.compile(
            flex_attention_lse_only, backend="aot_eager", fullgraph=True
        )

        self.assertTrue(
            torch.autograd.gradcheck(func, (query, key, value), raise_exception=True)
        )

    @supported_platform
    @unittest.skipIf(SKIP_UT_ON_CPU, "Skip on CPU as not supported")
    def test_differentiable_logsumexp_compiled(self):
        make_tensor = functools.partial(
            torch.randn,
            (2, 2, 128, 64),
            device="cuda",
            dtype=torch.float32,
            requires_grad=True,
        )
        q, k, v = make_tensor(), make_tensor(), make_tensor()
        lse_mask = torch.randn(2, 2, 128, device="cuda")

        out, lse = flex_attention(q, k, v, return_lse=True)
        (out.mean() + (lse * lse_mask).sum()).backward()
        q_grad, k_grad, v_grad = q.grad, k.grad, v.grad
        q.grad = None
        k.grad = None
        v.grad = None

        out2, lse2 = torch.compile(flex_attention)(q, k, v, return_lse=True)
        (out2.mean() + (lse2 * lse_mask).sum()).backward()
        q_grad2, k_grad2, v_grad2 = q.grad, k.grad, v.grad
        tolerance = Tolerances(atol=1e-1, rtol=1e-1)

        torch.testing.assert_close(out, out2, atol=tolerance.atol, rtol=tolerance.rtol)
        torch.testing.assert_close(lse, lse2, atol=tolerance.atol, rtol=tolerance.rtol)
        torch.testing.assert_close(
            q_grad, q_grad2, atol=tolerance.atol, rtol=tolerance.rtol
        )
        torch.testing.assert_close(
            k_grad, k_grad2, atol=tolerance.atol, rtol=tolerance.rtol
        )
        torch.testing.assert_close(
            v_grad, v_grad2, atol=tolerance.atol, rtol=tolerance.rtol
        )

    # Use weird mask to test reusing block_mask does work well.
    @supported_platform
    @unittest.skipIf(SKIP_UT_ON_CPU, "Skip on CPU as not supported")
    def _test_block_mask_reuse_with_weird_mask(self):
        def mask(b, h, q, kv):
            return (kv < 256) | (kv >= 2048)

        make_tensor = functools.partial(
            torch.randn,
            (4, 4, 4096, 64),
            device="cuda",
            dtype=torch.float32,
            requires_grad=True,
        )

        block_mask = create_block_mask(mask, None, None, 4096, 4096)
        # Compile 1st version with q/k/v(seqlen=4096) and block_mask(seqlen=4096)
        torch.compile(flex_attention, dynamic=True)(
            make_tensor(), make_tensor(), make_tensor(), block_mask=block_mask
        )

        make_tensor2 = functools.partial(
            torch.randn,
            (4, 4, 2048, 64),
            device="cuda",
            dtype=torch.float32,
            requires_grad=True,
        )
        q, k, v = make_tensor2(), make_tensor2(), make_tensor2()

        # Compile 2st version with q/k/v(seqlen=2048) and block_mask(seqlen=4096),
        # The graph includes the BlockMask._adjust part.
        out = torch.compile(flex_attention, dynamic=True)(
            q, k, v, block_mask=block_mask
        )
        out.sum().backward()
        q_grad, k_grad, v_grad = q.grad, k.grad, v.grad
        q.grad = None
        k.grad = None
        v.grad = None

        block_mask2 = create_block_mask(mask, None, None, 2048, 2048)
        # Reuse the 1st version with q/k/v(seqlen=2048) and block_mask(seqlen=2048)
        out2 = torch.compile(flex_attention, dynamic=True)(
            q, k, v, block_mask=block_mask2
        )
        out2.sum().backward()
        q_grad2, k_grad2, v_grad2 = q.grad, k.grad, v.grad
        tolerance = Tolerances(atol=1e-3, rtol=1e-3)

        torch.testing.assert_close(out, out2, atol=tolerance.atol, rtol=tolerance.rtol)
        torch.testing.assert_close(
            q_grad, q_grad2, atol=tolerance.atol, rtol=tolerance.rtol
        )
        torch.testing.assert_close(
            k_grad, k_grad2, atol=tolerance.atol, rtol=tolerance.rtol
        )
        torch.testing.assert_close(
            v_grad, v_grad2, atol=tolerance.atol, rtol=tolerance.rtol
        )

    @supported_platform
    @unittest.skipIf(SKIP_UT_ON_CPU, "Skip on CPU as not supported")
    def test_float32_matmul_precision(self):
        make_tensor = functools.partial(
            torch.zeros,
            (2, 2, 128, 32),
            device="cuda",
            dtype=torch.float32,
            requires_grad=False,
        )
        query, key, value = make_tensor(), make_tensor(), make_tensor()
        query.fill_(0.2)
        key.fill_(0.3)
        value.fill_(0.4)

        query.requires_grad = True
        key.requires_grad = True
        value.requires_grad = True

        def score_mod(score, b, h, q, kv):
            return score * 2

        with temp_float32_matmul_precision("highest"):
            out_eager = flex_attention(query, key, value, score_mod)
            flex_compiled = torch.compile(flex_attention, fullgraph=True)
            out_compiled = flex_compiled(query, key, value, score_mod)

            grads_eager = torch.autograd.grad(out_eager.sum(), (query, key, value))
            grads_compile = torch.autograd.grad(out_compiled.sum(), (query, key, value))

        torch.testing.assert_close(grads_eager, grads_compile)

    @supported_platform
    @unittest.skipIf(SKIP_UT_ON_CPU, "Skip on CPU as not supported")
    @common_utils.parametrize("score_mod_name", ["_head_offset"])
    @common_utils.parametrize("mode", ["eager", "aot_eager"])
    def test_captured_score_mod_aot_eager_gradcheck(
        self, score_mod_name: str, mode: str
    ):
        make_tensor = functools.partial(
            torch.randn,
            (2, 2, 11, 4),
            device="cuda",
            dtype=torch.float64,
            requires_grad=True,
        )
        query, key, value = make_tensor(), make_tensor(), make_tensor()

        func = torch.compile(flex_attention, backend=mode, fullgraph=True)
        score_mod = captured_buffers_map[score_mod_name](torch.float64)

        self.assertTrue(
            torch.autograd.gradcheck(
                func, (query, key, value, score_mod), raise_exception=True
            )
        )

    @supported_platform
    @common_utils.parametrize("mode", ["eager", "aot_eager"])
    def test_document_masking_edge_case(self, device, mode):
        document_masks = torch.full((2, 128), 0, dtype=torch.int32, device=device)
        document_masks[:, 64:] = 1

        def mask_mod(b, h, q, kv):
            same_doc = document_masks[b, q] == document_masks[b, kv]
            return same_doc

        make_tensor = functools.partial(
            torch.randn,
            (2, 1, 128, 4),
            device=device,
            dtype=torch.float64,
            requires_grad=True,
        )
        query, key, value = make_tensor(), make_tensor(), make_tensor()
        func = torch.compile(flex_attention, backend=mode, fullgraph=True)

        block_mask = create_block_mask(mask_mod, 2, 1, 128, 128, device=device)
        out = func(query, key, value, block_mask=block_mask)
        if device != "cpu":
            out.sum().backward()

    @supported_platform
    def test_strided_backwards(self):
        shape = (1, 2, 4096, 64)
        Q = torch.randn(shape, requires_grad=True, device="cuda")
        K = torch.randn(shape, requires_grad=True, device="cuda")
        V = torch.randn(shape, requires_grad=True, device="cuda")
        func = torch.compile(flex_attention, dynamic=True, fullgraph=True)

        K_sliced = K[:, :, :-128]
        V_sliced = V[:, :, :-128]

        out_eager = flex_attention(Q, K_sliced, V_sliced)
        out_compiled = func(Q, K_sliced, V_sliced)

        grad = torch.rand_like(out_eager)

        eager_grads = torch.autograd.grad(out_eager, (Q, K, V), grad)
        compiled_grads = torch.autograd.grad(out_compiled, (Q, K, V), grad)

        for eager, compiled in zip(eager_grads, compiled_grads):
            torch.testing.assert_close(eager, compiled, atol=9e-3, rtol=0)

    @supported_platform
    @common_utils.parametrize("mode", ["eager", "inductor", "paged_attention"])
    @common_utils.parametrize(
        "permute_order",
        [
            (0, 1, 2, 3),  # Default order
            (1, 0, 2, 3),  # Reverse order
            (0, 2, 1, 3),  # Mixed order
            (2, 0, 1, 3),  # Another mixed order
        ],
    )
    @common_utils.parametrize("shape", [(2, 1, 128, 16), (4, 2, 64, 16)])
    def test_flex_attention_stride_ordering(self, device, mode, permute_order, shape):
        if TEST_WITH_ROCM:
            self.skipTest(
                "ROCM BUG SEE: https://github.com/pytorch/pytorch/issues/140855"
            )
        from torch._inductor.ir import get_stride_order

        dtype = torch.float32
        # Setup
        make_tensor = functools.partial(
            torch.randn,
            shape,
            device=device,
            dtype=dtype,
            requires_grad=False
            if mode == "paged_attention"
            else not self.test_inference_only,
        )

        # Create and permute tensors
        query, key, value = make_tensor(), make_tensor(), make_tensor()
        query = query.permute(permute_order)
        key = key.permute(permute_order)
        value = value.permute(permute_order)

        if mode == "inductor":
            func = torch.compile(flex_attention, backend=mode, fullgraph=True)
            out = func(query, key, value)
        elif mode == "paged_attention":
            out, _ = self.run_paged_attention(
                _identity, query, key, value, dtype, device=device
            )
        else:
            func = flex_attention
            out = func(query, key, value)

        out_stride_order = get_stride_order(out.stride())
        query_stride_order = get_stride_order(query.stride())

        self.assertEqual(
            out_stride_order,
            query_stride_order,
            f"Stride order mismatch: out {out_stride_order}, query {query_stride_order}",
        )

    @supported_platform
    @common_utils.parametrize("mode", ["eager", "inductor"])
    @common_utils.parametrize(
        "permute_order",
        [
            (0, 1, 2, 3),
            (1, 0, 2, 3),
            (0, 2, 1, 3),
            (2, 0, 1, 3),
        ],
    )
    @common_utils.parametrize("shape", [(2, 5, 128, 16), (4, 2, 64, 16)])
    def test_flex_attention_backward_stride_ordering(self, mode, permute_order, shape):
        if TEST_WITH_ROCM:
            self.skipTest(
                "ROCM BUG SEE: https://github.com/pytorch/pytorch/issues/140855"
            )
        from torch._inductor.ir import get_stride_order

        dtype = torch.float32
        make_tensor = functools.partial(
            torch.randn, shape, device="cuda", dtype=dtype, requires_grad=False
        )

        query, key, value = make_tensor(), make_tensor(), make_tensor()
        query = query.permute(permute_order)
        key = key.permute(permute_order)
        value = value.permute(permute_order)

        query.requires_grad_()
        key.requires_grad_()
        value.requires_grad_()

        func = (
            torch.compile(flex_attention, backend=mode, fullgraph=True)
            if mode == "inductor"
            else flex_attention
        )
        out = func(query, key, value)
        grad_output = torch.randn_like(out)
        out.backward(grad_output)

        for leaf, grad, name in [
            (query, query.grad, "query"),
            (key, key.grad, "key"),
            (value, value.grad, "value"),
        ]:
            input_stride_order = get_stride_order(grad.stride())
            orig_stride_order = get_stride_order(leaf.stride())
            self.assertEqual(
                input_stride_order,
                orig_stride_order,
                f"Mode: {mode}, Stride order mismatch for {name}: grad {input_stride_order}, input {orig_stride_order}.",
            )

    @supported_platform
    @common_utils.parametrize("compile", [True, False])
    def test_fully_masked_out_rows_0_check(self, device, compile: bool):
        # Ensure fully masked out rows won't cause NaNs.
        query = torch.randn(
            (B, H, S, D),
            dtype=torch.float32,
            device=device,
            requires_grad=not self.test_inference_only,
        )
        key = torch.randn(
            (B, H, S, D),
            dtype=torch.float32,
            device=device,
            requires_grad=not self.test_inference_only,
        )
        value = torch.randn(
            (B, H, S, D),
            dtype=torch.float32,
            device=device,
            requires_grad=not self.test_inference_only,
        )

        M = S // 2

        def mask_mod(b, h, q, kv):
            return q < M

        block_mask = create_block_mask(mask_mod, B, 1, S, S, device=device)

        flex = (
            torch.compile(flex_attention, dynamic=False) if compile else flex_attention
        )
        if not self.test_inference_only:
            out, lse = flex(query, key, value, block_mask=block_mask, return_lse=True)
            self.assertEqual(out[:, :, M:, :].sum(), 0)
            self.assertTrue((lse[:, :, M:] == -float("inf")).all())

            loss = out.sum() + lse.sum()
            loss.backward()
            self.assertEqual(query.grad[:, :, M:, :].sum(), 0)
        else:
            out = flex(query, key, value, block_mask=block_mask, return_lse=False)

        self.assertEqual(out[:, :, M:, :].sum(), 0)

    @supported_platform
    @common_utils.parametrize("compile", [True, False])
    def test_fully_masked_out_rows(self, device, compile: bool):
        M = S // 2

        def mask_mod(b, h, q, kv):
            return q < M

        block_mask = create_block_mask(mask_mod, B, 1, S, S, device=device)

        def noop_mod(score, b, h, q_idx, kv_idx):
            return score

        self.run_test(
            noop_mod, torch.float32, B, H, S, D, B, H, S, D, block_mask, device=device
        )

    @supported_platform
    @unittest.skipIf(SKIP_UT_ON_CPU, "Only test on cuda for this kernel option")
    def test_kernel_options_argument_is_respected(self):
        make_tensor = functools.partial(
            torch.randn,
            (2, 2, 128, 64),
            device="cuda",
            dtype=torch.float32,
            requires_grad=True,
        )
        q, k, v = make_tensor(), make_tensor(), make_tensor()

        # Ensure we respect user's input kernel options.
        _, code = run_and_get_code(
            torch.compile(flex_attention), q, k, v, kernel_options={"BLOCK_M": 16}
        )
        FileCheck().check("BLOCK_M : tl.constexpr = 16").run(code[0])

    @supported_platform
    @unittest.skipIf(SKIP_UT_ON_CPU, "Skip on CPU as not supported")
    def test_comparison_vs_sdpa(self):
        def causal(score, b, h, q_idx, kv_idx):
            return torch.where(q_idx >= kv_idx, score, -float("inf"))

        def causal_mask(b, h, q_idx, kv_idx):
            return q_idx >= kv_idx

        no_sparse_flex = functools.partial(flex_attention, score_mod=causal)
        score_mod_sparse_flex = functools.partial(
            flex_attention,
            score_mod=causal,
            block_mask=create_block_mask(causal_mask, 1, 1, 2048, 2048),
        )
        mask_mod_sparse_flex = functools.partial(
            flex_attention, block_mask=create_block_mask(causal_mask, 1, 1, 2048, 2048)
        )
        for attention_call in [
            no_sparse_flex,
            score_mod_sparse_flex,
            mask_mod_sparse_flex,
        ]:
            inputs = [
                torch.randn(
                    2,
                    2,
                    2048,
                    64,
                    device="cuda",
                    dtype=torch.float16,
                    requires_grad=True,
                )
                for _ in range(3)
            ]
            gradOut = torch.randn(2, 2, 2048, 64, device="cuda", dtype=torch.float16)
            out_ref = torch.nn.functional.scaled_dot_product_attention(
                *inputs, is_causal=True
            )
            out_ref.backward(gradOut)

            inputs_flex = [i.detach().clone().requires_grad_(True) for i in inputs]
            out_flex = torch.compile(attention_call)(*inputs_flex)
            out_flex.backward(gradOut)
            inputs_golden = [
                i.detach().clone().to(dtype=torch.float64).requires_grad_(True)
                for i in inputs
            ]
            out_golden = torch.nn.functional.scaled_dot_product_attention(
                *inputs_golden, is_causal=True
            )
            out_golden.backward(gradOut.to(dtype=torch.float64))

            for ref, flex, golden in [
                (out_ref, out_flex, out_golden),
                (inputs[0].grad, inputs_flex[0].grad, inputs_golden[0].grad),
                (inputs[1].grad, inputs_flex[1].grad, inputs_golden[1].grad),
                (inputs[2].grad, inputs_flex[2].grad, inputs_golden[2].grad),
            ]:
                ref_error = rmse(ref, golden)
                flex_error = rmse(flex, golden)
                # Note: This has been carefully tested that FlexAttention is within
                # 20% of the average error of SDPA! Do not bump this tolerance
                # unless you are absolutely sure you are not worsening the accuracy
                # of FlexAttention!
                self.assertTrue(
                    ref_error * 1.2 > flex_error,
                    f"Ref error: {ref_error}, Flex Error: {flex_error}",
                )

    @supported_platform
    def test_block_mask_non_divisible(self, device):
        seq = torch.arange(1023, device=device) // 128

        def mod(b, h, q, kv):
            return seq[q] == seq[kv]

        block_mask = create_block_mask(mod, None, None, 1023, 1023, device=device)
        torch.compile(create_block_mask)(mod, None, None, 1023, 1023, device=device)
        self.run_test_with_call(
            lambda q, k, v: flex_attention(q, k, v, block_mask=block_mask),
            Q_S=1023,
            KV_S=1023,
            device=device,
        )

    @supported_platform
    @unittest.skipIf(SKIP_UT_ON_CPU, "Skip on CPU as not supported")
    def test_head_bias_req_grad(self):
        B, H, S, D = 1, 4, 256, 64
        bias = torch.randn(H, device="cuda", dtype=torch.float16, requires_grad=True)

        bias_flex = bias.detach().clone().requires_grad_(True)

        def head_bias(score, b, h, q_idx, kv_idx):
            return score + bias_flex[h]

        bias_sdpa_ref = bias.detach().clone().requires_grad_(True)
        implicit_bias_sdpa_ref = bias_sdpa_ref
        implicit_bias_sdpa_ref = implicit_bias_sdpa_ref.view(H, 1, 1).expand(H, S, S)
        bias_sdpa_gold = (
            bias.detach().clone().to(dtype=torch.float64).requires_grad_(True)
        )
        implicit_bias_sdpa_gold = bias_sdpa_gold
        implicit_bias_sdpa_gold = implicit_bias_sdpa_gold.view(H, 1, 1).expand(H, S, S)

        self._test_learnable_bias_inner(
            B,
            H,
            S,
            D,
            head_bias,
            bias_flex,
            implicit_bias_sdpa_ref,
            bias_sdpa_ref,
            implicit_bias_sdpa_gold,
            bias_sdpa_gold,
        )

    @supported_platform
    @unittest.skipIf(SKIP_UT_ON_CPU, "Skip on CPU as not supported")
    def test_comparison_vs_sdpa_with_learnable_bias(self):
        # 1-dimensional bias:
        B, H, S, D = 1, 1, 256, 64
        bias = torch.randn(
            2 * S, device="cuda", dtype=torch.float16, requires_grad=True
        )

        bias_flex = bias.detach().clone().requires_grad_(True)

        def rel_pos_1d(score, b, h, q_idx, kv_idx):
            return score + bias_flex[q_idx + kv_idx]

        bias_indices = torch.arange(S)[:, None] + torch.arange(S)
        bias_sdpa_ref = bias.detach().clone().requires_grad_(True)
        implicit_bias_sdpa_ref = bias_sdpa_ref[bias_indices]
        bias_sdpa_gold = (
            bias.detach().clone().to(dtype=torch.float64).requires_grad_(True)
        )
        implicit_bias_sdpa_gold = bias_sdpa_gold[bias_indices]

        self._test_learnable_bias_inner(
            B,
            H,
            S,
            D,
            rel_pos_1d,
            bias_flex,
            implicit_bias_sdpa_ref,
            bias_sdpa_ref,
            implicit_bias_sdpa_gold,
            bias_sdpa_gold,
        )

        # 2-dimensional bias:
        B, H, S, D = 1, 1, 256, 64
        bias = torch.randn(S, S, device="cuda", dtype=torch.float16, requires_grad=True)

        bias_flex = bias.detach().clone().requires_grad_(True)

        def rel_pos_2d(score, b, h, q_idx, kv_idx):
            return score + bias_flex[q_idx, kv_idx]

        bias_sdpa_ref = bias.detach().clone().requires_grad_(True)
        implicit_bias_sdpa_ref = bias_sdpa_ref
        bias_sdpa_gold = (
            bias.detach().clone().to(dtype=torch.float64).requires_grad_(True)
        )
        implicit_bias_sdpa_gold = bias_sdpa_gold

        self._test_learnable_bias_inner(
            B,
            H,
            S,
            D,
            rel_pos_2d,
            bias_flex,
            implicit_bias_sdpa_ref,
            bias_sdpa_ref,
            implicit_bias_sdpa_gold,
            bias_sdpa_gold,
        )

        # 2-dimensional bias + index multiple
        B, H, S, D = 1, 1, 256, 64
        bias = torch.randn(S, S, device="cuda", dtype=torch.float16, requires_grad=True)

        bias_flex = bias.detach().clone().requires_grad_(True)

        def rel_pos_2d(score, b, h, q_idx, kv_idx):
            return score + bias_flex[q_idx][kv_idx]

        bias_sdpa_ref = bias.detach().clone().requires_grad_(True)
        implicit_bias_sdpa_ref = bias_sdpa_ref
        bias_sdpa_gold = (
            bias.detach().clone().to(dtype=torch.float64).requires_grad_(True)
        )
        implicit_bias_sdpa_gold = bias_sdpa_gold

        self._test_learnable_bias_inner(
            B,
            H,
            S,
            D,
            rel_pos_2d,
            bias_flex,
            implicit_bias_sdpa_ref,
            bias_sdpa_ref,
            implicit_bias_sdpa_gold,
            bias_sdpa_gold,
        )

        # 2-dimensional bias + transposed:
        B, H, S, D = 1, 1, 256, 64
        bias = torch.randn(S, S, device="cuda", dtype=torch.float16, requires_grad=True)

        bias_flex = bias.detach().clone().requires_grad_(True)

        def rel_pos_2d_transposed(score, b, h, q_idx, kv_idx):
            return score + bias_flex[kv_idx, q_idx]

        bias_sdpa_ref = bias.detach().clone().requires_grad_(True)
        implicit_bias_sdpa_ref = bias_sdpa_ref.transpose(-1, -2)
        bias_sdpa_gold = (
            bias.detach().clone().to(dtype=torch.float64).requires_grad_(True)
        )
        implicit_bias_sdpa_gold = bias_sdpa_gold.transpose(-1, -2)

        self._test_learnable_bias_inner(
            B,
            H,
            S,
            D,
            rel_pos_2d_transposed,
            bias_flex,
            implicit_bias_sdpa_ref,
            bias_sdpa_ref,
            implicit_bias_sdpa_gold,
            bias_sdpa_gold,
        )

        # 3-dimensional bias + transposed
        B, H, S, D = 4, 8, 256, 64
        bias = torch.randn(
            H, S, S, device="cuda", dtype=torch.float16, requires_grad=True
        )

        bias_flex = bias.detach().clone().requires_grad_(True)

        def rel_pos_3d_transposed(score, b, h, q_idx, kv_idx):
            return score + bias_flex[h, kv_idx, q_idx]

        bias_sdpa_ref = bias.detach().clone().requires_grad_(True)
        implicit_bias_sdpa_ref = bias_sdpa_ref.transpose(-1, -2)
        bias_sdpa_gold = (
            bias.detach().clone().to(dtype=torch.float64).requires_grad_(True)
        )
        implicit_bias_sdpa_gold = bias_sdpa_gold.transpose(-1, -2)

        self._test_learnable_bias_inner(
            B,
            H,
            S,
            D,
            rel_pos_3d_transposed,
            bias_flex,
            implicit_bias_sdpa_ref,
            bias_sdpa_ref,
            implicit_bias_sdpa_gold,
            bias_sdpa_gold,
        )

    def _test_learnable_bias_inner(
        self,
        B,
        H,
        S,
        D,
        score_mod,
        bias_flex,
        implicit_bias_sdpa_ref,
        bias_sdpa_ref,
        implicit_bias_sdpa_gold,
        bias_sdpa_gold,
    ):
        make_tensor = functools.partial(
            torch.ones,
            (B, H, S, D),
            device="cuda",
            dtype=torch.float16,
            requires_grad=True,
        )
        q_ref, k_ref, v_ref = make_tensor(), make_tensor(), make_tensor()
        q_gold, k_gold, v_gold = query_key_value_clones(
            q_ref, k_ref, v_ref, torch.float64
        )
        q_flex, k_flex, v_flex = query_key_value_clones(q_ref, k_ref, v_ref)

        out_ref = torch.nn.functional.scaled_dot_product_attention(
            q_ref, k_ref, v_ref, attn_mask=implicit_bias_sdpa_ref
        )
        out_ref.sum().backward()
        out_gold = torch.nn.functional.scaled_dot_product_attention(
            q_gold, k_gold, v_gold, attn_mask=implicit_bias_sdpa_gold
        )
        out_gold.sum().backward()
        out_flex = flex_attention(q_flex, k_flex, v_flex, score_mod=score_mod)
        out_flex.sum().backward()

        name = score_mod.__name__
        for ref, flex, gold in [
            (out_ref, out_flex, out_gold),
            (q_ref.grad, q_flex.grad, q_gold.grad),
            (k_ref.grad, k_flex.grad, k_gold.grad),
            (v_ref.grad, v_flex.grad, v_gold.grad),
            (bias_sdpa_ref.grad, bias_flex.grad, bias_sdpa_gold.grad),
        ]:
            ref_error = rmse(ref, gold)
            flex_error = rmse(flex, gold)
            self.assertTrue(
                ref_error * 1.2 >= flex_error,
                f"{name} -> Ref error: {ref_error}, Flex eager Error: {flex_error}",
            )

    @supported_platform
    def test_causal_block_non_divisible(self, device):
        def mask_mod(b, h, q, kv):
            return q >= kv

        block_mask = create_block_mask(mask_mod, B, 1, S - 1, S - 1, device=device)
        attention = functools.partial(flex_attention, block_mask=block_mask)

        self.run_test_with_call(attention, Q_S=S - 1, KV_S=S - 1, device=device)

    @supported_platform
    @unittest.skipIf(SKIP_UT_ON_CPU, "Skip on CPU as not supported")
    def test_modular_indexing(self):
        B, H, N, D = 100, 12, 128, 64
        dtype = torch.bfloat16
        device = torch.device("cuda")

        class Attention(torch.nn.Module):
            def __init__(self):
                super().__init__()
                self.bias = torch.randn(B, N, N, H, device=device, dtype=dtype)

            def forward(
                self, q: torch.Tensor, k: torch.Tensor, v: torch.Tensor
            ) -> torch.Tensor:
                score_mod = generate_score_mod(self.bias)
                o = flex_attention(q, k, v, score_mod=score_mod)
                return o

        def generate_score_mod(bias):
            bias = (2 * bias).view(B, H, N, N).contiguous()

            def score_mod(score, batch, head, q_idx, k_idx):
                attn_bias = bias[batch, head, q_idx, k_idx]
                return score + attn_bias

            return score_mod

        m = Attention().cuda().eval().to(dtype)
        m = torch.compile(m, mode="default", fullgraph=False)

        q = torch.randn(B, H, N, D, device=device, dtype=dtype)
        k = torch.randn(B, H, N, D, device=device, dtype=dtype)
        v = torch.randn(B, H, N, D, device=device, dtype=dtype)

        m(q, k, v)

    @supported_platform
    @unittest.skipIf(SKIP_UT_ON_CPU, "Skip on CPU as not supported")
    def test_force_write_lse(self):
        dtype = torch.float32
        make_tensor = functools.partial(
            torch.randn,
            (2, 2, 128, 16),
            device="cuda",
            dtype=dtype,
            requires_grad=False,
        )
        query, key, value = make_tensor(), make_tensor(), make_tensor()
        out_eager, lse_eager = flex_attention(query, key, value, return_lse=True)

        flex_compile = torch.compile(flex_attention, fullgraph=True)
        out_compiled, lse_compiled = flex_compile(query, key, value, return_lse=True)

        out_paged, lse_paged = self.run_paged_attention(
            score_mod=_identity, q=query, k=key, v=value, dtype=dtype
        )

        torch.testing.assert_close(lse_eager, lse_compiled, atol=3e-3, rtol=0)
        torch.testing.assert_close(lse_eager, lse_paged, atol=3e-3, rtol=0)

    @supported_platform
    @unittest.skipIf(SKIP_UT_ON_CPU, "Skip on CPU as not supported")
    @common_utils.parametrize("backend", ["flex_attention", "flex_decode", "eager"])
    def test_lse_masked_output(self, backend):
        if backend == "flex_decode":
            if TEST_WITH_ROCM:
                self.skipTest("backend=flex_decode is unsupported on ROCM, for now")
            kernel_options = {"FORCE_USE_FLEX_ATTENTION": False}
            flex_call = torch.compile(flex_attention, fullgraph=True)
            N_CTX = 96
        elif backend == "flex_attention":
            kernel_options = {"FORCE_USE_FLEX_ATTENTION": True}
            flex_call = torch.compile(flex_attention, fullgraph=True)
            N_CTX = 196
        else:
            kernel_options = {}
            flex_call = flex_attention
            N_CTX = 196

        SLIDING_WINDOW = 64
        make_tensor = functools.partial(
            torch.randn,
            (2, 2, N_CTX, 64),
            device="cuda",
            dtype=torch.float32,
            requires_grad=True,
        )

        def sliding_window_causal(b, h, q_idx, kv_idx):
            causal_mask = q_idx >= kv_idx
            window_mask = q_idx - kv_idx <= SLIDING_WINDOW
            return causal_mask & window_mask

        def global_causal(b, h, q_idx, kv_idx):
            causal_mask = q_idx >= kv_idx
            window_mask = q_idx - kv_idx > SLIDING_WINDOW
            return causal_mask & window_mask

        sliding_window_causal = torch.nn.attention.flex_attention.create_block_mask(
            sliding_window_causal, B=None, H=None, Q_LEN=N_CTX, KV_LEN=N_CTX
        )
        global_causal = torch.nn.attention.flex_attention.create_block_mask(
            global_causal, B=None, H=None, Q_LEN=N_CTX, KV_LEN=N_CTX
        )

        local_attn = functools.partial(
            flex_call,
            block_mask=sliding_window_causal,
            return_lse=True,
            kernel_options=kernel_options,
        )
        global_attn = functools.partial(
            flex_call,
            block_mask=global_causal,
            return_lse=True,
            kernel_options=kernel_options,
        )
        q, k, v = make_tensor(), make_tensor(), make_tensor()
        gradOut = make_tensor(requires_grad=False)

        x_local, lse_local = local_attn(q, k, v)
        x_global, lse_global = global_attn(q, k, v)

        max_lse = torch.maximum(lse_local, lse_global)
        lse_global = lse_global - max_lse
        lse_local = lse_local - max_lse
        lse_global = torch.exp(lse_global)
        lse_local = torch.exp(lse_local)
        x = ((x_local * lse_local[..., None]) + (x_global * lse_global[..., None])) / (
            lse_global[..., None] + lse_local[..., None]
        )
        x.backward(gradOut)
        flex_q_grad, flex_k_grad, flex_v_grad = q.grad, k.grad, v.grad
        q.grad = None
        k.grad = None
        v.grad = None

        out = torch.nn.functional.scaled_dot_product_attention(q, k, v, is_causal=True)
        out.backward(gradOut)

        torch.testing.assert_close(x, out, atol=3e-3, rtol=2e-3)
        torch.testing.assert_close(flex_q_grad, q.grad, atol=3e-3, rtol=2e-3)
        torch.testing.assert_close(flex_k_grad, k.grad, atol=3e-3, rtol=2e-3)
        torch.testing.assert_close(flex_v_grad, v.grad, atol=3e-3, rtol=2e-3)

    @supported_platform
    @unittest.skipIf(SKIP_UT_ON_CPU, "Skip test on CPU only as mixed devices needed")
    def test_mixed_device_error_message(self):
        # Create tensors on different devices
        cpu_tensor = torch.randn(2, 2, 128, 16, device="cpu")
        cuda_tensor = torch.randn(2, 2, 128, 16, device="cuda")

        # Use different devices for query, key, and value
        query, key, value = cpu_tensor, cuda_tensor, cpu_tensor

        expected_error_message = (
            "Expected query, key, and value to have the same device type, "
            f"but got query.device: {query.device}, key.device: {key.device}, "
            f"and value.device: {value.device} instead."
        )

        with self.assertRaisesRegex(ValueError, expected_error_message):
            flex_attention(query, key, value)

    @supported_platform
    @unittest.skipIf(
        SKIP_UT_ON_CPU, "Skip test on CPU only as wrong cuda device needed"
    )
    def test_captured_wrong_device_error_message(self):
        means = torch.randn(64, 3).cuda()
        length_scales = torch.logspace(0.001, 0.1, 8)

        def euclidean_dist_pos_embed(score, b, h, q_idx, k_idx):
            q_pos = means[q_idx]
            k_pos = means[k_idx]
            dist = (q_pos - k_pos).pow(2).sum(-1).sqrt()
            scale = length_scales[h]
            inv_dist = torch.exp(-dist / scale)
            return inv_dist * score

        expected_error_message = "Buffers cannot be created"

        q, k, v = (torch.randn(1, 8, 64, 64, device="cuda") for _ in range(3))
        with self.assertRaisesRegex(RuntimeError, expected_error_message):
            torch.compile(flex_attention)(q, k, v, score_mod=euclidean_dist_pos_embed)

    @supported_platform
    @unittest.skipIf(
        SKIP_UT_ON_CPU, "Skip test on CPU only as wrong cuda device needed"
    )
    def test_cant_lower_error_message(self):
        # We can't lower a 256-element reduction inside a pointwise reduction
        means = torch.randn(64, 256).cuda()
        length_scales = torch.logspace(0.001, 0.1, 8).cuda()

        def euclidean_dist_pos_embed(score, b, h, q_idx, k_idx):
            q_pos = means[q_idx]
            k_pos = means[k_idx]
            dist = (q_pos - k_pos).pow(2).sum(-1).sqrt()
            scale = length_scales[h]
            inv_dist = torch.exp(-dist / scale)
            return inv_dist * score

        expected_error_message = "Buffers cannot be created"

        q, k, v = (torch.randn(1, 8, 64, 64, device="cuda") for _ in range(3))
        with self.assertRaisesRegex(RuntimeError, expected_error_message):
            torch.compile(flex_attention)(q, k, v, score_mod=euclidean_dist_pos_embed)

    @supported_platform
    @unittest.skipIf(SKIP_UT_ON_CPU, "Skip on CPU as not supported")
    def test_reduction_unrolled(self):
        # We can't lower a 256-element reduction inside a pointwise reduction
        means = torch.randn(S, 3).cuda()
        length_scales = torch.logspace(0.001, 0.1, H).cuda()

        def euclidean_dist_pos_embed(score, b, h, q_idx, k_idx):
            q_pos = means[q_idx]
            k_pos = means[k_idx]
            dist = (q_pos - k_pos).pow(2).sum(-1).sqrt()
            scale = length_scales[h]
            inv_dist = torch.exp(-dist / scale)
            return inv_dist * score

        self.run_test(euclidean_dist_pos_embed, torch.bfloat16)

    @supported_platform
    @unittest.skipIf(SKIP_UT_ON_CPU, "Skip test on CPU only as error_message on cuda")
    def test_invalid_block_size(self):
        # Create tensors on different devices
        q, k, v = (torch.randn(1, 8, 128, 64, device="cuda") for _ in range(3))

        expected_error_message = (
            "ValueError: Q and KV block size must be divisible by BLOCK_M and BLOCK_N."
        )
        block_mask = create_block_mask(noop_mask, 1, 8, 128, 128, BLOCK_SIZE=96)

        with self.assertRaisesRegex(RuntimeError, expected_error_message):
            torch.compile(flex_attention)(q, k, v, block_mask=block_mask)

    @supported_platform
    @unittest.skipIf(SKIP_UT_ON_CPU, "Skip test on CPU only as kernel_options on cuda")
    def test_small_q_kv_len(self):
        make_tensor = functools.partial(
            torch.ones,
            (1, 1, 1, 16),
            device="cuda",
            dtype=torch.float32,
            requires_grad=True,
        )
        query, key, value = make_tensor(), make_tensor(), make_tensor()
        kernel_options = {"FORCE_USE_FLEX_ATTENTION": True}
        out_eager, lse_eager = flex_attention(
            query, key, value, return_lse=True, kernel_options=kernel_options
        )

        flex_compile = torch.compile(flex_attention, fullgraph=True)
        out_compiled, lse_compiled = flex_compile(
            query, key, value, return_lse=True, kernel_options=kernel_options
        )

        assert torch.equal(out_eager, out_compiled)
        assert torch.equal(lse_eager, lse_compiled)

        grads_eager = torch.autograd.grad(out_eager.sum(), (query, key, value))
        grads_compile = torch.autograd.grad(out_compiled.sum(), (query, key, value))

        torch.testing.assert_close(grads_eager, grads_compile)

    @supported_platform
    @unittest.skipIf(SKIP_UT_ON_CPU, "Skip test on CPU only as cuda device expected")
    def test_dynamic_shapes_bug_dynamic_batch(self):
        def _flex_attention_mask(b, h, q_idx, kv_idx, input_lengths):
            padding_condition = (q_idx < input_lengths[b]) & (kv_idx < input_lengths[b])
            return padding_condition

        counter = CompileCounterWithBackend("inductor")

        class Model(torch.nn.Module):
            def __init__(self, dim=1024):
                super().__init__()
                self.subsampler = torch.nn.Conv1d(256, 256, 5)
                self.projector = torch.nn.Linear(256, dim)
                self.num_heads = 4

            def forward(self, x, input_lengths):
                x = self.subsampler(x.transpose(-1, -2)).transpose(-1, -2)
                x = self.projector(x).transpose(0, 1)
                head_dim = x.size(-1) // self.num_heads
                x = x.view(-1, x.size(1), self.num_heads, head_dim)
                x = x.permute(1, 2, 0, 3)

                max_time = x.size(-2)
                mask = torch.compile(create_block_mask, dynamic=True, fullgraph=False)(
                    functools.partial(
                        _flex_attention_mask,
                        input_lengths=input_lengths,
                    ),
                    B=input_lengths.size(0),
                    H=None,
                    Q_LEN=max_time,
                    KV_LEN=max_time,
                )

                x = torch.compile(
                    flex_attention, dynamic=True, fullgraph=True, backend=counter
                )(
                    query=x,
                    key=x,
                    value=x,
                    block_mask=mask,
                )
                return x

        model = Model(128).cuda()
        B, F, T = 16, 256, 12
        for _ in range(5):
            x = torch.randn(B, T, F, device="cuda")
            l = torch.randint(0, T, (B,), device="cuda")
            model(x, l)

        assert (
            counter.frame_count == 1
        ), f"Expected 1 graph, but got {counter.frame_count} graphs"

    @supported_platform
    @unittest.skipIf(SKIP_UT_ON_CPU, "Skip on CPU as not supported")
    def test_dynamic_shapes_with_custom_kernel_options(self):
        make_tensor = functools.partial(
            torch.ones,
            (8, 8, 1024, 64),
            device="cuda",
            dtype=torch.bfloat16,
        )
        query, key, value = make_tensor(), make_tensor(), make_tensor()
        kernel_options = {"BLOCK_M": 64, "BLOCK_N": 64}
        out_eager = flex_attention(query, key, value, kernel_options=kernel_options)

        flex_compile = torch.compile(flex_attention, fullgraph=True, dynamic=True)
        out_compiled = flex_compile(query, key, value, kernel_options=kernel_options)

        torch.testing.assert_close(out_eager, out_compiled, atol=3e-3, rtol=2e-3)

    @supported_platform
    def test_dynamic_shapes_with_max_autotune(self, device):
        make_tensor = functools.partial(
            torch.ones,
            (8, 8, 1024, 64),
            device=device,
            dtype=torch.float if device == "cpu" else torch.bfloat16,
        )
        query, key, value = make_tensor(), make_tensor(), make_tensor()
        block_mask = create_block_mask(
            _causal_mask, None, None, 1024, 1024, device=device
        )

        out_eager = flex_attention(query, key, value, block_mask=block_mask)

        flex_compile = torch.compile(
            flex_attention, fullgraph=True, dynamic=True, mode="max-autotune"
        )
        out_compiled = flex_compile(query, key, value, block_mask=block_mask)

        torch.testing.assert_close(out_eager, out_compiled, atol=3e-3, rtol=2e-3)

    @supported_platform
<<<<<<< HEAD
    def test_causal_block_non_divisible_with_captured_buffer(
        self,
        device,
    ):
=======
    def test_zero_length_sequence_error(self):
        make_tensor = functools.partial(
            torch.ones,
            (8, 8, 0, 64),  # Zero in sequence dimension
            device="cuda",
            dtype=torch.bfloat16,
        )
        query, key, value = make_tensor(), make_tensor(), make_tensor()

        # Test compiled mode - should also raise assertion error
        flex_compile = torch.compile(flex_attention, fullgraph=True)
        with self.assertRaisesRegex(
            torch._inductor.exc.InductorError, "Query length must be greater than 0"
        ):
            flex_compile(query, key, value)

    @supported_platform
    def test_causal_block_non_divisible_with_captured_buffer(self):
>>>>>>> 66fb10fc
        Q_S = S - 3
        KV_S = S - 3
        offset_q = torch.randn(Q_S, device=device, dtype=torch.bfloat16)
        offset_kv = torch.randn(KV_S, device=device, dtype=torch.bfloat16)

        def score_mod(score, b, h, q, kv):
            return score + offset_q[q] + offset_kv[kv]

        def mask_mod(b, h, q, kv):
            return q >= kv

        block_mask = create_block_mask(mask_mod, B, 1, Q_S, KV_S, device=device)

        attention = functools.partial(flex_attention, block_mask=block_mask)

        self.run_test_with_call(attention, Q_S=Q_S, KV_S=KV_S, device=device)

    @supported_platform
    def test_non_divisible_with_captured_buffer(self, device):
        Q_S = S + 3
        KV_S = S + 3

        multiplier = torch.randn(Q_S, device=device, dtype=torch.bfloat16)

        def apply_multiplicative_bias(score, b, h, q_idx, kv_idx):
            return score * multiplier[q_idx]

        attention = functools.partial(
            flex_attention, score_mod=apply_multiplicative_bias
        )

        self.run_test_with_call(attention, Q_S=Q_S, KV_S=KV_S, device=device)

    @supported_platform
    def test_num_warps_8_error(self, device):
        attention = functools.partial(flex_attention, score_mod=_identity)
        self.run_test_with_call(
            attention, Q_S=128, KV_S=128, Q_D=128, V_D=128, device=device
        )

    @supported_platform
    @unittest.skipIf(not TEST_MULTIGPU, "detected only one GPU")
    def test_qkv_and_block_mask_on_the_same_device(self, device):
        make_tensor = functools.partial(
            torch.ones,
            (2, 2, 256, 32),
            device="cuda:0",
            dtype=torch.float32,
            requires_grad=True,
        )
        query, key, value = make_tensor(), make_tensor(), make_tensor()

        def mask_mod(b, h, q, kv):
            return q >= kv

        block_mask = create_block_mask(mask_mod, 1, 1, 256, 256, device="cuda:1")
        with self.assertRaisesRegex(
            RuntimeError, "Expect q/k/v and block_mask to be on the same device"
        ):
            torch.compile(flex_attention)(query, key, value, block_mask=block_mask)

    @supported_platform
    @unittest.skipIf(SKIP_UT_ON_CPU, "Skip on CPU as not supported")
    def test_free_symbol_dynamic(self):
        def batch_flip_causal(b, h, q_idx, kv_idx):
            return (q_idx >= kv_idx) & (b % 2 == 0)

        class SimpleAttention(torch.nn.Module):
            def __init__(self, dim=512, n_head=8):
                super().__init__()
                self.qkv = torch.nn.Linear(dim, 3 * dim)
                self.n_head = n_head
                self.head_dim = dim // n_head

            def forward(self, x, block_mask=None):
                B, T, C = x.size()
                qkv = self.qkv(x).view(B, T, 3, self.n_head, self.head_dim)
                qkv = qkv.permute(2, 0, 3, 1, 4)
                q, k, v = qkv
                y = flex_attention(
                    q,
                    k,
                    v,
                    block_mask=block_mask,
                )
                return y.transpose(1, 2).contiguous().view(B, T, C)

        model = SimpleAttention().cuda()
        model.compile(mode="default", dynamic=True)
        sequence_len = 256

        # Test different batch shapes with dense masks
        torch._dynamo.reset()
        for batch_shape in [4, 16, 32]:
            # Create dense mask
            rand_mask = torch.randint(0, 2, (batch_shape, sequence_len)).cuda().bool()
            block_mask = torch.compile(create_block_mask, dynamic=True)(
                B=batch_shape,
                BLOCK_SIZE=128,
                mask_mod=lambda b, h, q_idx, kv_idx: ~rand_mask[b, q_idx],
                H=None,
                Q_LEN=sequence_len,
                KV_LEN=sequence_len,
                device="cuda",
            )

            # Run forward pass
            x = torch.randn(batch_shape, sequence_len, 512).cuda()
            model(x, block_mask=block_mask)

        self.assertEqual(torch._dynamo.utils.counters["aot_autograd"]["ok"], 2)

    @supported_platform
    @unittest.skipIf(SKIP_UT_ON_CPU, "Skip on CPU as cuda backends needed")
    def test_symbol_closure_in_score_mod(self):
        class SimpleAttention(torch.nn.Module):
            def __init__(self, dim=512, n_head=8):
                super().__init__()
                self.qkv = torch.nn.Linear(dim, 3 * dim)
                self.n_head = n_head
                self.head_dim = dim // n_head

            def forward(self, x, block_mask=None):
                B, T, C = x.size()
                qkv = self.qkv(x).view(B, T, 3, self.n_head, self.head_dim)
                qkv = qkv.permute(2, 0, 3, 1, 4)
                q, k, v = qkv
                return flex_attention(
                    q,
                    k,
                    v,
                    score_mod=lambda s, b, h, q, k: s + B,
                    block_mask=block_mask,
                )

        model = SimpleAttention().cuda()
        from torch._dynamo.testing import EagerAndRecordGraphs

        backend = EagerAndRecordGraphs()
        model.compile(mode="default", dynamic=True, backend=backend)
        sequence_len = 256

        torch._dynamo.reset()
        for batch_shape in [4, 16, 32]:
            x = torch.randn(batch_shape, sequence_len, 512).cuda()
            model(x)
        self.assertEqual(len(backend.graphs), 1)
        self.assertExpectedInline(
            backend.graphs[0].score_mod_0.code.strip(),
            """\
def forward(self, child : torch.Tensor, child_1 : torch.Tensor, child_2 : torch.Tensor, child_3 : torch.Tensor, child_4 : torch.Tensor, getitem : torch.SymInt):
    add = child + getitem;  child = getitem = None
    return add""",
        )

    @supported_platform
    @unittest.skipIf(SKIP_UT_ON_CPU, "Skip on CPU as not supported")
    def test_fw_bw_graph_correctness(self):
        cnt = CompileCounterWithBackend("aot_eager")
        make_tensor = functools.partial(
            torch.randn,
            (2, 2, 128, 4),
            device="cuda",
            dtype=torch.float64,
            requires_grad=True,
        )
        query, key, value = make_tensor(), make_tensor(), make_tensor()

        def causal_mask(b, h, q_idx, kv_idx):
            return q_idx >= kv_idx

        block_mask = create_block_mask(causal_mask, 1, 1, 128, 128)

        func = torch.compile(flex_attention, backend=cnt, fullgraph=True)
        out = func(query, key, value, _squared, block_mask=block_mask)
        out.sum().backward()
        self.assertEqual(cnt.frame_count, 1)
        self.assertEqual(len(cnt.graphs), 1)
        graph = cnt.graphs[0]
        norm_graph = normalize_gm(graph.print_readable(print_output=False))

        self.assertExpectedInline(
            norm_graph,
            """\
class GraphModule(torch.nn.Module):
    def forward(self, L_query_: "f64[2, 2, 128, 4]", L_key_: "f64[2, 2, 128, 4]", L_value_: "f64[2, 2, 128, 4]", L_block_mask_kv_indices: "i32[1, 1, 1, 1]", L_block_mask_kv_num_blocks: "i32[1, 1, 1]", L_block_mask_full_kv_num_blocks: "i32[1, 1, 1]", L_block_mask_full_kv_indices: "i32[1, 1, 1, 1]", L_block_mask_q_num_blocks: "i32[1, 1, 1]", L_block_mask_q_indices: "i32[1, 1, 1, 1]", L_block_mask_full_q_num_blocks: "i32[1, 1, 1]", L_block_mask_full_q_indices: "i32[1, 1, 1, 1]"):
        l_query_ = L_query_
        l_key_ = L_key_
        l_value_ = L_value_
        l_block_mask_kv_indices = L_block_mask_kv_indices
        l_block_mask_kv_num_blocks = L_block_mask_kv_num_blocks
        l_block_mask_full_kv_num_blocks = L_block_mask_full_kv_num_blocks
        l_block_mask_full_kv_indices = L_block_mask_full_kv_indices
        l_block_mask_q_num_blocks = L_block_mask_q_num_blocks
        l_block_mask_q_indices = L_block_mask_q_indices
        l_block_mask_full_q_num_blocks = L_block_mask_full_q_num_blocks
        l_block_mask_full_q_indices = L_block_mask_full_q_indices

        score_mod_0 = self.score_mod_0
        mask_fn_0 = self.mask_fn_0
        flex_attention = torch.ops.higher_order.flex_attention(l_query_, l_key_, l_value_, score_mod_0, (128, 128, l_block_mask_kv_num_blocks, l_block_mask_kv_indices, l_block_mask_full_kv_num_blocks, l_block_mask_full_kv_indices, l_block_mask_q_num_blocks, l_block_mask_q_indices, l_block_mask_full_q_num_blocks, l_block_mask_full_q_indices, 128, 128, mask_fn_0), 0.5, {'PRESCALE_QK': False, 'ROWS_GUARANTEED_SAFE': False, 'BLOCKS_ARE_CONTIGUOUS': False, 'WRITE_DQ': True, 'OUTPUT_LOGSUMEXP': True}, (), ());  l_query_ = l_key_ = l_value_ = score_mod_0 = l_block_mask_kv_num_blocks = l_block_mask_kv_indices = l_block_mask_full_kv_num_blocks = l_block_mask_full_kv_indices = l_block_mask_q_num_blocks = l_block_mask_q_indices = l_block_mask_full_q_num_blocks = l_block_mask_full_q_indices = mask_fn_0 = None
        out: "f64[2, 2, 128, 4]" = flex_attention[0];  flex_attention = None
        return (out,)

    class score_mod_0(torch.nn.Module):
        def forward(self, child: "f64[]", child_1: "i32[]", child_2: "i32[]", child_3: "i32[]", child_4: "i32[]"):
            mul: "f64[]" = child * child;  child = None
            return mul

    class mask_fn_0(torch.nn.Module):
        def forward(self, child: "i32[]", child_1: "i32[]", child_2: "i32[]", child_3: "i32[]"):
            ge: "b8[]" = child_2 >= child_3;  child_2 = child_3 = None
            return ge
""",  # noqa: B950
        )
        # Save the AOT graphs
        aot_graphs = []
        from torch._inductor import compile_fx

        def debug_compile_fx_inner(graph, example_inputs, *args, **kwargs):
            aot_graphs.append(graph)
            return graph

        backend = functools.partial(
            compile_fx.compile_fx, inner_compile=debug_compile_fx_inner
        )
        func = torch.compile(func, backend=backend, fullgraph=True)
        out = func(query, key, value, _squared)
        out.sum().backward()

        joint_graph = normalize_gm(aot_graphs[1].print_readable(print_output=False))

        self.assertExpectedInline(
            joint_graph,
            """\
class GraphModule(torch.nn.Module):
    def forward(self, primals_1: "f64[2, 2, 128, 4]", primals_2: "f64[2, 2, 128, 4]", primals_3: "f64[2, 2, 128, 4]", full: "i32[1, 1, 1]", full_default: "i32[1, 1, 1, 1]", convert_element_type: "i32[1, 1, 1]", convert_element_type_1: "i32[1, 1, 1, 1]", getitem_2: "f64[2, 2, 128, 4]", getitem_3: "f32[2, 2, 128]", tangents_1: "f64[2, 2, 128, 4]"):
        full_default_4: "f32[2, 2, 128]" = torch.ops.aten.full.default([2, 2, 128], 0, dtype = torch.float32, layout = torch.strided, device = device(type='cuda', index=0), pin_memory = False)
        fw_graph0 = self.fw_graph0
        joint_graph0 = self.joint_graph0
        mask_graph0 = self.mask_graph0
        flex_attention_backward = torch.ops.higher_order.flex_attention_backward(primals_1, primals_2, primals_3, getitem_2, getitem_3, tangents_1, full_default_4, fw_graph0, joint_graph0, (1, 1, full, full_default, None, None, convert_element_type, convert_element_type_1, None, None, 1073741824, 1073741824, mask_graph0), 0.5, {'PRESCALE_QK': False, 'ROWS_GUARANTEED_SAFE': False, 'BLOCKS_ARE_CONTIGUOUS': False, 'WRITE_DQ': True, 'OUTPUT_LOGSUMEXP': True}, (), ());  primals_1 = primals_2 = primals_3 = getitem_2 = getitem_3 = tangents_1 = full_default_4 = fw_graph0 = joint_graph0 = full = full_default = convert_element_type = convert_element_type_1 = mask_graph0 = None
        getitem_4: "f64[2, 2, 128, 4]" = flex_attention_backward[0]
        getitem_5: "f64[2, 2, 128, 4]" = flex_attention_backward[1]
        getitem_6: "f64[2, 2, 128, 4]" = flex_attention_backward[2];  flex_attention_backward = None
        return (getitem_4, getitem_5, getitem_6)

    class fw_graph0(torch.nn.Module):
        def forward(self, arg0_1: "f64[]", arg1_1: "i32[]", arg2_1: "i32[]", arg3_1: "i32[]", arg4_1: "i32[]"):
            mul: "f64[]" = torch.ops.aten.mul.Tensor(arg0_1, arg0_1);  arg0_1 = None
            return mul

    class joint_graph0(torch.nn.Module):
        def forward(self, arg0_1: "f64[]", arg1_1: "i32[]", arg2_1: "i32[]", arg3_1: "i32[]", arg4_1: "i32[]", arg5_1: "f64[]"):
            mul: "f64[]" = torch.ops.aten.mul.Tensor(arg0_1, arg0_1);  mul = None
            mul_1: "f64[]" = torch.ops.aten.mul.Tensor(arg5_1, arg0_1)
            mul_2: "f64[]" = torch.ops.aten.mul.Tensor(arg5_1, arg0_1);  arg5_1 = arg0_1 = None
            add: "f64[]" = torch.ops.aten.add.Tensor(mul_2, mul_1);  mul_2 = mul_1 = None
            return [add, None, None, None, None]

    class mask_graph0(torch.nn.Module):
        def forward(self, arg0_1: "i32[]", arg1_1: "i32[]", arg2_1: "i32[]", arg3_1: "i32[]"):
            full: "b8[]" = torch.ops.aten.full.default([], True, dtype = torch.bool, layout = torch.strided, device = device(type='cuda', index=0), pin_memory = False)
            return full
""",  # noqa: B950
        )

    @supported_platform
    @unittest.skipIf(TEST_ON_CUDA, "Testing CPU error message")
    def test_cpu_error_message_return_lse(self, device):
        make_tensor = functools.partial(
            torch.randn,
            (2, 2, 128, 16),
            device="cpu",
            dtype=torch.float32,
            requires_grad=False,
        )
        query, key, value = make_tensor(), make_tensor(), make_tensor()
        attention = torch.compile(flex_attention)
        with self.assertRaisesRegex(
            torch._inductor.exc.InductorError,
            r"NotImplementedError: torch.compile on CPU only supports inference and `return_lse` is not supported yet.",
        ):
            attention(query, key, value, return_lse=True)

    @supported_platform
    @unittest.skipIf(TEST_ON_CUDA, "Testing CPU error message")
    def test_validate_cpu_dtype_error_message(self, device):
        make_tensor = functools.partial(
            torch.randn,
            (2, 2, 128, 16),
            device="cpu",
            dtype=torch.half,
            requires_grad=False,
        )
        query, key, value = make_tensor(), make_tensor(), make_tensor()
        attention = torch.compile(flex_attention)
        with self.assertRaisesRegex(
            torch._inductor.exc.InductorError,
            r"`torch.float` and `torch.bfloat16` are supported in FlexAttention for CPU device. Found input tensors are `torch.float16`.",
        ):
            attention(query, key, value)

    @unittest.skipIf(not TEST_MULTIGPU, "detected only one GPU")
    def test_device_cuda_1(self, device):
        class TestModule(torch.nn.Module):
            def forward(self, q, k, v, block_mask):
                return flex_attention(q, k, v, block_mask=block_mask)

        q = torch.randn(1, 1, 256, 32, device="cuda:1", dtype=torch.bfloat16)
        k = torch.randn(1, 1, 256, 32, device="cuda:1", dtype=torch.bfloat16)
        v = torch.randn(1, 1, 256, 32, device="cuda:1", dtype=torch.bfloat16)
        mask = create_block_mask(
            lambda b, h, q_idx, kv_idx: q_idx >= kv_idx,
            B=None,
            H=None,
            Q_LEN=256,
            KV_LEN=256,
            device="cuda:1",
        )
        mod = torch.compile(TestModule())
        attn_output = mod(q, k, v, mask)
        self.assertEqual(attn_output.device, torch.device("cuda:1"))


class TestBlockMask(InductorTestCase):
    def setUp(self):
        super(self.__class__, self).setUp()
        if test_device[0] == "cpu":
            self.skipTest(
                "skip UT for CPUs as 'BlockMask' is common and covered on CUDA"
            )

    @supported_platform
    def test_block_mask_attributes(self):
        offset = torch.zeros(8, device="cuda")

        def causal_mask(b, h, q, kv):
            return (q + (offset[b] * 128)) >= kv

        block_mask = create_block_mask(causal_mask, 4, 2, 2048, 2048)
        self.assertEqual(block_mask.shape, (4, 2, 2048, 2048))
        self.assertEqual(block_mask[0].shape, (2, 2048, 2048))
        self.assertEqual(block_mask[0, 0].shape, (2048, 2048))
        self.assertEqual(block_mask.numel(), 4 * 2 * 2048 * 2048)
        self.assertEqual(block_mask.sparsity(), 46.875)
        self.assertEqual(block_mask[0].sparsity(), 46.875)
        self.assertEqual(block_mask[1, 0].sparsity(), 46.875)
        self.assertEqual(block_mask.sparsity(), block_mask[1].sparsity())

        offset = torch.arange(8, device="cuda")
        block_mask = create_block_mask(causal_mask, 8, 1, 2048, 2048)
        self.assertEqual(block_mask.sparsity(), 29.1015625)
        self.assertTrue(block_mask.sparsity() < block_mask[0].sparsity())
        self.assertTrue(block_mask[0].sparsity() > block_mask[1].sparsity())

    @supported_platform
    @common_utils.parametrize("BLOCK_SIZE", [32, 64, 128, 256, (32, 64), (64, 32)])
    def test_block_size_changes(self, BLOCK_SIZE: Union[int, tuple[int, int]]):
        B, H, Q_LEN, KV_LEN = 4, 2, 2048, 2048

        if isinstance(BLOCK_SIZE, int):
            Q_BLOCK_SIZE = BLOCK_SIZE
            KV_BLOCK_SIZE = BLOCK_SIZE
        else:
            Q_BLOCK_SIZE, KV_BLOCK_SIZE = BLOCK_SIZE

        block_mask = create_block_mask(
            noop_mask, B, H, Q_LEN, KV_LEN, BLOCK_SIZE=BLOCK_SIZE
        )

        self.assertEqual(block_mask.BLOCK_SIZE, (Q_BLOCK_SIZE, KV_BLOCK_SIZE))
        self.assertEqual(block_mask.shape, (B, H, Q_LEN, KV_LEN))

    @supported_platform
    def test_getitem(self):
        offset = torch.zeros(8, device="cuda")

        def causal_mask(b, h, q, kv):
            return (q + (offset[b] * 128)) >= kv

        block_mask = create_block_mask(causal_mask, 4, 2, 512, 512)
        assert block_mask.kv_num_blocks.shape == (4, 2, 4)
        assert block_mask.kv_indices.shape == (4, 2, 4, 4)

        # Index on batch dimension
        new_block_mask = block_mask[0]
        assert new_block_mask.kv_num_blocks.shape == (2, 4)
        assert new_block_mask.kv_indices.shape == (2, 4, 4)

        # Index on batch and head dimension
        new_block_mask = block_mask[0, 1]
        assert new_block_mask.kv_num_blocks.shape == (4,)
        assert new_block_mask.kv_indices.shape == (4, 4)

        # slicing on batch and head dimension
        new_block_mask = block_mask[0:2, 1:2]
        assert new_block_mask.kv_num_blocks.shape == (2, 1, 4)
        assert new_block_mask.kv_indices.shape == (2, 1, 4, 4)

        # slicing on batch, head, and query dimension
        new_block_mask = block_mask[0:2, 1:2, torch.tensor([1], dtype=torch.int32)]
        assert new_block_mask.kv_num_blocks.shape == (2, 1, 1)
        assert new_block_mask.kv_indices.shape == (2, 1, 1, 4)

        # slicing on batch, head, and query dimension
        q_index = torch.tensor([0], dtype=torch.int32)
        new_block_mask = block_mask[:, :, q_index]

        self.assertEqual(new_block_mask.kv_num_blocks.ndim, 3)
        self.assertEqual(new_block_mask.kv_indices.ndim, 4)
        torch.testing.assert_close(
            new_block_mask.kv_num_blocks,
            block_mask.kv_num_blocks[:, :, q_index],
        )
        torch.testing.assert_close(
            new_block_mask.kv_indices, block_mask.kv_indices[:, :, q_index, :]
        )

        if block_mask.full_kv_num_blocks is not None:
            assert new_block_mask.full_kv_num_blocks is not None
            assert new_block_mask.full_kv_indices is not None
            torch.testing.assert_close(
                new_block_mask.full_kv_num_blocks,
                block_mask.full_kv_num_blocks[:, :, q_index],
            )
            torch.testing.assert_close(
                new_block_mask.full_kv_indices,
                block_mask.full_kv_indices[:, :, q_index, :],
            )

    @supported_platform
    def test_block_mask_device_change(self):
        offset = torch.zeros(8, device="cuda")

        def causal_mask(b, h, q, kv):
            return (q + (offset[b] * 128)) >= kv

        block_mask = create_block_mask(causal_mask, 1, 1, 512, 512)
        assert block_mask.kv_indices.is_cuda
        assert block_mask.kv_num_blocks.is_cuda
        assert block_mask.q_indices.is_cuda
        assert block_mask.q_num_blocks.is_cuda

        block_mask = block_mask.to("cpu")
        assert block_mask.kv_indices.is_cpu
        assert block_mask.kv_num_blocks.is_cpu
        assert block_mask.q_indices.is_cpu
        assert block_mask.q_num_blocks.is_cpu

        block_mask = block_mask.to("cuda")
        assert block_mask.kv_indices.is_cuda
        assert block_mask.kv_num_blocks.is_cuda
        assert block_mask.q_indices.is_cuda
        assert block_mask.q_num_blocks.is_cuda

    @supported_platform
    def test_compiling_create_block_mask(self):
        seq = torch.arange(512, device="cuda") // 127

        def mask_mod(b, h, q, kv):
            return (q >= kv) & (seq[q] == seq[kv])

        block_mask = torch.compile(create_block_mask, fullgraph=True)(
            mask_mod, 1, 1, 512, 512
        )
        self.assertIsInstance(block_mask, BlockMask)
        self.assertEqual(block_mask.kv_num_blocks.shape, torch.Size((1, 1, 4)))
        self.assertEqual(block_mask.kv_indices.shape, torch.Size((1, 1, 4, 4)))

    @supported_platform
    def test_compiling_create_block_mask_no_recompile(self):
        def mask_mod(b, h, q, kv):
            return q >= kv

        torch._dynamo.reset()
        block_mask = torch.compile(create_block_mask)(mask_mod, 2, 4, 1024, 1024)
        self.assertIsInstance(block_mask, BlockMask)
        self.assertEqual(block_mask.kv_num_blocks.shape, torch.Size((2, 4, 8)))
        self.assertEqual(block_mask.kv_indices.shape, torch.Size((2, 4, 8, 8)))
        self.assertEqual(torch._dynamo.utils.counters["aot_autograd"]["ok"], 1)

        # automatic dynamic shapes triggered and recompilation.
        block_mask = torch.compile(create_block_mask)(mask_mod, 4, 8, 2048, 2048)
        self.assertIsInstance(block_mask, BlockMask)
        self.assertEqual(block_mask.kv_num_blocks.shape, torch.Size((4, 8, 16)))
        self.assertEqual(block_mask.kv_indices.shape, torch.Size((4, 8, 16, 16)))
        self.assertEqual(torch._dynamo.utils.counters["aot_autograd"]["ok"], 2)

        # no recompilation.
        block_mask = torch.compile(create_block_mask)(mask_mod, 6, 16, 3072, 3072)
        self.assertIsInstance(block_mask, BlockMask)
        self.assertEqual(block_mask.kv_num_blocks.shape, torch.Size((6, 16, 24)))
        self.assertEqual(block_mask.kv_indices.shape, torch.Size((6, 16, 24, 24)))
        self.assertEqual(torch._dynamo.utils.counters["aot_autograd"]["ok"], 2)

    @supported_platform
    def test_block_mask_viz(self):
        def causal_mask(b, h, q, kv):
            return q >= kv

        block_mask = create_block_mask(causal_mask, 1, 1, 2048, 2048)

        def replace_non_printable(s):
            def replace(c):
                if c not in string.printable:
                    return "@"
                elif c == " ":
                    return "s"
                return c

            return "".join(replace(c) for c in s)

        self.assertExpectedInline(
            replace_non_printable(str(block_mask)),
            """\
BlockMask(shape=(1,s1,s2048,s2048),ssparsity=46.88%,s
(0,s0)
@@ssssssssssssssssssssssssssssss
@@@@ssssssssssssssssssssssssssss
@@@@@@ssssssssssssssssssssssssss
@@@@@@@@ssssssssssssssssssssssss
@@@@@@@@@@ssssssssssssssssssssss
@@@@@@@@@@@@ssssssssssssssssssss
@@@@@@@@@@@@@@ssssssssssssssssss
@@@@@@@@@@@@@@@@ssssssssssssssss
@@@@@@@@@@@@@@@@@@ssssssssssssss
@@@@@@@@@@@@@@@@@@@@ssssssssssss
@@@@@@@@@@@@@@@@@@@@@@ssssssssss
@@@@@@@@@@@@@@@@@@@@@@@@ssssssss
@@@@@@@@@@@@@@@@@@@@@@@@@@ssssss
@@@@@@@@@@@@@@@@@@@@@@@@@@@@ssss
@@@@@@@@@@@@@@@@@@@@@@@@@@@@@@ss
@@@@@@@@@@@@@@@@@@@@@@@@@@@@@@@@
)""",
        )

        offset = torch.arange(8, device="cuda")

        def causal_offset_mask(b, h, q, kv):
            return (q + offset[b] * 128) >= kv

        block_mask = create_block_mask(causal_offset_mask, 8, 1, 2048, 2048)
        str_block_mask = str(block_mask)
        self.assertTrue("sparsity=29.10" in str_block_mask)

    def generate_test_inputs(self, full_seq_len: bool, device):
        if full_seq_len:
            kv_num_blocks = torch.tensor([1], dtype=torch.int32, device=device).view(
                1, 1, 1
            )
            kv_indices = torch.tensor([1, -1], dtype=torch.int32, device=device).view(
                1, 1, 1, 2
            )
            full_kv_num_blocks = torch.tensor(
                [1], dtype=torch.int32, device=device
            ).view(1, 1, 1)
            full_kv_indices = torch.tensor(
                [0, -1], dtype=torch.int32, device=device
            ).view(1, 1, 1, 2)
        else:
            kv_num_blocks = torch.tensor([2], dtype=torch.int32, device=device).view(
                1, 1, 1
            )
            kv_indices = torch.tensor([0, 1], dtype=torch.int32, device=device).view(
                1, 1, 1, 2
            )
            full_kv_indices = None
            full_kv_num_blocks = None
        return kv_num_blocks, kv_indices, full_kv_num_blocks, full_kv_indices

    @supported_platform
    @common_utils.parametrize("full_indices", [False, True])
    def test_from_kv_blocks(self, full_indices: bool):
        device = torch.device("cuda" if torch.cuda.is_available() else "cpu")
        (
            kv_num_blocks,
            kv_indices,
            full_kv_num_blocks,
            full_kv_indices,
        ) = self.generate_test_inputs(full_indices, device=device)

        block_mask = BlockMask.from_kv_blocks(
            kv_num_blocks, kv_indices, full_kv_num_blocks, full_kv_indices
        )

        self.assertIsInstance(block_mask, BlockMask)
        torch.testing.assert_close(block_mask.kv_num_blocks, kv_num_blocks)
        torch.testing.assert_close(block_mask.kv_indices, kv_indices)

        if full_indices:
            torch.testing.assert_close(
                block_mask.full_kv_num_blocks, full_kv_num_blocks
            )
            torch.testing.assert_close(block_mask.full_kv_indices, full_kv_indices)
            torch.testing.assert_close(
                block_mask.q_num_blocks,
                torch.tensor([0, 1], dtype=torch.int32, device=device).view(1, 1, 2),
            )
            torch.testing.assert_close(
                block_mask.q_indices,
                torch.tensor([0, 0], dtype=torch.int32, device=device).view(1, 1, 2, 1),
            )
            torch.testing.assert_close(
                block_mask.full_q_num_blocks,
                torch.tensor([1, 0], dtype=torch.int32, device=device).view(1, 1, 2),
            )
            torch.testing.assert_close(
                block_mask.full_q_indices,
                torch.tensor([0, 0], dtype=torch.int32, device=device).view(1, 1, 2, 1),
            )

        else:
            torch.testing.assert_close(
                block_mask.q_num_blocks,
                torch.tensor([1, 1], dtype=torch.int32, device=device).view(1, 1, 2),
            )
            torch.testing.assert_close(
                block_mask.q_indices,
                torch.tensor([0, 0], dtype=torch.int32, device=device).view(1, 1, 2, 1),
            )
            self.assertIsNone(block_mask.full_kv_num_blocks)
            self.assertIsNone(block_mask.full_kv_indices)
            self.assertIsNone(block_mask.full_q_num_blocks)
            self.assertIsNone(block_mask.full_q_indices)

    @supported_platform
    def test_block_size(self):
        device = torch.device("cuda" if torch.cuda.is_available() else "cpu")
        kv_num_blocks, kv_indices, _, _ = self.generate_test_inputs(False, device)
        block_mask = BlockMask.from_kv_blocks(kv_num_blocks, kv_indices)
        self.assertEqual(
            block_mask.BLOCK_SIZE,
            (_DEFAULT_SPARSE_BLOCK_SIZE, _DEFAULT_SPARSE_BLOCK_SIZE),
        )

        custom_block_size = (64, 64)
        block_mask_custom = BlockMask.from_kv_blocks(
            kv_num_blocks, kv_indices, BLOCK_SIZE=custom_block_size
        )
        self.assertEqual(block_mask_custom.BLOCK_SIZE, custom_block_size)

    @supported_platform
    def test_upcast_appropriately(self):
        q = torch.randn((1, 1, 128, 16), dtype=torch.float16, device="cuda")
        k = torch.randn((1, 1, 128, 16), dtype=torch.float16, device="cuda")
        v = torch.randn((1, 1, 128, 16), dtype=torch.float16, device="cuda")
        mass = torch.ones((1), dtype=torch.float16, device="cuda")

        def score_mod(score, b, h, q_idx, kv_idx):
            return score + torch.log(mass[0])

        torch.compile(flex_attention)(q, k, v, score_mod=score_mod)

    @supported_platform
    def test_init_mismatched_full_kv(self):
        device = torch.device("cuda" if torch.cuda.is_available() else "cpu")
        kv_num_blocks, kv_indices, full_kv_num_blocks, _ = self.generate_test_inputs(
            True, device
        )

        with self.assertRaises(AssertionError):
            BlockMask(
                kv_num_blocks=kv_num_blocks,
                kv_indices=kv_indices,
                full_kv_num_blocks=full_kv_num_blocks,
                full_kv_indices=None,  # Mismatched, should raise error
                q_num_blocks=kv_num_blocks,
                q_indices=kv_indices,
                full_q_num_blocks=None,
                full_q_indices=None,
                BLOCK_SIZE=(64, 64),
                mask_mod=noop_mask,
                seq_lengths=(1, 1),
            )

    @supported_platform
    def test_init_mismatched_full_q(self):
        device = torch.device("cuda" if torch.cuda.is_available() else "cpu")
        kv_num_blocks, kv_indices, _, _ = self.generate_test_inputs(False, device)

        with self.assertRaises(AssertionError):
            BlockMask(
                kv_num_blocks=kv_num_blocks,
                kv_indices=kv_indices,
                full_kv_num_blocks=None,
                full_kv_indices=None,
                q_num_blocks=kv_num_blocks,
                q_indices=kv_indices,
                full_q_num_blocks=kv_num_blocks,
                full_q_indices=None,  # Mismatched, should raise error
                BLOCK_SIZE=(64, 64),
                mask_mod=noop_mask,
                seq_lengths=(1, 1),
            )

    @supported_platform
    @common_utils.parametrize("compile", [False, True])
    def test_no_q_info(self, compile: bool):
        def causal_mask(b, h, q_idx, kv_idx):
            return q_idx >= kv_idx

        block_mask = create_block_mask(causal_mask, 1, 1, 2048, 2048)
        # manually set q_num_blocks and q_indices to None
        block_mask.q_num_blocks = None
        block_mask.q_indices = None
        block_mask.full_q_num_blocks = None
        block_mask.full_q_indices = None

        mask_mod_sparse_flex = functools.partial(flex_attention, block_mask=block_mask)
        if compile:
            mask_mod_sparse_flex = torch.compile(
                mask_mod_sparse_flex, backend="inductor"
            )
        inputs = [
            torch.randn(
                2,
                2,
                2048,
                64,
                device="cuda",
                dtype=torch.float16,
                requires_grad=True,
            )
            for _ in range(3)
        ]

        causal_mask_out = mask_mod_sparse_flex(*inputs)
        sdpa_mask_out = torch.nn.functional.scaled_dot_product_attention(
            *inputs, is_causal=True
        )

        torch.testing.assert_close(causal_mask_out, sdpa_mask_out, atol=5e-3, rtol=0.0)

    @supported_platform
    def test_doc_mask_clamped_repro(self):
        def _offsets_to_doc_ids_tensor(offsets):
            device = offsets.device
            counts = offsets[1:] - offsets[:-1]
            return torch.repeat_interleave(
                torch.arange(len(counts), device=device, dtype=torch.int32), counts
            )

        def length_to_offsets(
            lengths: list[int], device: Union[str, torch.device]
        ) -> Tensor:
            offsets = [0]
            offsets.extend(lengths)
            offsets = torch.tensor(offsets, device=device, dtype=torch.int32)
            offsets = torch.cumsum(offsets, dim=-1)
            return offsets

        def generate_doc_mask_mod(offsets: Tensor) -> _mask_mod_signature:
            document_id = _offsets_to_doc_ids_tensor(offsets)

            def doc_mask_mod(b, h, q_idx, kv_idx):
                same_doc = document_id[q_idx] == document_id[kv_idx]
                return same_doc

            return doc_mask_mod

        random.seed(0)

        def generate_random_lengths(total_length, num_documents):
            lengths = [1] * num_documents
            remaining_length = total_length - num_documents
            for _ in range(remaining_length):
                index = random.randint(0, num_documents - 1)
                lengths[index] += 1
            return lengths

        device = "cuda"
        max_seq_len, doc_count = 128, 4
        SEQ_LEN = max_seq_len

        lengths = generate_random_lengths(max_seq_len, doc_count)
        offsets = length_to_offsets(lengths, device)

        document_causal_mask = generate_doc_mask_mod(offsets)
        block_mask_compiled = torch.compile(create_block_mask)(
            document_causal_mask,
            1,
            1,
            SEQ_LEN,
            SEQ_LEN,
            device=device,
        )
        block_mask = torch.compile(create_block_mask)(
            document_causal_mask,
            1,
            1,
            SEQ_LEN,
            SEQ_LEN,
            device=device,
        )
        self.assertEqual(block_mask_compiled.kv_indices, block_mask.kv_indices)
        self.assertEqual(
            block_mask_compiled.full_kv_indices, block_mask.full_kv_indices
        )
        for i in range(5):
            lengths = generate_random_lengths(1024 + i, 5)
            offsets = length_to_offsets(lengths, "cuda")
            doc_ids = _offsets_to_doc_ids_tensor(offsets)

            def doc_mask_mod(b, h, q_idx, kv_idx):
                return (
                    doc_ids[q_idx.clamp(0, doc_ids.shape[0] - 1)]
                    == doc_ids[kv_idx.clamp(0, doc_ids.shape[0] - 1)]
                )

            q, k, v = (
                torch.randn(1, 12, 1024 + i, 64, device=device) for _ in range(3)
            )
            block_mask = create_block_mask(doc_mask_mod, None, None, 1024 + i, 1024 + i)
            torch.compile(flex_attention)(q, k, v, block_mask=block_mask)

    @supported_platform
    def test_eager_tracing_correctness(self):
        qk_dims = 64
        v_dims = 128
        q_heads = 4
        kv_heads = 2
        seq_len = 256
        batch_size = 1

        make_tensor = functools.partial(torch.randn, device="cuda", dtype=torch.float16)
        q = make_tensor(*(batch_size, q_heads, seq_len, qk_dims))
        k = make_tensor(*(batch_size, kv_heads, seq_len, qk_dims))
        v = make_tensor(*(batch_size, kv_heads, seq_len, v_dims))

        def flex_attention_fn():
            out = flex_attention(q, k, v, enable_gqa=True)
            return out.view(batch_size, q_heads, seq_len, 2, 64)

        # Run with compilation
        compiled_fn = torch.compile(flex_attention_fn, fullgraph=True)
        result = compiled_fn()

        # Assert expected output shape
        expected_shape = (batch_size, q_heads, seq_len, 2, 64)
        self.assertEqual(
            result.shape,
            expected_shape,
            f"Expected output shape {expected_shape}, but got {result.shape}",
        )

    @supported_platform
    def test_create_is_cuda_graphable(self):
        def mask_mod(b, h, q, kv):
            return q >= kv

        g = torch.cuda.CUDAGraph()

        with torch.cuda.graph(g):
            create_block_mask(mask_mod, None, None, 256, 256)

        g.replay()

    @common_utils.parametrize("compile", [False, True])
    @supported_platform
    def test_block_mask_vs_sequence_lengths(self, compile):
        if compile:
            flex_attention_call = torch.compile(flex_attention)
        else:
            flex_attention_call = flex_attention

        def mask_mod(b, h, q_idx, kv_idx):
            return q_idx >= kv_idx

        def create_inputs(S):
            q, k, v = (
                torch.randn(
                    1, 8, S, 64, dtype=torch.float16, requires_grad=True, device="cuda"
                )
                for _ in range(3)
            )
            return q, k, v

        block_mask = create_block_mask(mask_mod, None, None, 1024, 1024)
        flex_attention_call(*create_inputs(1024), block_mask=block_mask)
        with self.assertRaisesRegex(ValueError, "block_mask was created for"):
            flex_attention_call(*create_inputs(2048), block_mask=block_mask)

        block_mask = create_block_mask(mask_mod, None, None, 1023, 1023)
        with self.assertRaisesRegex(ValueError, "block_mask was created for"):
            flex_attention_call(*create_inputs(1024), block_mask=block_mask)


class TestPagedAttention(InductorTestCase):
    def setUp(self):
        super(self.__class__, self).setUp()
        if test_device[0] == "cpu":
            if LONG_COMPILATION_ON_CPU:
                self.skipTest(
                    "skip UT for CPU due to long compilation time found in CI"
                )

    def _check_equal(
        self,
        golden_out: torch.Tensor,
        ref_out: torch.Tensor,
        compiled_out: torch.Tensor,
        fudge_factor: float,
        tensor_name: Optional[str] = None,
    ):
        compiled_error = (golden_out - compiled_out).abs().mean()
        ref_error = (golden_out - ref_out).abs().mean()
        if torch.isnan(compiled_error).any() or torch.isnan(ref_error).any():
            self.assertTrue(False, "Output/Grad with NaN")
        if compiled_error > ref_error * fudge_factor:
            name = tensor_name if tensor_name is not None else ""
            msg = f"{name} Compiled error {compiled_error} is greater than ref error {ref_error} by more than {fudge_factor}X."
            self.assertTrue(False, msg)

    def allocate_page_cache(self, n_pages: int, page_size: int, device="cuda"):
        max_batch_size = 3
        paged_cache = PagedAttention(n_pages, page_size, max_batch_size, device=device)
        return paged_cache

    def cdiv(self, x, y):
        return (x + y - 1) // y

    def roundup(self, x, y):
        return (x + y - 1) // y * y

    @supported_platform
    def test_page_allocation(self, device):
        n_pages, page_size = 12, 4
        paged_cache = self.allocate_page_cache(n_pages, page_size, device=device)

        batch_reserve(paged_cache, torch.tensor([8, 24, 16]))

        with self.assertRaisesRegex(
            AssertionError, "requested 2 pages but there are only 0 empty pages"
        ):
            paged_cache.reserve(
                torch.tensor([0], device=device),
                torch.tensor([16], device=device),
            )

        paged_cache.erase(torch.tensor([1], device=device))
        paged_cache.reserve(
            torch.tensor([0], device=device),
            torch.tensor([16], device=device),
        )

    @supported_platform
    def test_allocate(self, device):
        n_pages, page_size = 12, 4
        paged_cache = self.allocate_page_cache(n_pages, page_size, device=device)

        target_seq_len = torch.tensor([3, 11, 8])
        batch_reserve(paged_cache, target_seq_len)

        expected_allocated_pages = self.cdiv(target_seq_len, page_size).sum()
        self.assertEqual(paged_cache.capacity, self.roundup(target_seq_len, page_size))
        self.assertEqual(
            len(paged_cache.empty_pages), n_pages - expected_allocated_pages
        )

        # deallocate batch 1
        paged_cache.erase(torch.tensor([1], device=device))
        target_seq_len = torch.tensor([3, 0, 8])
        expected_allocated_pages = self.cdiv(target_seq_len, page_size).sum()
        self.assertEqual(paged_cache.capacity, self.roundup(target_seq_len, page_size))
        self.assertEqual(
            len(paged_cache.empty_pages), n_pages - expected_allocated_pages
        )

        # re-allocate
        target_seq_len = torch.tensor([7, 2, 10])
        batch_reserve(paged_cache, target_seq_len)
        expected_allocated_pages = self.cdiv(target_seq_len, page_size).sum()
        self.assertEqual(paged_cache.capacity, self.roundup(target_seq_len, page_size))
        self.assertEqual(
            len(paged_cache.empty_pages), n_pages - expected_allocated_pages
        )

        # deallocate all batches
        paged_cache.erase(torch.tensor([0, 1, 2]))
        self.assertEqual(paged_cache.capacity, torch.tensor([0, 0, 0]))
        self.assertEqual(len(paged_cache.empty_pages), n_pages)

    @supported_platform
    def test_convert_logical_block_mask(self, device):
        n_pages, page_size, max_batch_size, max_seq_len = 8, 128, 2, 512
        paged_cache = PagedAttention(n_pages, page_size, max_batch_size, device=device)

        batch_reserve(paged_cache, torch.tensor([100, 200], device=device))
        batch_reserve(paged_cache, torch.tensor([150, 300], device=device))
        batch_reserve(paged_cache, torch.tensor([300, 512], device=device))
        batch_reserve(paged_cache, torch.tensor([512, 512], device=device))

        expected_page_table = torch.tensor(
            [[0, 3, 5, 7, -1, -1, -1, -1], [2, 1, 4, 6, -1, -1, -1, -1]],
            device=device,
        )
        self.assertEqual(
            paged_cache.capacity,
            torch.tensor([512, 512], device=device),
        )
        self.assertEqual(paged_cache.page_table, expected_page_table)

        # Get a block mask
        def causal_mask(b, h, q, kv):
            return q >= kv

        block_mask = create_block_mask(
            causal_mask, max_batch_size, 1, max_seq_len, max_seq_len, device=device
        )
        new_block_mask = paged_cache.convert_logical_block_mask(block_mask)

        zeros = [0, 0, 0, 0]
        # Check that the new block mask is correct
        expected_kv_num_blocks = torch.tensor(
            [[[1, 1, 1, 1]], [[1, 1, 1, 1]]], device=device, dtype=torch.int32
        )
        expected_kv_indices = torch.tensor(
            [
                [
                    [
                        [0, 3, 5, 7, *zeros],
                        [3, 0, 5, 7, *zeros],
                        [5, 0, 3, 7, *zeros],
                        [7, 0, 3, 5, *zeros],
                    ]
                ],
                [
                    [
                        [2, 1, 4, 6, *zeros],
                        [1, 2, 4, 6, *zeros],
                        [4, 2, 1, 6, *zeros],
                        [6, 2, 1, 4, *zeros],
                    ]
                ],
            ],
            device=device,
            dtype=torch.int32,
        )
        expected_full_kv_num_blocks = torch.tensor(
            [[[0, 1, 2, 3]], [[0, 1, 2, 3]]], device=device, dtype=torch.int32
        )
        expected_full_kv_indices = torch.tensor(
            [
                [
                    [
                        [0, 3, 5, 7, *zeros],
                        [0, 3, 5, 7, *zeros],
                        [0, 3, 5, 7, *zeros],
                        [0, 3, 5, 7, *zeros],
                    ]
                ],
                [
                    [
                        [2, 1, 4, 6, *zeros],
                        [2, 1, 4, 6, *zeros],
                        [2, 1, 4, 6, *zeros],
                        [2, 1, 4, 6, *zeros],
                    ]
                ],
            ],
            device=device,
            dtype=torch.int32,
        )
        self.assertEqual(new_block_mask.kv_num_blocks, expected_kv_num_blocks)
        self.assertEqual(new_block_mask.kv_indices, expected_kv_indices)
        self.assertEqual(new_block_mask.full_kv_num_blocks, expected_full_kv_num_blocks)
        self.assertEqual(new_block_mask.full_kv_indices, expected_full_kv_indices)

    @supported_platform
    def test_convert_mask_mod(self, device):
        n_pages, page_size, max_batch_size = 8, 128, 2
        paged_cache = PagedAttention(n_pages, page_size, max_batch_size, device=device)

        batch_reserve(paged_cache, torch.tensor([100, 200], device=device))
        batch_reserve(paged_cache, torch.tensor([150, 300], device=device))
        batch_reserve(paged_cache, torch.tensor([300, 512], device=device))
        batch_reserve(paged_cache, torch.tensor([512, 512], device=device))

        expected_page_table = torch.tensor(
            [[0, 3, 5, 7, -1, -1, -1, -1], [2, 1, 4, 6, -1, -1, -1, -1]],
            device=device,
        )
        self.assertEqual(
            paged_cache.capacity,
            torch.tensor([512, 512], device=device),
        )
        self.assertEqual(paged_cache.page_table, expected_page_table)

        expected_physical_to_logical = torch.tensor(
            [[0, -1, -1, 1, -1, 2, -1, 3], [-1, 1, 0, -1, 2, -1, 3, -1]],
            device=device,
        )
        self.assertEqual(paged_cache.physical_to_logical, expected_physical_to_logical)

        # Get a block mask
        def causal_mask(b, h, q, kv):
            return q >= kv

        converted_causal_mask = paged_cache.get_mask_mod(causal_mask)

        # Equivalent to: causal_mask(0, 0, 256, 128)
        self.assertEqual(converted_causal_mask(0, 0, 256, 384), True)
        # Equivalent to: causal_mask(0, 1, 256, 128)
        self.assertEqual(converted_causal_mask(0, 1, 256, 384), True)
        # Not found corresponding logical block
        self.assertEqual(converted_causal_mask(1, 0, 256, 384), False)
        # Equivalent to: causal_mask(1, 0, 64, 14)
        self.assertEqual(converted_causal_mask(1, 0, 64, 270), True)

    @supported_platform
    def test_update(self, device):
        dtype = torch.float32

        n_pages, page_size, max_batch_size, max_seq_len = 6, 2, 2, 6
        paged_cache = PagedAttention(n_pages, page_size, max_batch_size, device=device)

        n_heads, head_dim = 2, 3
        cache_shape = (1, n_heads, n_pages * page_size, head_dim)
        k_cache = torch.zeros(cache_shape, dtype=dtype, device=device)

        batch_reserve(paged_cache, torch.tensor([1, 3], device=device))
        batch_reserve(paged_cache, torch.tensor([4, 5], device=device))
        batch_reserve(paged_cache, torch.tensor([6, 6], device=device))

        expected_page_table = torch.tensor(
            [[0, 3, 5, -1, -1, -1], [2, 1, 4, -1, -1, -1]],
            device=device,
        )
        self.assertEqual(paged_cache.page_table, expected_page_table)

        batch_idx = torch.arange(max_batch_size, device=device, dtype=torch.int32)
        input_pos = (
            torch.arange(max_seq_len, device=device, dtype=torch.int32)
            .unsqueeze(0)
            .expand(max_batch_size, max_seq_len)
        )
        k = torch.arange(
            max_batch_size * n_heads * max_seq_len * head_dim,
            device=device,
            dtype=dtype,
        ).view(max_batch_size, n_heads, max_seq_len, head_dim)

        v = k.detach().clone()
        v_cache = k_cache.detach().clone()

        paged_cache.assign(batch_idx, input_pos, k, v, k_cache, v_cache)

        expected_cache = torch.tensor(
            [
                [
                    # h = 0
                    [
                        # page = 0
                        [0.0, 1.0, 2.0],
                        [3.0, 4.0, 5.0],
                        # page = 1
                        [42.0, 43.0, 44.0],
                        [45.0, 46.0, 47.0],
                        # page = 2
                        [36.0, 37.0, 38.0],
                        [39.0, 40.0, 41.0],
                        # page = 3
                        [6.0, 7.0, 8.0],
                        [9.0, 10.0, 11.0],
                        # page = 4
                        [48.0, 49.0, 50.0],
                        [51.0, 52.0, 53.0],
                        # page = 5
                        [12.0, 13.0, 14.0],
                        [15.0, 16.0, 17.0],
                    ],
                    # h = 1
                    [
                        # page = 0
                        [18.0, 19.0, 20.0],
                        [21.0, 22.0, 23.0],
                        # page = 1
                        [60.0, 61.0, 62.0],
                        [63.0, 64.0, 65.0],
                        # page = 2
                        [54.0, 55.0, 56.0],
                        [57.0, 58.0, 59.0],
                        # page = 3
                        [24.0, 25.0, 26.0],
                        [27.0, 28.0, 29.0],
                        # page = 4
                        [66.0, 67.0, 68.0],
                        [69.0, 70.0, 71.0],
                        # page = 5
                        [30.0, 31.0, 32.0],
                        [33.0, 34.0, 35.0],
                    ],
                ]
            ],
            device=device,
            dtype=dtype,
        )
        self.assertEqual(k_cache, expected_cache)

    @supported_platform
    @common_utils.parametrize("dtype", test_dtypes_fast)
    @common_utils.parametrize("score_mod", test_score_mods)
    def test_paged_builtin_score_mods(
        self, device, dtype: torch.dtype, score_mod: Callable
    ):
        n_pages, page_size, max_batch_size, max_seq_len = 32, 128, 4, 512
        n_heads, head_dim = 4, 16

        def causal_mask(b, h, q, kv):
            return q >= kv

        block_mask = create_block_mask(
            causal_mask, max_batch_size, 1, max_seq_len, max_seq_len, device=device
        )
        q = torch.randn(
            max_batch_size,
            n_heads,
            max_seq_len,
            head_dim,
            device=device,
            dtype=dtype,
            requires_grad=False,
        )
        k = torch.randn(
            max_batch_size,
            n_heads,
            max_seq_len,
            head_dim,
            device=device,
            dtype=dtype,
            requires_grad=False,
        )
        v = torch.randn(
            max_batch_size,
            n_heads,
            max_seq_len,
            head_dim,
            device=device,
            dtype=dtype,
            requires_grad=False,
        )

        q_ref, k_ref, v_ref = query_key_value_clones(q, k, v)
        q_gold, k_gold, v_gold = query_key_value_clones(q, k, v, torch.float64)

        sdpa_partial = create_attention(score_mod, block_mask, enable_gqa=False)

        golden_out = sdpa_partial(q_gold, k_gold, v_gold)
        ref_out = sdpa_partial(q_ref, k_ref, v_ref)

        MAX_CACHED_SEQ_LEN = n_pages * page_size
        k_cache = torch.zeros(
            1,
            n_heads,
            MAX_CACHED_SEQ_LEN,
            head_dim,
            device=device,
            dtype=dtype,
        )
        v_cache = torch.zeros(
            1,
            n_heads,
            MAX_CACHED_SEQ_LEN,
            head_dim,
            device=device,
            dtype=dtype,
        )

        paged_cache = PagedAttention(n_pages, page_size, max_batch_size, device=device)
        batch_reserve(paged_cache, torch.tensor([100, 200, 50, 300], device=device))
        batch_reserve(paged_cache, torch.tensor([100, 512, 300, 300], device=device))
        batch_reserve(paged_cache, torch.tensor([512, 512, 300, 300], device=device))
        batch_reserve(paged_cache, torch.tensor([512, 512, 512, 300], device=device))
        batch_reserve(paged_cache, torch.tensor([512, 512, 512, 512], device=device))

        batch_idx = torch.arange(max_batch_size, device=device, dtype=torch.int32)
        input_pos = (
            torch.arange(max_seq_len, device=device, dtype=torch.int32)
            .unsqueeze(0)
            .expand(max_batch_size, max_seq_len)
        )
        paged_cache.assign(batch_idx, input_pos, k, v, k_cache, v_cache)

        new_block_mask = paged_cache.convert_logical_block_mask(block_mask)

        compiled_sdpa = torch.compile(
            create_attention(
                paged_cache.get_score_mod(score_mod), block_mask, enable_gqa=False
            )
        )
        paged_out = compiled_sdpa(q, k_cache, v_cache, block_mask=new_block_mask)

        with torch.no_grad():
            dtype = ref_out.dtype
            if dtype == torch.float32:
                fudge_factor = 10.0
            else:
                fudge_factor = 1.1

            # Checkout output
            self._check_equal(golden_out, ref_out, paged_out, fudge_factor, "Out")


@dataclass
class Params:
    batch_size: int
    num_heads: int
    seq_length: int
    head_dim: int
    dtype: torch.dtype
    config_str: Optional[str] = None

    def __str__(self):
        return f"batch:{self.batch_size}_head:{self.num_heads}_seq_len:{self.seq_length}_headdim:{self.head_dim}_dtype:{str(self.dtype).split('.')[-1]}"


def get_params(dtypes: list[torch.dtype]) -> list[Params]:
    params = []
    seq_lengths = [37, 256, 277]
    for seq_len, dtype in product(seq_lengths, dtypes):
        params.append(
            Params(
                batch_size=2, num_heads=4, seq_length=seq_len, head_dim=16, dtype=dtype
            )
        )
    return params


# ROCM BUG SEE: https://github.com/pytorch/pytorch/issues/140855
supports_learnable_bias = unittest.skipUnless(
    torch.cuda.is_available()
    and torch.utils._triton.has_triton()
    and torch.cuda.get_device_capability() >= (8, 0)
    and not TEST_WITH_ROCM,
    "Requires CUDA and Triton, and is not supported on ROCm",
)


@supports_learnable_bias
class TestLearnableBiases(InductorTestCase):
    def setUp(self):
        super().setUp()
        self.device = "cuda"
        self.dtype = torch.float32
        self.atol = 3e-2
        self.rtol = 3e-2

    def _init_tensors(self, params: Params):
        make_tensor = functools.partial(
            torch.randn,
            (params.batch_size, params.num_heads, params.seq_length, params.head_dim),
            device=self.device,
            dtype=params.dtype,
            requires_grad=True,
        )
        return (make_tensor(), make_tensor(), make_tensor())

    @torch.no_grad()
    def _gold_check(self, eager, compiled, gold, tensor_name, fudge_factor=1.35):
        ref_error = rmse(eager, gold)
        comp_error = rmse(compiled, gold)
        # Note: This has been carefully tested that FlexAttention is within
        # 20% of the average error of SDPA! Do not bump this tolerance
        # unless you are absolutely sure you are not worsening the accuracy
        # of FlexAttention!
        if eager.dtype == torch.float32:
            fudge_factor = 10.0 * fudge_factor

        comp_error = comp_error.item()
        ref_error = ref_error.item() * fudge_factor

        if (
            tensor_name == "out"
            and eager.dtype == torch.float32
            and comp_error > ref_error
        ):
            self.skipTest("Compiled FlexAttention is less accurate than eager in fp32")

        self.assertLessEqual(
            comp_error,
            (ref_error * fudge_factor),
            f"\nTensor: {tensor_name}\nCompiled error ({comp_error:.8f}) exceeds "
            f"reference error ({ref_error:.8f}) * fudge_factor ({fudge_factor})",
        )

    def _check_outputs_and_grads(
        self, out_eager, out_compiled, out_gold, tensors, names=None
    ):
        backwards_grad = torch.randn_like(out_eager)
        grads_eager = torch.autograd.grad((out_eager,), tensors, backwards_grad)
        grads_compiled = torch.autograd.grad((out_compiled,), tensors, backwards_grad)
        grads_gold = torch.autograd.grad((out_gold,), tensors, backwards_grad)

        tensor_names = (
            ["out", "grad_query", "grad_key", "grad_value", "grad_bias"]
            if names is None
            else names
        )

        eager_tensors = (out_eager, *grads_eager)
        compiled_tensors = (out_compiled, *grads_compiled)
        gold_tensors = (out_gold, *grads_gold)

        for eager, compiled, gold, name in zip(
            eager_tensors, compiled_tensors, gold_tensors, tensor_names, strict=True
        ):
            self._gold_check(eager, compiled, gold, name)

    @common_utils.parametrize(
        "params", get_params(test_dtypes), name_fn=lambda x: f"{x}"
    )
    @common_utils.parametrize("mode", ["default", "max-autotune-no-cudagraphs"])
    def test_relative_1d_bias(self, params, mode: str):
        query, key, value = self._init_tensors(params)
        bias = torch.randn(
            2 * params.seq_length,
            device=self.device,
            dtype=params.dtype,
            requires_grad=True,
        )

        def bias_func(score, b, h, q_idx, kv_idx):
            return score + bias[torch.abs(q_idx - kv_idx)]

        flex_compiled = torch.compile(flex_attention, mode=mode)
        out_eager = flex_attention(query, key, value, score_mod=bias_func)
        out_compiled = flex_compiled(query, key, value, score_mod=bias_func)
        out_gold = flex_attention(
            query.to(torch.float64),
            key.to(torch.float64),
            value.to(torch.float64),
            score_mod=bias_func,
        )

        self._check_outputs_and_grads(
            out_eager,
            out_compiled,
            out_gold,
            (query, key, value, bias),
        )

    @common_utils.parametrize(
        "params", get_params(test_dtypes), name_fn=lambda x: f"{x}"
    )
    def test_absolute_2d_bias(self, params):
        query, key, value = self._init_tensors(params)
        bias = torch.randn(
            params.seq_length,
            params.seq_length,
            device=self.device,
            dtype=params.dtype,
            requires_grad=True,
        )

        def bias_func(score, b, h, q_idx, kv_idx):
            return score + bias[q_idx, kv_idx]

        flex_compiled = torch.compile(flex_attention)
        out_eager = flex_attention(query, key, value, score_mod=bias_func)
        out_compiled = flex_compiled(query, key, value, score_mod=bias_func)
        out_gold = flex_attention(
            query.to(torch.float64),
            key.to(torch.float64),
            value.to(torch.float64),
            score_mod=bias_func,
        )

        self._check_outputs_and_grads(
            out_eager,
            out_compiled,
            out_gold,
            (query, key, value, bias),
        )

    @common_utils.parametrize(
        "params", get_params(test_dtypes), name_fn=lambda x: f"{x}"
    )
    def test_head_specific_bias(self, params):
        query, key, value = self._init_tensors(params)
        bias = torch.randn(
            params.num_heads,
            params.seq_length,
            params.seq_length,
            device=self.device,
            dtype=params.dtype,
            requires_grad=True,
        )

        def bias_func(score, b, h, q_idx, kv_idx):
            return score + bias[h, q_idx, kv_idx]

        flex_compiled = torch.compile(flex_attention)
        out_eager = flex_attention(query, key, value, score_mod=bias_func)
        out_compiled = flex_compiled(query, key, value, score_mod=bias_func)
        out_gold = flex_attention(
            query.to(torch.float64),
            key.to(torch.float64),
            value.to(torch.float64),
            score_mod=bias_func,
        )

        self._check_outputs_and_grads(
            out_eager,
            out_compiled,
            out_gold,
            (query, key, value, bias),
        )

    @common_utils.parametrize(
        "params", get_params(test_dtypes), name_fn=lambda x: f"{x}"
    )
    def test_batch_head_bias(self, params):
        query, key, value = self._init_tensors(params)
        bias = torch.randn(
            params.batch_size,
            params.num_heads,
            params.seq_length,
            params.seq_length,
            device=self.device,
            dtype=params.dtype,
            requires_grad=True,
        )

        def bias_func(score, b, h, q_idx, kv_idx):
            return score + bias[b, h, q_idx, kv_idx]

        flex_compiled = torch.compile(flex_attention)
        out_eager = flex_attention(query, key, value, score_mod=bias_func)
        out_compiled = flex_compiled(query, key, value, score_mod=bias_func)
        out_gold = flex_attention(
            query.to(torch.float64),
            key.to(torch.float64),
            value.to(torch.float64),
            score_mod=bias_func,
        )

        self._check_outputs_and_grads(
            out_eager,
            out_compiled,
            out_gold,
            (query, key, value, bias),
        )

    @common_utils.parametrize(
        "params", get_params(test_dtypes), name_fn=lambda x: f"{x}"
    )
    def test_multiplicative_bias(self, params):
        query, key, value = self._init_tensors(params)
        bias = torch.randn(
            params.seq_length,
            device=self.device,
            dtype=params.dtype,
            requires_grad=True,
        )

        def bias_func(score, b, h, q_idx, kv_idx):
            return score * bias[q_idx]

        flex_compiled = torch.compile(flex_attention)
        out_eager = flex_attention(query, key, value, score_mod=bias_func)
        out_compiled = flex_compiled(query, key, value, score_mod=bias_func)
        out_gold = flex_attention(
            query.to(torch.float64),
            key.to(torch.float64),
            value.to(torch.float64),
            score_mod=bias_func,
        )

        self._check_outputs_and_grads(
            out_eager,
            out_compiled,
            out_gold,
            (query, key, value, bias),
        )

    @common_utils.parametrize(
        "params", get_params(test_dtypes), name_fn=lambda x: f"{x}"
    )
    def test_local_window_bias(self, params):
        query, key, value = self._init_tensors(params)
        window_size = 8
        bias = torch.randn(
            2 * window_size + 1,
            device=self.device,
            dtype=params.dtype,
            requires_grad=True,
        )

        def bias_func(score, b, h, q_idx, kv_idx):
            window_idx = torch.clamp(q_idx - kv_idx + window_size, 0, 2 * window_size)
            return score + bias[window_idx]

        flex_compiled = torch.compile(flex_attention)
        out_eager = flex_attention(query, key, value, score_mod=bias_func)
        out_compiled = flex_compiled(query, key, value, score_mod=bias_func)
        out_gold = flex_attention(
            query.to(torch.float64),
            key.to(torch.float64),
            value.to(torch.float64),
            score_mod=bias_func,
        )

        self._check_outputs_and_grads(
            out_eager,
            out_compiled,
            out_gold,
            (query, key, value, bias),
        )

    @common_utils.parametrize(
        "params", get_params(test_dtypes), name_fn=lambda x: f"{x}"
    )
    def test_global_tokens_bias(self, params):
        query, key, value = self._init_tensors(params)
        bias = torch.randn(
            params.seq_length,
            device=self.device,
            dtype=params.dtype,
            requires_grad=True,
        )

        def bias_func(score, b, h, q_idx, kv_idx):
            return score + bias[kv_idx]

        flex_compiled = torch.compile(flex_attention)
        out_eager = flex_attention(query, key, value, score_mod=bias_func)
        out_compiled = flex_compiled(query, key, value, score_mod=bias_func)
        out_gold = flex_attention(
            query.to(torch.float64),
            key.to(torch.float64),
            value.to(torch.float64),
            score_mod=bias_func,
        )

        self._check_outputs_and_grads(
            out_eager,
            out_compiled,
            out_gold,
            (query, key, value, bias),
        )

    @common_utils.parametrize(
        "params", get_params(test_dtypes), name_fn=lambda x: f"{x}"
    )
    def test_weird_bias(self, params):
        query, key, value = self._init_tensors(params)
        bias = torch.randn(
            params.batch_size,
            params.num_heads,
            4,
            params.seq_length,
            device=self.device,
            dtype=params.dtype,
            requires_grad=True,
        )
        which_bias = torch.tensor(0, device=self.device)

        def bias_func(score, b, h, q_idx, kv_idx):
            return score + bias[b, h, which_bias, q_idx]

        flex_compiled = torch.compile(flex_attention)
        out_eager = flex_attention(query, key, value, score_mod=bias_func)
        out_compiled = flex_compiled(query, key, value, score_mod=bias_func)
        out_gold = flex_attention(
            query.to(torch.float64),
            key.to(torch.float64),
            value.to(torch.float64),
            score_mod=bias_func,
        )

        self._check_outputs_and_grads(
            out_eager,
            out_compiled,
            out_gold,
            (query, key, value, bias),
        )

    @common_utils.parametrize(
        "params", get_params(test_dtypes), name_fn=lambda x: f"{x}"
    )
    def test_indirect_bias(self, params):
        query, key, value = self._init_tensors(params)
        bias = torch.randn(
            params.seq_length,
            device=self.device,
            dtype=params.dtype,
            requires_grad=True,
        )

        offset = torch.randint(
            0,
            params.seq_length,
            (params.seq_length,),
            device=self.device,
        )

        def bias_func(score, b, h, q_idx, kv_idx):
            return score + bias[offset[q_idx]]

        flex_compiled = torch.compile(flex_attention)
        out_eager = flex_attention(query, key, value, score_mod=bias_func)
        out_compiled = flex_compiled(query, key, value, score_mod=bias_func)
        out_gold = flex_attention(
            query.to(torch.float64),
            key.to(torch.float64),
            value.to(torch.float64),
            score_mod=bias_func,
        )

        self._check_outputs_and_grads(
            out_eager,
            out_compiled,
            out_gold,
            (query, key, value, bias),
        )

    @common_utils.parametrize(
        "params", get_params([torch.float32]), name_fn=lambda x: f"{x}"
    )
    @common_utils.parametrize("mode", ["default", "max-autotune-no-cudagraphs"])
    def test_symmetric_bias(self, params, mode: str):
        query, key, value = self._init_tensors(params)
        bias = torch.randn(
            params.seq_length,
            device=self.device,
            dtype=params.dtype,
            requires_grad=True,
        )

        def bias_func(score, b, h, q_idx, kv_idx):
            return score + bias[q_idx] + bias[kv_idx]

        flex_compiled = torch.compile(flex_attention, mode=mode)
        out_eager = flex_attention(query, key, value, score_mod=bias_func)
        out_compiled = flex_compiled(query, key, value, score_mod=bias_func)
        out_gold = flex_attention(
            query.to(torch.float64),
            key.to(torch.float64),
            value.to(torch.float64),
            score_mod=bias_func,
        )
        # Error in backwards
        with self.assertRaisesRegex(
            torch._inductor.exc.LoweringException,
            "Using multiple indexing operations on the same tensor that requires gradients",
        ):
            self._check_outputs_and_grads(
                out_eager,
                out_compiled,
                out_gold,
                (query, key, value, bias),
            )

    @common_utils.parametrize(
        "params", get_params(test_dtypes), name_fn=lambda x: f"{x}"
    )
    def test_flipped_indexed_bias(self, params):
        query, key, value = self._init_tensors(params)
        bias = torch.randn(
            params.seq_length,
            params.seq_length,
            device=self.device,
            dtype=params.dtype,
            requires_grad=True,
        )

        def bias_func(score, b, h, q_idx, kv_idx):
            return score + bias[kv_idx, q_idx]

        flex_compiled = torch.compile(flex_attention)
        out_eager = flex_attention(query, key, value, score_mod=bias_func)
        out_compiled = flex_compiled(query, key, value, score_mod=bias_func)
        out_gold = flex_attention(
            query.to(torch.float64),
            key.to(torch.float64),
            value.to(torch.float64),
            score_mod=bias_func,
        )

        self._check_outputs_and_grads(
            out_eager,
            out_compiled,
            out_gold,
            (query, key, value, bias),
        )

    @common_utils.parametrize(
        "params", get_params(test_dtypes), name_fn=lambda x: f"{x}"
    )
    @common_utils.parametrize("mode", ["default", "max-autotune-no-cudagraphs"])
    def test_head_specific_gate(self, params, mode: str):
        query, key, value = self._init_tensors(params)
        gate_score = torch.randn(
            params.num_heads,
            device=self.device,
            dtype=params.dtype,
            requires_grad=True,
        )

        def bias_func(score, b, h, q_idx, kv_idx):
            return score * torch.sigmoid(gate_score[h].to(torch.float32))

        flex_compiled = torch.compile(flex_attention, mode=mode)
        out_eager = flex_attention(query, key, value, score_mod=bias_func)
        out_compiled = flex_compiled(query, key, value, score_mod=bias_func)
        out_gold = flex_attention(
            query.to(torch.float64),
            key.to(torch.float64),
            value.to(torch.float64),
            score_mod=bias_func,
        )

        self._check_outputs_and_grads(
            out_eager,
            out_compiled,
            out_gold,
            (query, key, value, gate_score),
        )

    @common_utils.parametrize(
        "params", get_params(test_dtypes), name_fn=lambda x: f"{x}"
    )
    def test_distinct_biases(self, params):
        query, key, value = self._init_tensors(params)
        # Create two separate bias tensors
        bias1 = torch.randn(
            params.seq_length,
            device=self.device,
            dtype=params.dtype,
            requires_grad=True,
        )
        bias2 = torch.randn(
            params.seq_length,
            device=self.device,
            dtype=params.dtype,
            requires_grad=True,
        )

        def bias_func(score, b, h, q_idx, kv_idx):
            return score + bias1[q_idx] + bias2[kv_idx]

        flex_compiled = torch.compile(flex_attention)
        out_eager = flex_attention(query, key, value, score_mod=bias_func)
        out_compiled = flex_compiled(query, key, value, score_mod=bias_func)
        out_gold = flex_attention(
            query.to(torch.float64),
            key.to(torch.float64),
            value.to(torch.float64),
            score_mod=bias_func,
        )

        # Include both bias tensors in the tuple for gradient checking
        self._check_outputs_and_grads(
            out_eager,
            out_compiled,
            out_gold,
            (query, key, value, bias1, bias2),
            names=[
                "out",
                "grad_query",
                "grad_key",
                "grad_value",
                "grad_bias1",
                "grad_bias2",
            ],
        )

    @common_utils.parametrize(
        "params", get_params(test_dtypes), name_fn=lambda x: f"{x}"
    )
    def test_relative_1d_bias_only_grad(self, params):
        query, key, value = self._init_tensors(params)
        query = query.detach().requires_grad_(False)
        key = key.detach().requires_grad_(False)
        value = value.detach().requires_grad_(False)

        # Only bias requires gradients
        bias = torch.randn(
            2 * params.seq_length,
            device=self.device,
            dtype=params.dtype,
            requires_grad=True,  # Only bias needs gradients
        )

        def bias_func(score, b, h, q_idx, kv_idx):
            return score + bias[torch.abs(q_idx - kv_idx)]

        flex_compiled = torch.compile(flex_attention)
        out_eager = flex_attention(query, key, value, score_mod=bias_func)
        out_compiled = flex_compiled(query, key, value, score_mod=bias_func)

        out_gold = flex_attention(
            query.to(torch.float64),
            key.to(torch.float64),
            value.to(torch.float64),
            score_mod=bias_func,
        )

        # For gradient checking, we only pass the bias tensor since it's the only one requiring gradients
        self._check_outputs_and_grads(
            out_eager, out_compiled, out_gold, (bias,), names=["out", "bias"]
        )


instantiate_device_type_tests(TestFlexAttention, globals(), only_for=test_device)
instantiate_device_type_tests(TestPagedAttention, globals(), only_for=test_device)

common_utils.instantiate_parametrized_tests(TestBlockMask)
common_utils.instantiate_parametrized_tests(TestLearnableBiases)

if __name__ == "__main__":
    from torch._inductor.test_case import run_tests

    run_tests()<|MERGE_RESOLUTION|>--- conflicted
+++ resolved
@@ -3554,12 +3554,7 @@
         torch.testing.assert_close(out_eager, out_compiled, atol=3e-3, rtol=2e-3)
 
     @supported_platform
-<<<<<<< HEAD
-    def test_causal_block_non_divisible_with_captured_buffer(
-        self,
-        device,
-    ):
-=======
+    @unittest.skipIf(SKIP_UT_ON_CPU, "Skip on CPU as not supported")
     def test_zero_length_sequence_error(self):
         make_tensor = functools.partial(
             torch.ones,
@@ -3577,8 +3572,10 @@
             flex_compile(query, key, value)
 
     @supported_platform
-    def test_causal_block_non_divisible_with_captured_buffer(self):
->>>>>>> 66fb10fc
+    def test_causal_block_non_divisible_with_captured_buffer(
+        self,
+        device,
+    ):
         Q_S = S - 3
         KV_S = S - 3
         offset_q = torch.randn(Q_S, device=device, dtype=torch.bfloat16)
