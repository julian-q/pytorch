# Owner(s): ["oncall: cpu inductor"]
import contextlib
import functools
import sys
import unittest
from typing import Optional
from unittest.mock import patch

import torch
import torch._dynamo.config
import torch._dynamo.config as dynamo_config
import torch._inductor.config as inductor_config
import torch._inductor.select_algorithm as select_algorithm
from torch._dynamo.utils import counters
from torch._inductor import test_operators
from torch._inductor.cpu_vec_isa import VecAMX
from torch._inductor.test_case import run_tests, TestCase
from torch.testing._internal.common_device_type import (
    dtypes,
    instantiate_device_type_tests,
)
from torch.testing._internal.common_quantization import _generate_qdq_quantized_model
from torch.testing._internal.common_quantized import (
    _calculate_dynamic_per_channel_qparams,
)
from torch.testing._internal.common_utils import (
    IS_MACOS,
    parametrize,
    skipIfWindows,
    TEST_MKL,
)


try:
    try:
        from . import test_cpu_repro, test_torchinductor
    except ImportError:
        import test_cpu_repro  # @manual=fbcode//caffe2/test/inductor:test_cpu_repro-library
        import test_torchinductor  # @manual=fbcode//caffe2/test/inductor:test_inductor-library
except unittest.SkipTest:
    if __name__ == "__main__":
        sys.exit(0)
    raise

check_model = test_torchinductor.check_model
set_num_threads = test_cpu_repro.set_num_threads

aten = torch.ops.aten


def patches(fn):
    def skip_cache(self, choices, name, key, benchmark):
        if benchmark is None:
            return {}
        timings = benchmark(choices)
        for choice, timing in timings.items():
            if isinstance(choice, select_algorithm.ExternKernelCaller):
                # we intentionally make ATEN kernel slower to cover the cases
                # where template kernels are always chosen with fusions applied
                # and correctness checks at runtime.
                timings[choice] = timing * 1000
        return timings

    for patcher in [
        dynamo_config.patch(verbose=True),
        dynamo_config.patch(inline_inbuilt_nn_modules=True),
        inductor_config.patch(
            debug=True,
            max_autotune=True,
            epilogue_fusion=True,
            max_autotune_gemm_backends="CPP,ATEN",
        ),
        patch.object(select_algorithm, "VERIFY", dict(atol=1e-4, rtol=1e-4)),
        patch.object(select_algorithm.AlgorithmSelectorCache, "lookup", skip_cache),
    ]:
        fn = patcher(fn)

    @functools.wraps(fn)
    def wrapped(*args, **kwargs):
        counters.clear()
        torch.manual_seed(12345)
        return fn(*args, **kwargs)

    return wrapped


@contextlib.contextmanager
def verify(dtype):
    # For bfloat16 and half, we have to relax the tolerance
    # due to the difference associave orders in different
    # kernel implementations
    atol, rtol = 1e-4, 1e-4
    if dtype == torch.half or dtype == torch.bfloat16:
        atol, rtol = 1e-2, 1e-2
    with patch.object(select_algorithm, "VERIFY", dict(atol=atol, rtol=rtol)):
        yield atol, rtol


def _get_epilogue(epilogue: str, other: Optional[torch.Tensor] = None):
    if epilogue == "none":
        return lambda x: x
    elif epilogue == "relu":
        return torch.nn.ReLU()
    elif epilogue == "gelu":
        return torch.nn.GELU()
    elif epilogue == "silu":
        return torch.nn.SiLU()
    elif epilogue == "sigmoid":
        return torch.nn.Sigmoid()
    elif epilogue == "tanh":
        return torch.nn.Tanh()
    elif epilogue == "hardswish":
        return torch.nn.Hardswish()
    elif epilogue == "hardsigmoid":
        return torch.nn.Hardsigmoid()
    elif epilogue == "leaky_relu":
        return torch.nn.LeakyReLU()
    elif epilogue == "hardtanh":
        return torch.nn.Hardtanh()
    elif epilogue == "add":
        return lambda x: x + other
    elif epilogue == "sub":
        return lambda x: x - other
    elif epilogue == "mul":
        return lambda x: x * other
    elif epilogue == "div":
        return lambda x: x / other


class BaseTestSelectAlgorithm(TestCase):
    def _check_amx_counter(self, vec_amx):
        if vec_amx:
            self.assertTrue(counters["inductor"]["cpp_micro_gemm_amx_counter"] > 0)
        else:
            self.assertEqual(counters["inductor"]["cpp_micro_gemm_amx_counter"], 0)

    def _check_brgemm_counter(self, vec_amx):
        if vec_amx and torch.cpu._is_amx_fp16_supported():
            self.assertTrue(counters["inductor"]["cpp_micro_brgemm_counter"] > 0)
        else:
            self.assertEqual(counters["inductor"]["cpp_micro_brgemm_counter"], 0)


class TestSelectAlgorithm(BaseTestSelectAlgorithm):
    common = check_model

    @inductor_config.patch({"freezing": True})
    @patches
    @torch.no_grad
    @unittest.skipIf(not TEST_MKL, "Test requires MKL")
    @parametrize("batch_size", (1, 2, 1000))
    @parametrize("in_features", (1, 1000))
    @parametrize("out_features", (1, 1024))
    @parametrize("bias", (True, False))
    @parametrize("input_3d", (True, False))
    @dtypes(torch.float, torch.bfloat16, torch.half)
    def test_linear_static_shapes(
        self, batch_size, in_features, out_features, bias, input_3d, dtype
    ):
        class M(torch.nn.Module):
            def __init__(self, bias):
                super().__init__()
                self.linear = torch.nn.Linear(in_features, out_features, bias)

            def forward(self, x):
                return self.linear(x)

        counters.clear()
        mod = M(bias=bias).to(dtype=dtype).eval()
        B = (2, batch_size) if input_3d else (batch_size,)
        v = torch.randn(*B, in_features).to(dtype=dtype)
        with verify(dtype) as (atol, rtol):
            self.common(mod, (v,), atol=atol, rtol=rtol)
        if (
            counters["inductor"]["decompose_mm"] > 0
            or counters["inductor"]["decompose_addmm"] > 0
        ):
            # This is a special case where we go directly with vectorized codegen
            self.assertEqual(counters["inductor"]["select_algorithm_autotune"], 0)
        else:
            self.assertEqual(counters["inductor"]["select_algorithm_autotune"], 1)

    @inductor_config.patch({"freezing": True})
    @patches
    @torch.no_grad
    @unittest.skipIf(not TEST_MKL, "Test requires MKL")
    @parametrize("in_features", (1000,))
    @parametrize("out_features", (1024,))
    @parametrize("bias", (True,))
    @dtypes(
        torch.float,
    )
    def test_linear_wgt_multi_users(self, in_features, out_features, bias, dtype):
        class M(torch.nn.Module):
            def __init__(self, bias):
                super().__init__()
                self.embeddings = torch.nn.Embedding(out_features, in_features)
                self.linear = torch.nn.Linear(in_features, out_features, bias)
                self.linear.weight = self.embeddings.weight

            def forward(self, x):
                x = self.embeddings(x)
                return self.linear(x)

        counters.clear()
        mod = M(bias=bias).to(dtype=dtype).eval()
        v = torch.LongTensor([[1, 2, 4, 5], [4, 3, 2, 9]])
        with verify(dtype) as (atol, rtol):
            self.common(mod, (v,), atol=atol, rtol=rtol)
        self.assertEqual(counters["inductor"]["select_algorithm_autotune"], 1)

    @inductor_config.patch({"freezing": True})
    @patches
    @torch.no_grad
    @unittest.skipIf(not TEST_MKL, "Test requires MKL")
    @parametrize("bias", (True, False))
    @dtypes(torch.float)
    def test_linear_input_transpose(self, bias, dtype):
        batch_size = 384
        in_features = 196
        out_features = 384

        class M(torch.nn.Module):
            def __init__(self, bias):
                super().__init__()
                self.linear = torch.nn.Linear(in_features, out_features, bias)

            @torch.compile
            def forward(self, x):
                return self.linear(x)

        counters.clear()
        mod = M(bias=bias).to(dtype=dtype).eval()
        v = torch.randn(in_features, batch_size).to(dtype=dtype)
        self.common(mod, (v.transpose(0, 1),))
        # TODO(jgong5): support transposed input
        self.assertEqual(counters["inductor"]["select_algorithm_autotune"], 0)

    @inductor_config.patch({"freezing": True})
    @patches
    @torch.no_grad
    @unittest.skipIf(not TEST_MKL, "Test requires MKL")
    @parametrize("batch_size", (384,))
    @parametrize("in_features", (196,))
    @parametrize("out_features", (384, 385))
    @parametrize("bias", (True, False))
    @parametrize(
        "epilogue",
        (
            "relu",
            "gelu",
            "silu",
            "sigmoid",
            "tanh",
            "hardswish",
            "hardsigmoid",
            "leaky_relu",
            "hardtanh",
            "add",
            "sub",
            "mul",
            "div",
        ),
    )
    @dtypes(torch.float, torch.bfloat16, torch.half)
    @torch.fx.experimental._config.patch(use_duck_shape=False)
    def test_linear_with_pointwise(
        self, batch_size, in_features, out_features, bias, epilogue, dtype
    ):
        class M(torch.nn.Module):
            def __init__(self, bias, epilogue, other):
                super().__init__()
                self.linear = torch.nn.Linear(in_features, out_features, bias)
                self.epilogue = _get_epilogue(epilogue, other)

            def forward(self, x):
                return self.epilogue(self.linear(x))

        counters.clear()
        v = torch.randn(batch_size, in_features).to(dtype=dtype)
        u = torch.randn(batch_size, out_features).to(dtype=dtype)
        mod = M(bias=bias, epilogue=epilogue, other=u).to(dtype=dtype).eval()
        with verify(dtype) as (atol, rtol):
            self.common(mod, (v,), atol=atol, rtol=rtol)
        self.assertEqual(counters["inductor"]["select_algorithm_autotune"], 1)
        if (
            (
                (
                    dtype == torch.bfloat16
                    and torch.ops.mkldnn._is_mkldnn_bf16_supported()
                )
                or (
                    dtype == torch.float16
                    and torch.ops.mkldnn._is_mkldnn_fp16_supported()
                )
            )
            and epilogue != "mul"
            and epilogue != "div"
            or (
                dtype in (torch.float16, torch.bfloat16)
                and epilogue == "add"
                and not bias
            )
            or (
                dtype == torch.float32
                and epilogue == "add"
                and not bias
                and dynamo_config.dynamic_shapes
                and not dynamo_config.assume_static_by_default
            )
        ):
            # Several scenarios where epilogue fusion is not counted in:
            # 1. For bfloat16, the epilogue fusion is part of the template,
            #    not fused via scheduler. This will also be true for float16 when
            #    hardware has the float16 instruction. The exception is mul or
            #    div fusion which is not supported for oneDNN linear.
            # 2. For bfloat16/float16, when oneDNN linear is not applied, linear w/o bias
            #    plus epilogue add is treated as linear w/ bias.
            # 3. For float32, when dynamic shapes is enabled, mkl linear is not applied.
            #    and linear w/o bias plus epilogue add is treated as addmm.
            self.assertEqual(counters["inductor"]["cpp_epilogue_fusion_counter"], 0)
        else:
            self.assertEqual(counters["inductor"]["cpp_epilogue_fusion_counter"], 1)

    @inductor_config.patch({"freezing": True})
    @patches
    @torch.no_grad
    @unittest.skipIf(not TEST_MKL, "Test requires MKL")
    @parametrize("batch_size", (384,))
    @parametrize("in_features", (196,))
    @parametrize("out_features", (128, 129))
    @parametrize("bias", (True, False))
    @parametrize(
        "epilogue",
        (
            "none",
            "relu",
            "add",
            "sub",
            "mul",
        ),
    )
    @dtypes(torch.float, torch.bfloat16, torch.half)
    def test_linear_with_transpose(
        self, batch_size, in_features, out_features, bias, epilogue, dtype
    ):
        class M(torch.nn.Module):
            def __init__(self, bias, epilogue, other):
                super().__init__()
                self.epilogue = _get_epilogue(epilogue, other)
                self.linear = torch.nn.Linear(in_features, out_features, bias)

            def forward(self, x, y):
                return self.epilogue(self.linear(x)).transpose(0, 1) + y

        counters.clear()
        v = torch.randn(batch_size, in_features).to(dtype=dtype)
        u = torch.randn(out_features, batch_size).to(dtype=dtype)
        other = torch.randn(batch_size, out_features).to(dtype=dtype)
        mod = M(bias=bias, epilogue=epilogue, other=other).to(dtype=dtype).eval()
        with verify(dtype) as (atol, rtol):
            self.common(mod, (v, u), atol=atol, rtol=rtol)
        self.assertEqual(counters["inductor"]["select_algorithm_autotune"], 1)
        self.assertEqual(counters["inductor"]["cpp_epilogue_fusion_counter"], 1)

    @inductor_config.patch({"freezing": True})
    @patches
    @torch.no_grad
    @parametrize("batch_size", (1,))
    @parametrize("in_features", (16,))
    @parametrize("image_size", (18,))
    @parametrize("out_features", (32,))
    @parametrize(
        "bias",
        (
            False,
            True,
        ),
    )
    @parametrize(
        "has_non_epilogue_users",
        (
            True,
            False,
        ),
    )
    @dtypes(torch.bfloat16)
    def test_linear_with_permute(
        self,
        batch_size,
        in_features,
        image_size,
        out_features,
        bias,
        has_non_epilogue_users,
        dtype,
    ):
        # Reproducer from the convnext model in timm
        class M(torch.nn.Module):
            def __init__(self, bias, has_non_epilogue_users):
                super().__init__()
                self.linear = torch.nn.Linear(in_features, out_features, bias)
                self._frozen_param398 = torch.randn(batch_size, out_features, 1, 1)
                self.conv = torch.nn.Conv2d(
                    out_features,
                    out_features,
                    kernel_size=7,
                    padding=3,
                    groups=out_features,
                )
                self.linear2 = torch.nn.Linear(out_features, out_features, bias)
                self._frozen_param400 = torch.randn(batch_size, out_features, 1, 1)
                self.has_non_epilogue_users = has_non_epilogue_users

            def forward(self, mul_272, _convolution_pointwise_default_31):
                out1 = torch.ops.prims.convert_element_type.default(
                    mul_272, torch.bfloat16
                )
                mul_272 = None

                _linear_pointwise_default_131 = self.linear(out1)
                permute_188 = torch.ops.aten.permute.default(
                    _linear_pointwise_default_131, [0, 3, 1, 2]
                )

                mul_273 = torch.ops.aten.mul.Tensor(permute_188, self._frozen_param398)
                add_187 = torch.ops.aten.add.Tensor(
                    mul_273, _convolution_pointwise_default_31
                )
                convert_element_type_847 = torch.ops.prims.convert_element_type.default(
                    add_187, torch.bfloat16
                )
                _convolution_pointwise_default_29 = self.conv(convert_element_type_847)
                permute_189 = torch.ops.aten.permute.default(
                    _convolution_pointwise_default_29, [0, 2, 3, 1]
                )
                permute_189 = self.linear2(permute_189)
                permute_189 = torch.ops.aten.permute.default(permute_189, [0, 3, 1, 2])
                permute_189 = torch.ops.aten.mul.Tensor(
                    permute_189, self._frozen_param400
                )
                # If template_buffer will be used by nodes other than the epilogue nodes,
                # we can't alias the template_buffer with the Y buffer.
                if self.has_non_epilogue_users:
                    add_191 = torch.ops.aten.add.Tensor(permute_189, add_187)
                    return add_191
                return permute_189

        view_12 = torch.randn(batch_size, image_size, image_size, in_features)
        _convolution_pointwise_default_31 = torch.randn(
            batch_size, out_features, image_size, image_size
        ).to(memory_format=torch.channels_last)

        mod = M(bias=bias, has_non_epilogue_users=has_non_epilogue_users).eval()
        with verify(dtype) as (atol, rtol), torch.cpu.amp.autocast():
            self.common(
                mod,
                (
                    view_12,
                    _convolution_pointwise_default_31,
                ),
                atol=atol,
                rtol=rtol,
            )
        self.assertEqual(counters["inductor"]["select_algorithm_autotune"], 2)
        self.assertEqual(counters["inductor"]["cpp_epilogue_fusion_counter"], 2)

    @inductor_config.patch({"freezing": True})
    @patches
    @torch.no_grad
    @unittest.skipIf(not TEST_MKL, "Test requires MKL")
    @parametrize("batch_size", (8,))
    @parametrize("in_features", (3,))
    @parametrize("linear_in_features", (384,))
    @parametrize("out_features", (196,))
    @parametrize("bias", (True,))
    @dtypes(torch.float)
    def test_linear_with_input_of_flexible_layout(
        self, batch_size, in_features, linear_in_features, out_features, bias, dtype
    ):
        # Reproducer from the resmlp_12_224 model in timm
        flatten_BS = int(batch_size * linear_in_features)

        class M(torch.nn.Module):
            def __init__(self, bias):
                super().__init__()
                self.conv = torch.nn.Conv2d(
                    in_features,
                    linear_in_features,
                    kernel_size=16,
                    padding=0,
                    stride=16,
                    dilation=1,
                    groups=1,
                )
                self._frozen_param151 = torch.randn(1, 1, linear_in_features)
                self._frozen_param3 = torch.randn(1, 1, linear_in_features)
                self._frozen_param2 = torch.randn(linear_in_features)

                self.linear = torch.nn.Linear(out_features, out_features, bias)

            def forward(self, arg150_1):
                _convolution_pointwise_default = self.conv(arg150_1)
                view_73 = torch.ops.aten.reshape.default(
                    _convolution_pointwise_default,
                    [batch_size, linear_in_features, out_features],
                )
                _convolution_pointwise_default = None
                permute_62 = torch.ops.aten.permute.default(view_73, [0, 2, 1])
                view_73 = None
                mul_111 = torch.ops.aten.mul.Tensor(self._frozen_param151, permute_62)
                add_73 = torch.ops.aten.add.Tensor(self._frozen_param3, mul_111)
                permute_63 = torch.ops.aten.permute.default(add_73, [0, 2, 1])
                add_73 = None
                view_74 = torch.ops.aten.reshape.default(
                    permute_63, [flatten_BS, out_features]
                )
                permute_63 = None
                _mkl_linear_36 = self.linear(view_74)
                view_75 = torch.ops.aten.reshape.default(
                    _mkl_linear_36, [batch_size, linear_in_features, out_features]
                )
                _mkl_linear_36 = None
                permute_65 = torch.ops.aten.permute.default(view_75, [0, 2, 1])
                view_75 = None
                mul_112 = torch.ops.aten.mul.Tensor(self._frozen_param2, permute_65)
                _frozen_param2 = permute_65 = None
                add_74 = torch.ops.aten.add.Tensor(permute_62, mul_112)
                permute_62 = mul_112 = None
                return add_74

        v = torch.randn(batch_size, in_features, 224, 224).to(dtype=dtype)
        mod = M(bias=bias).to(dtype=dtype).eval()
        with verify(dtype) as (atol, rtol):
            self.common(mod, (v,), atol=atol, rtol=rtol)
        self.assertEqual(counters["inductor"]["select_algorithm_autotune"], 1)
        self.assertEqual(counters["inductor"]["cpp_epilogue_fusion_counter"], 1)

    @inductor_config.patch({"freezing": True})
    @patches
    @torch.no_grad
    @unittest.skipIf(not TEST_MKL, "Test requires MKL")
    @parametrize("batch_size", (8,))
    @parametrize("in_features", (128,))
    @parametrize("size_0", (4,))
    @parametrize("size_1", (14,))
    @parametrize("out_features", (512,))
    @parametrize("out_features_conv", (256,))
    @parametrize(
        "bias",
        (
            False,
            True,
        ),
    )
    @parametrize(
        "epilogue",
        (
            False,
            True,
        ),
    )
    @dtypes(torch.float32)
    def test_linear_unsupported_epilogue_fusion(
        self,
        batch_size,
        in_features,
        size_0,
        size_1,
        out_features,
        out_features_conv,
        bias,
        epilogue,
        dtype,
    ):
        img_size_0 = int(size_0 * size_0)
        img_size_1 = int(size_1 * size_1)
        conv_shape = int(size_0 * size_1)
        flatten_BS = int(batch_size * size_0 * size_0 * size_1 * size_1)

        # Reproducer from the jx_nest_base model in timm
        class M(torch.nn.Module):
            def __init__(self, bias):
                super().__init__()
                self.linear1 = torch.nn.Linear(in_features, in_features, bias=bias)
                self.linear2 = torch.nn.Linear(out_features, in_features, bias=bias)
                self.conv = torch.nn.Conv2d(
                    in_features,
                    out_features_conv,
                    kernel_size=3,
                    padding=1,
                    stride=1,
                    dilation=1,
                    groups=1,
                )
                self.epilogue = epilogue

            def forward(self, mul_239, view_425, add_184):
                _mkl_linear_91 = self.linear1(view_425)
                view_426 = torch.ops.aten.reshape.default(
                    _mkl_linear_91, [batch_size, img_size_0, img_size_1, in_features]
                )
                _mkl_linear_91 = None
                add_187 = torch.ops.aten.add.Tensor(add_184, view_426)
                add_184 = view_426 = None
                view_429 = torch.ops.aten.reshape.default(
                    mul_239, [flatten_BS, out_features]
                )
                mul_239 = None

                _mkl_linear_89 = self.linear2(view_429)
                if self.epilogue:
                    _mkl_linear_89 = torch.pow(_mkl_linear_89, 2)
                    _mkl_linear_89 = test_operators.realize(_mkl_linear_89)

                view_430 = torch.ops.aten.reshape.default(
                    _mkl_linear_89, [batch_size, img_size_0, img_size_1, in_features]
                )
                _mkl_linear_89 = None

                add_191 = torch.ops.aten.add.Tensor(add_187, view_430)
                add_187 = view_430 = None

                view_431 = torch.ops.aten.reshape.default(
                    add_191, [batch_size, size_0, size_0, size_1, size_1, in_features]
                )
                add_191 = None
                permute_203 = torch.ops.aten.permute.default(
                    view_431, [0, 1, 3, 2, 4, 5]
                )
                view_431 = None
                clone_188 = torch.ops.aten.clone.default(
                    permute_203, memory_format=torch.contiguous_format
                )
                permute_203 = None
                view_432 = torch.ops.aten.reshape.default(
                    clone_188, [batch_size, conv_shape, conv_shape, in_features]
                )
                clone_188 = None
                permute_204 = torch.ops.aten.permute.default(view_432, [0, 3, 1, 2])
                view_432 = None

                _convolution_pointwise_default_1 = self.conv(permute_204)

                return _convolution_pointwise_default_1

        mul_239 = torch.randn(batch_size, img_size_0, img_size_1, out_features)
        view_425 = torch.randn(flatten_BS, in_features)
        add_184 = torch.randn(batch_size, img_size_0, img_size_1, in_features)
        mod = M(bias=bias).eval()
        with verify(dtype) as (atol, rtol), torch.cpu.amp.autocast(
            enabled=dtype == torch.bfloat16
        ):
            self.common(
                mod,
                (
                    mul_239,
                    view_425,
                    add_184,
                ),
                atol=atol,
                rtol=rtol,
            )
        self.assertEqual(counters["inductor"]["select_algorithm_autotune"], 2)
        # TODO: change cpp_epilogue_fusion_counter to 1 once supported
        self.assertEqual(
            counters["inductor"]["cpp_epilogue_fusion_counter"], 1 if epilogue else 0
        )

    @inductor_config.patch({"freezing": True})
    @patches
    @torch.no_grad
    @unittest.skipIf(not TEST_MKL, "Test requires MKL")
    @parametrize("batch_size", (384,))
    @parametrize("in_features", (196,))
    @parametrize("out_features", (384, 385))
    @parametrize("bias", (True, False))
    @parametrize(
        "unary",
        ("relu",),
    )
    @parametrize(
        "binary",
        (
            "add",
            "sub",
            "mul",
            "div",
        ),
    )
    @dtypes(torch.float, torch.bfloat16, torch.half)
    def test_linear_with_unary_binary(
        self, batch_size, in_features, out_features, bias, unary, binary, dtype
    ):
        class M(torch.nn.Module):
            def __init__(self, bias, unary, binary, other):
                super().__init__()
                self.linear = torch.nn.Linear(in_features, out_features, bias)
                self.unary = _get_epilogue(unary)
                self.binary = _get_epilogue(binary, other)

            def forward(self, x):
                return self.binary(self.unary(self.linear(x)))

        counters.clear()
        v = torch.randn(batch_size, in_features).to(dtype=dtype)
        u = torch.randn(batch_size, out_features).to(dtype=dtype)
        mod = M(bias=bias, unary=unary, binary=binary, other=u).to(dtype=dtype).eval()
        with verify(dtype) as (atol, rtol):
            self.common(mod, (v,), atol=atol, rtol=rtol)
        self.assertEqual(counters["inductor"]["select_algorithm_autotune"], 1)
        self.assertEqual(counters["inductor"]["cpp_epilogue_fusion_counter"], 1)

    @inductor_config.patch({"freezing": True})
    @patches
    @torch.no_grad
    @unittest.skipIf(not TEST_MKL, "Test requires MKL")
    @parametrize("batch_size", (384,))
    @parametrize("in_features", (196,))
    @parametrize("out_features", (384,))
    @parametrize("bias", (True, False))
    @parametrize(
        "binary",
        ("add",),
    )
    @dtypes(torch.float, torch.bfloat16, torch.half)
    def test_linear_with_binary_input_3d(
        self, batch_size, in_features, out_features, bias, binary, dtype
    ):
        class M(torch.nn.Module):
            def __init__(self, bias, binary, other):
                super().__init__()
                self.linear = torch.nn.Linear(in_features, out_features, bias)
                self.binary = _get_epilogue(binary, other)

            def forward(self, x):
                return self.binary(self.linear(x))

        counters.clear()
        B = (2, batch_size)
        v = torch.randn(*B, in_features).to(dtype=dtype)
        u = torch.randn(*B, out_features).to(dtype=dtype)
        mod = M(bias=bias, binary=binary, other=u).to(dtype=dtype).eval()
        with verify(dtype) as (atol, rtol):
            self.common(mod, (v,), atol=atol, rtol=rtol)
        self.assertEqual(counters["inductor"]["select_algorithm_autotune"], 1)

    @inductor_config.patch({"freezing": True})
    @patches
    @torch.no_grad
    @unittest.skipIf(not TEST_MKL, "Test requires MKL")
    @set_num_threads(1)
    @dynamo_config.patch({"dynamic_shapes": True, "assume_static_by_default": False})
    @parametrize("batch_size", (256,))
    @parametrize("in_features", (3,))
    @parametrize("out_features", (1024,))
    @parametrize("out_features2", (2,))
    @parametrize("bias", (True, False))
    @dtypes(torch.float)
    def test_linear_local_and_global_buffer_dynamic_shapes(
        self, batch_size, in_features, out_features, out_features2, bias, dtype
    ):
        # Reproducer from soft_actor_critic
        class M(torch.nn.Module):
            def __init__(self, bias):
                super().__init__()
                self.linear = torch.nn.Linear(in_features, out_features, bias)
                self.linear1 = torch.nn.Linear(out_features, out_features, bias)
                self.linear2 = torch.nn.Linear(out_features, out_features2, bias)

            def forward(self, arg7_1):
                addmm_3 = self.linear(arg7_1)
                relu_2 = torch.ops.aten.relu.default(addmm_3)

                addmm_4 = self.linear1(relu_2)
                relu_3 = torch.ops.aten.relu.default(addmm_4)

                addmm_5 = self.linear2(relu_3)

                split_1 = torch.ops.aten.split.Tensor(addmm_5, 1, 1)
                getitem_2 = split_1[0]
                getitem_3 = split_1[1]

                tanh_1 = torch.ops.aten.tanh.default(getitem_3)

                add_62 = torch.ops.aten.add.Tensor(tanh_1, 1)

                mul_36 = torch.ops.aten.mul.Tensor(add_62, 6.0)
                add_69 = torch.ops.aten.add.Tensor(mul_36, -10.0)

                exp_1 = torch.ops.aten.exp.default(add_69)
                return (getitem_2, exp_1)

        counters.clear()
        v = torch.randn(batch_size, in_features).to(dtype=dtype)
        mod = M(bias=bias).to(dtype=dtype).eval()
        with verify(dtype) as (atol, rtol):
            self.common(mod, (v,), atol=atol, rtol=rtol)
        self.assertEqual(counters["inductor"]["select_algorithm_autotune"], 3)
        self.assertEqual(counters["inductor"]["cpp_epilogue_fusion_counter"], 2)

    @inductor_config.patch({"freezing": True})
    @patches
    @torch.no_grad
    @parametrize("batch_size", (1024,))
    @parametrize("in_features", (1024,))
    @parametrize("out_features", (1024, 1025))
    @parametrize("bias", (True, False))
    @dtypes(torch.bfloat16, torch.half)
    def test_linear_amx(self, batch_size, in_features, out_features, bias, dtype):
        class M(torch.nn.Module):
            def __init__(self, bias):
                super().__init__()
                self.linear = torch.nn.Linear(in_features, out_features, bias)

            def forward(self, x):
                return self.linear(x)

        counters.clear()
        v = torch.randn(batch_size, in_features).to(dtype=dtype)
        mod = M(bias=bias).to(dtype=dtype).eval()
        with verify(dtype) as (atol, rtol):
            self.common(mod, (v,), atol=atol, rtol=rtol)
        self.assertEqual(counters["inductor"]["select_algorithm_autotune"], 1)
        vec_amx = VecAMX()
        # Currently brgemm config is only added for half
        if dtype == torch.half:
            self._check_brgemm_counter(vec_amx)
        else:
            self._check_amx_counter(vec_amx)

    @inductor_config.patch({"freezing": True})
    @patches
    @torch.no_grad
    @unittest.skipIf(not TEST_MKL, "Test requires MKL")
    @parametrize("batch_size", (8,))
    @parametrize("in_features", (128,))
    @parametrize("in_features_2", (196,))
    @parametrize("out_features", (256,))
    @parametrize(
        "bias",
        (True,),
    )
    @dtypes(torch.float32)
    def test_linear_with_multiple_reindexers(
        self,
        batch_size,
        in_features,
        in_features_2,
        out_features,
        bias,
        dtype,
    ):
        flatten_BS = int(batch_size * in_features_2)

        # Reproducer from the levit_128 model in timm
        class M(torch.nn.Module):
            def __init__(self, bias):
                super().__init__()
                self.conv = torch.nn.Conv2d(
                    64,
                    128,
                    kernel_size=3,
                    padding=1,
                    stride=2,
                    dilation=1,
                    groups=1,
                )
                self.linear = torch.nn.Linear(in_features, out_features, bias=False)
                self._frozen_param221 = torch.randn(out_features)
                self._frozen_param389 = torch.randn(out_features)
                self._frozen_param20 = torch.randn(out_features)
                self._frozen_param21 = torch.randn(out_features)

            def forward(self, view_368):
                _mkl_linear_57 = self.linear(view_368)
                view_369 = torch.ops.aten.reshape.default(
                    _mkl_linear_57, [batch_size, in_features_2, out_features]
                )
                _mkl_linear_57 = None

                view_370 = torch.ops.aten.reshape.default(
                    view_369, [flatten_BS, out_features]
                )
                view_369 = None
                sub_85 = torch.ops.aten.sub.Tensor(view_370, self._frozen_param221)
                view_370 = _frozen_param221 = None
                mul_261 = torch.ops.aten.mul.Tensor(sub_85, self._frozen_param389)
                sub_85 = _frozen_param389 = None
                mul_262 = torch.ops.aten.mul.Tensor(mul_261, self._frozen_param20)
                mul_261 = _frozen_param20 = None
                add_219 = torch.ops.aten.add.Tensor(mul_262, self._frozen_param21)
                mul_262 = _frozen_param21 = None
                view_371 = torch.ops.aten.reshape.default(
                    add_219, [batch_size, in_features_2, out_features]
                )
                add_219 = None

                add_220 = torch.ops.aten.add.Tensor(view_371, 3)
                clamp_min_35 = torch.ops.aten.clamp_min.default(add_220, 0)
                add_220 = None
                clamp_max_35 = torch.ops.aten.clamp_max.default(clamp_min_35, 6)
                clamp_min_35 = None
                mul_263 = torch.ops.aten.mul.Tensor(view_371, clamp_max_35)
                view_371 = clamp_max_35 = None
                div_51 = torch.ops.aten.div.Tensor(mul_263, 6)
                mul_263 = None

                return div_51

        view_368 = torch.randn(flatten_BS, in_features)

        mod = M(bias=bias).eval()
        with verify(dtype) as (atol, rtol):
            self.common(
                mod,
                (view_368,),
                atol=atol,
                rtol=rtol,
            )
        self.assertEqual(counters["inductor"]["select_algorithm_autotune"], 1)
        self.assertEqual(counters["inductor"]["cpp_epilogue_fusion_counter"], 2)

    @inductor_config.patch({"freezing": True})
    @patches
    @torch.no_grad
    @parametrize("batch_size", (384,))
    @parametrize("in_features", (196,))
    @parametrize("out_features", (384,))
    @parametrize("bias", (True, False))
    @dtypes(torch.bfloat16)
    def test_linear_with_embedding(
        self, batch_size, in_features, out_features, bias, dtype
    ):
        class M(torch.nn.Module):
            def __init__(self, bias):
                super().__init__()
                self.linear = torch.nn.Linear(in_features, out_features, bias).to(
                    dtype=dtype
                )
                self.emb = torch.nn.Embedding(64, out_features)

            def forward(self, idx, x):
                return self.emb(idx) + self.linear(x)

        idx = torch.randint(0, 64, (batch_size,))
        x = torch.randn(batch_size, in_features).to(dtype=dtype)
        mod = M(bias=bias).eval()
        with verify(dtype) as (atol, rtol):
            self.common(mod, (idx, x), atol=atol, rtol=rtol)
        self.assertEqual(counters["inductor"]["select_algorithm_autotune"], 1)
        self.assertEqual(counters["inductor"]["cpp_epilogue_fusion_counter"], 1)

    @inductor_config.patch({"freezing": True})
    @patches
    @torch.no_grad
    @parametrize("batch_size", (2,))
    @parametrize("in_features", (16,))
    @parametrize("seq_lens", (128,))
    @parametrize("out_features", (32,))
    @parametrize("bias", (True,))
    @dtypes(torch.bfloat16)
    def test_linear_with_indirect_indexing(
        self, batch_size, in_features, seq_lens, out_features, bias, dtype
    ):
        # Reproducer from the GPT2ForSequenceClassification model in HuggingFace
        class M(torch.nn.Module):
            def __init__(self, bias):
                super().__init__()
                self.wte = torch.nn.Embedding(128, seq_lens)
                self.wpe = torch.nn.Embedding(in_features, seq_lens)
                self.linear = torch.nn.Linear(out_features, seq_lens, bias)

            def forward(self, view_12, input_ids, view_9):
                inputs_embeds = self.wte(input_ids)

                position_ids = torch.arange(0, in_features, dtype=torch.long)
                position_ids = position_ids.unsqueeze(0)
                position_embeds = self.wpe(position_ids)

                add = inputs_embeds + position_embeds
                add_4 = view_9 + add

                _linear_pointwise_default_45 = self.linear(view_12)

                view_13 = torch.ops.aten.reshape.default(
                    _linear_pointwise_default_45, [batch_size, in_features, seq_lens]
                )
                out = torch.ops.aten.add.Tensor(add_4, view_13)

                return out

        view_12 = torch.randn(batch_size * in_features, out_features)
        input_ids = torch.randint(0, 128, (batch_size, in_features))
        view_9 = torch.randn(batch_size, in_features, seq_lens)
        mod = M(bias=bias).eval()
        with verify(dtype) as (atol, rtol), torch.cpu.amp.autocast():
            self.common(
                mod,
                (
                    view_12,
                    input_ids,
                    view_9,
                ),
                atol=atol,
                rtol=rtol,
            )
        self.assertEqual(counters["inductor"]["select_algorithm_autotune"], 1)
        self.assertEqual(counters["inductor"]["cpp_epilogue_fusion_counter"], 1)

    @inductor_config.patch({"freezing": True})
    @patches
    @torch.no_grad
    @parametrize("batch_size", (8,))
    @parametrize("in_features", (3,))
    @parametrize("in_features2", (192,))
    @parametrize("image_size", (224,))
    @parametrize("out_features", (64,))
    @parametrize(
        "bias",
        (True,),
    )
    @dtypes(torch.float32)
    def test_linear_with_in_out_buffer(
        self,
        batch_size,
        in_features,
        in_features2,
        image_size,
        out_features,
        bias,
        dtype,
    ):
        # Reproducer from the coat_lite_mini model in timm
        class M(torch.nn.Module):
            def __init__(self, bias):
                super().__init__()
                self._frozen_param398 = torch.randn(batch_size, out_features, 1, 1)
                self.conv = torch.nn.Conv2d(
                    in_features,
                    out_features,
                    kernel_size=4,
                    padding=0,
                    stride=4,
                    dilation=1,
                    groups=1,
                )
                self.conv2 = torch.nn.Conv2d(
                    out_features,
                    out_features,
                    kernel_size=3,
                    padding=1,
                    stride=1,
                    dilation=1,
                    groups=out_features,
                )

                self.conv3 = torch.nn.Conv2d(
                    16,
                    16,
                    kernel_size=3,
                    padding=1,
                    stride=1,
                    dilation=1,
                    groups=16,
                )

                self.conv4 = torch.nn.Conv2d(
                    24,
                    24,
                    kernel_size=5,
                    padding=2,
                    stride=1,
                    dilation=1,
                    groups=24,
                )

                self.conv5 = torch.nn.Conv2d(
                    24,
                    24,
                    kernel_size=7,
                    padding=3,
                    stride=1,
                    dilation=1,
                    groups=24,
                )

                self.linear = torch.nn.Linear(out_features, in_features2, bias)

                self.linear2 = torch.nn.Linear(out_features, out_features, bias)
                self._frozen_param2 = torch.randn(out_features)
                self._frozen_param3 = torch.randn(out_features)
                self._frozen_param7 = torch.randn(out_features)
                self._frozen_param8 = torch.randn(out_features)
                self._frozen_param153 = torch.randn(batch_size, 1, out_features)

            def forward(self, arg152_1):
                _convolution_pointwise_default_35 = self.conv(arg152_1)
                arg152_1 = None

                view_168 = torch.ops.aten.reshape.default(
                    _convolution_pointwise_default_35, [8, 64, 3136]
                )
                _convolution_pointwise_default_35 = None
                permute_97 = torch.ops.aten.permute.default(view_168, [0, 2, 1])
                view_168 = None
                clone_65 = torch.ops.aten.clone.default(
                    permute_97, memory_format=torch.contiguous_format
                )
                permute_97 = None
                var_mean_21 = torch.ops.aten.var_mean.correction(
                    clone_65, [2], correction=0, keepdim=True
                )
                getitem_90 = var_mean_21[0]
                getitem_91 = var_mean_21[1]
                var_mean_21 = None
                add_82 = torch.ops.aten.add.Tensor(getitem_90, 1e-05)
                getitem_90 = None
                rsqrt_21 = torch.ops.aten.rsqrt.default(add_82)
                add_82 = None
                sub_29 = torch.ops.aten.sub.Tensor(clone_65, getitem_91)
                clone_65 = getitem_91 = None
                mul_82 = torch.ops.aten.mul.Tensor(sub_29, rsqrt_21)
                sub_29 = rsqrt_21 = None
                mul_83 = torch.ops.aten.mul.Tensor(mul_82, self._frozen_param2)
                mul_82 = None
                add_83 = torch.ops.aten.add.Tensor(mul_83, self._frozen_param3)
                mul_83 = None
                _frozen_param153 = self._frozen_param153
                cat_20 = torch.ops.aten.cat.default([_frozen_param153, add_83], 1)
                _frozen_param153 = add_83 = None
                slice_111 = torch.ops.aten.slice.Tensor(cat_20, 1, 0, 1)
                slice_113 = torch.ops.aten.slice.Tensor(
                    cat_20, 1, 1, 9223372036854775807
                )
                cat_20 = None
                permute_98 = torch.ops.aten.permute.default(slice_113, [0, 2, 1])
                slice_113 = None
                view_169 = torch.ops.aten.reshape.default(permute_98, [8, 64, 56, 56])
                permute_98 = None
                _convolution_pointwise_default_34 = self.conv2(view_169)

                add_84 = torch.ops.aten.add.Tensor(
                    _convolution_pointwise_default_34, view_169
                )
                _convolution_pointwise_default_34 = view_169 = None
                view_170 = torch.ops.aten.reshape.default(add_84, [8, 64, 3136])
                add_84 = None
                permute_99 = torch.ops.aten.permute.default(view_170, [0, 2, 1])
                view_170 = None
                cat_21 = torch.ops.aten.cat.default([slice_111, permute_99], 1)
                slice_111 = permute_99 = None
                var_mean_22 = torch.ops.aten.var_mean.correction(
                    cat_21, [2], correction=0, keepdim=True
                )
                getitem_92 = var_mean_22[0]
                getitem_93 = var_mean_22[1]
                var_mean_22 = None
                add_85 = torch.ops.aten.add.Tensor(getitem_92, 1e-06)
                getitem_92 = None
                rsqrt_22 = torch.ops.aten.rsqrt.default(add_85)
                add_85 = None
                sub_30 = torch.ops.aten.sub.Tensor(cat_21, getitem_93)
                getitem_93 = None
                mul_84 = torch.ops.aten.mul.Tensor(sub_30, rsqrt_22)
                sub_30 = rsqrt_22 = None
                mul_85 = torch.ops.aten.mul.Tensor(mul_84, self._frozen_param7)
                mul_84 = None
                add_86 = torch.ops.aten.add.Tensor(mul_85, self._frozen_param8)
                mul_85 = None
                view_171 = torch.ops.aten.reshape.default(add_86, [25096, 64])
                add_86 = None

                _mkl_linear_32 = self.linear(view_171)
                view_171 = None

                view_172 = torch.ops.aten.reshape.default(
                    _mkl_linear_32, [8, 3137, 192]
                )
                _mkl_linear_32 = None
                view_173 = torch.ops.aten.reshape.default(view_172, [8, 3137, 3, 8, 8])
                view_172 = None
                permute_101 = torch.ops.aten.permute.default(view_173, [2, 0, 3, 1, 4])
                view_173 = None
                unbind_8 = torch.ops.aten.unbind.int(permute_101)
                permute_101 = None
                getitem_94 = unbind_8[0]
                getitem_95 = unbind_8[1]
                getitem_96 = unbind_8[2]
                unbind_8 = None
                clone_66 = torch.ops.aten.clone.default(
                    getitem_95, memory_format=torch.contiguous_format
                )
                getitem_95 = None
                amax_8 = torch.ops.aten.amax.default(clone_66, [2], True)
                sub_31 = torch.ops.aten.sub.Tensor(clone_66, amax_8)
                clone_66 = amax_8 = None
                exp_8 = torch.ops.aten.exp.default(sub_31)
                sub_31 = None
                sum_9 = torch.ops.aten.sum.dim_IntList(exp_8, [2], True)
                div_8 = torch.ops.aten.div.Tensor(exp_8, sum_9)
                exp_8 = sum_9 = None
                permute_102 = torch.ops.aten.permute.default(div_8, [0, 1, 3, 2])
                div_8 = None
                expand_37 = torch.ops.aten.expand.default(permute_102, [8, 8, 8, 3137])
                permute_102 = None
                view_174 = torch.ops.aten.reshape.default(expand_37, [64, 8, 3137])
                expand_37 = None
                expand_38 = torch.ops.aten.expand.default(getitem_96, [8, 8, 3137, 8])
                clone_67 = torch.ops.aten.clone.default(
                    expand_38, memory_format=torch.contiguous_format
                )
                expand_38 = None
                view_175 = torch.ops.aten.reshape.default(clone_67, [64, 3137, 8])
                clone_67 = None
                bmm_16 = torch.ops.aten.bmm.default(view_174, view_175)
                view_174 = view_175 = None
                view_176 = torch.ops.aten.reshape.default(bmm_16, [8, 8, 8, 8])
                bmm_16 = None
                expand_39 = torch.ops.aten.expand.default(getitem_94, [8, 8, 3137, 8])
                clone_68 = torch.ops.aten.clone.default(
                    expand_39, memory_format=torch.contiguous_format
                )
                expand_39 = None
                view_177 = torch.ops.aten.reshape.default(clone_68, [64, 3137, 8])
                clone_68 = None
                expand_40 = torch.ops.aten.expand.default(view_176, [8, 8, 8, 8])
                view_176 = None
                view_178 = torch.ops.aten.reshape.default(expand_40, [64, 8, 8])
                expand_40 = None
                bmm_17 = torch.ops.aten.bmm.default(view_177, view_178)
                view_177 = view_178 = None
                view_179 = torch.ops.aten.reshape.default(bmm_17, [8, 8, 3137, 8])
                bmm_17 = None
                slice_116 = torch.ops.aten.slice.Tensor(
                    getitem_94, 2, 1, 9223372036854775807
                )
                getitem_94 = None
                slice_120 = torch.ops.aten.slice.Tensor(
                    getitem_96, 2, 1, 9223372036854775807
                )
                getitem_96 = None
                permute_103 = torch.ops.aten.permute.default(slice_120, [0, 1, 3, 2])
                slice_120 = None
                view_180 = torch.ops.aten.reshape.default(permute_103, [8, 64, 56, 56])
                permute_103 = None
                split_with_sizes_8 = torch.ops.aten.split_with_sizes.default(
                    view_180, [16, 24, 24], 1
                )
                view_180 = None
                getitem_97 = split_with_sizes_8[0]
                getitem_98 = split_with_sizes_8[1]
                getitem_99 = split_with_sizes_8[2]
                split_with_sizes_8 = None

                _convolution_pointwise_default_33 = self.conv3(getitem_97)
                _convolution_pointwise_default_32 = self.conv4(getitem_98)
                _convolution_pointwise_default_31 = self.conv5(getitem_99)

                cat_22 = torch.ops.aten.cat.default(
                    [
                        _convolution_pointwise_default_33,
                        _convolution_pointwise_default_32,
                        _convolution_pointwise_default_31,
                    ],
                    1,
                )
                _convolution_pointwise_default_33 = (
                    _convolution_pointwise_default_32
                ) = _convolution_pointwise_default_31 = None
                view_181 = torch.ops.aten.reshape.default(cat_22, [8, 8, 8, 3136])
                cat_22 = None
                permute_104 = torch.ops.aten.permute.default(view_181, [0, 1, 3, 2])
                view_181 = None

                mul_86 = torch.ops.aten.mul.Tensor(slice_116, permute_104)
                slice_116 = permute_104 = None
                constant_pad_nd_8 = torch.ops.aten.constant_pad_nd.default(
                    mul_86, [0, 0, 1, 0, 0, 0], 0.0
                )
                mul_86 = None
                mul_87 = torch.ops.aten.mul.Tensor(view_179, 0.3535533905932738)
                view_179 = None
                add_87 = torch.ops.aten.add.Tensor(mul_87, constant_pad_nd_8)
                mul_87 = constant_pad_nd_8 = None
                return add_87

        view_12 = torch.randn(batch_size, in_features, image_size, image_size)

        mod = M(bias=bias).eval()
        with verify(dtype) as (atol, rtol):
            self.common(
                mod,
                (view_12,),
                atol=atol,
                rtol=rtol,
            )
        self.assertEqual(counters["inductor"]["select_algorithm_autotune"], 2)
        self.assertEqual(counters["inductor"]["cpp_epilogue_fusion_counter"], 2)

    @inductor_config.patch({"freezing": True})
    @patches
    @torch.no_grad
    @unittest.skipIf(not TEST_MKL, "Test requires MKL")
    @parametrize("batch_size", (32,))
    @parametrize("in_features", (128,))
    @parametrize("out_features", (64, 65))
    @parametrize("bias", (False, True))
    @parametrize("input_3d", (False, True))
    @dtypes(torch.float32, torch.bfloat16)
    @parametrize(
        "epilogue",
        (
            "none",
            "relu",
            "gelu",
        ),
    )
    @skipIfWindows(msg="Windows don't support quantize.")
    def test_quantized_linear_with_pointwise(
        self, batch_size, in_features, out_features, bias, input_3d, dtype, epilogue
    ):
        B = (2, batch_size) if input_3d else (batch_size,)
        input = torch.randn(*B, in_features).to(dtype=torch.float32)

        class M(torch.nn.Module):
            def __init__(self, bias):
                super().__init__()
                self.linear = torch.nn.Linear(in_features, out_features, bias)
                self.epilogue = _get_epilogue(epilogue)
                self.linear2 = torch.nn.Linear(out_features, out_features, bias)
                self.epilogue2 = _get_epilogue(epilogue)

            def forward(self, x):
                res = self.epilogue(self.linear(x))
                res = self.epilogue2(self.linear2(res))
                return res

        counters.clear()
        ref_quantized_mod = _generate_qdq_quantized_model(
            M(bias=bias).eval(),
            (input,),
        )

        atol, rtol = 1e-3, 1e-3
        if dtype == torch.bfloat16:
            atol, rtol = 5e-2, 5e-2

        with patch.object(
            select_algorithm, "VERIFY", dict(atol=atol, rtol=rtol)
        ), torch.no_grad(), torch.autocast(
            "cpu", enabled=(dtype == torch.bfloat16), dtype=dtype
        ):
            ref_res = ref_quantized_mod(input)
            cfn = torch.compile(ref_quantized_mod)
            res = cfn(input)
            self.assertEqual(
                res,
                ref_res,
                atol=atol,
                rtol=rtol,
                equal_nan=True,
                exact_dtype=True,
            )
            self.assertEqual(counters["inductor"]["select_algorithm_autotune"], 2)
            self.assertEqual(counters["inductor"]["cpp_epilogue_fusion_counter"], 0)

    @inductor_config.patch({"freezing": True})
    @patches
    @torch.no_grad
    @dtypes(torch.bfloat16)
    @parametrize("batch_size", (32,))
    @parametrize("in_features", (128, 144))
    @parametrize("out_features", (64, 65))
    def test_int8_woq_mm(self, dtype, batch_size, in_features, out_features):
        # x will be reshaped from 3d to 2d
        second_dim_size = 8

        def _convert_weight_to_int8pack(w):
            scale, zp = _calculate_dynamic_per_channel_qparams(
                w.to(torch.float), torch.int8
            )
            scale = torch.from_numpy(scale)
            zp = torch.from_numpy(zp)
            w_int8 = torch.ao.quantization.fx._decomposed.quantize_per_channel(
                input=w,
                scales=scale,
                zero_points=zp,
                axis=0,
                quant_min=-128,
                quant_max=127,
                dtype=torch.int8,
            )
            return w_int8, scale.to(torch.bfloat16)

        class M(torch.nn.Module):
            def __init__(self, w):
                super().__init__()
                self.linear_weight = torch.nn.Parameter(w, requires_grad=False)

            def forward(self, x, scale):
                return (
                    torch.nn.functional.linear(x, self.linear_weight.to(x.dtype))
                    * scale
                )

        counters.clear()
        # Currently, the corresponding torch.fx pattern only supports 3D x
        # Add 2D X case once the corresponding pattern-matcher pattern is added
        x = torch.rand((batch_size, second_dim_size, in_features), dtype=dtype)
        w = torch.rand((out_features, in_features), dtype=dtype)
        w_int8pack, w_scales = _convert_weight_to_int8pack(w)
        mod = M(w_int8pack).eval()
        self.common(mod, (x, w_scales))
        self.assertEqual(counters["inductor"]["select_algorithm_autotune"], 1)
        vec_amx = VecAMX()
        self._check_amx_counter(vec_amx)

    @inductor_config.patch({"freezing": True})
    @patches
    @torch.no_grad
    # We set allow_ignore_mark_dynamic to True because Dynamo may end up specializing M dimension
    # despite it being marked as dynamic with mark_dynamic.
    @dynamo_config.patch({"allow_ignore_mark_dynamic": True})
    @parametrize("has_bias", [True, False])
    @parametrize("dtype", [torch.float, torch.bfloat16])
    @parametrize("per_channel_quant", [True, False])
    @parametrize("reshape_a", [True, False])
    @parametrize("expand_a_scale", [True, False])
    @parametrize("dynamic", [True, False])
    def test_da8w8_sym_act_sym_wgt_with_int_mm(
        self, has_bias, dtype, per_channel_quant, reshape_a, expand_a_scale, dynamic
    ):
        r"""
        This testcase check if we can match the int8_dynamic_activation_int8_weight int8 linear pattern from torchao,
        when activation is symmetrically quantized dynamically & weights are symmetrically quantized (statically)
        The pattern is:
            (no bias) _int_mm -> convert_element_type -> ([maybe_expand_a_scale] -> mul) -> mul
        or
            (with bias) pattern_no_bias -> add
        Expansion of the scale of activation is optional.
        The pattern depiction doesn't mean that convert_element_type output is fed into expand_a as input,
        but simply that activation scale may be applied after an expand operation on it.
        """
        if dtype == torch.bfloat16 and not torch.ops.mkldnn._is_mkldnn_bf16_supported():
            return
        M = 32
        in_feature = 48
        out_feature = 64
        q_min, q_max = -32, 31

        class Mod(torch.nn.Module):
            def __init__(self, dtype: torch.dtype, has_bias: bool):
                super().__init__()
                self.dtype = dtype
                self.has_bias = has_bias
                self.b = torch.randint(
                    q_min, q_max, [in_feature, out_feature], dtype=torch.int8
                )
                self.per_channel_quant = per_channel_quant
                a_scale_per_tensor = torch.rand([1], dtype=dtype) * 0.01 + 0.01
                a_scale_per_channel = torch.rand([M, 1], dtype=dtype) * 0.01 + 0.01
                self.a_scale = (
                    a_scale_per_channel if per_channel_quant else a_scale_per_tensor
                )
                self.b_scale = torch.rand([out_feature]) * 0.01 + 0.01
                self.b_scale = self.b_scale.to(dtype)
                self.bias = torch.rand([out_feature], dtype=dtype) if has_bias else None

            def forward(self, a):
                if reshape_a:
                    a_reshaped = a.reshape(-1, a.size(-1))
                else:
                    a_reshaped = a
                c = torch._int_mm(a_reshaped, self.b)
                c = c.to(self.dtype)
                if not expand_a_scale:
                    a_scale = self.a_scale
                else:
                    a_scale = self.a_scale.expand(c.shape)
                c = c * a_scale
                c = c * self.b_scale
                if self.has_bias:
                    c = c + self.bias
                return c

        mod = Mod(dtype, has_bias).eval()
        a = torch.randint(q_min, q_max, [M, in_feature], dtype=torch.int8)
        if dynamic:
            torch._dynamo.mark_dynamic(a, 0)
            torch._dynamo.mark_static(a, 1)
        self.common(
            mod,
            (a,),
            atol=1e-2 if dtype is torch.bfloat16 else None,
            rtol=1e-2 if dtype is torch.bfloat16 else None,
        )

        vec_amx = VecAMX()
        self._check_amx_counter(vec_amx)

    @inductor_config.patch({"freezing": True})
    @patches
    @torch.no_grad
    @unittest.skipIf(not TEST_MKL, "Test requires MKL")
    @parametrize("batch_size", (32,))
    @parametrize("in_features", (128,))
    @parametrize("out_features", (64, 65))
    @parametrize("bias", (False, True))
    @parametrize("input_3d", (False, True))
    @parametrize("int8_mixed_bf16", (False, True))
    @dtypes(torch.float32, torch.bfloat16)
    @parametrize(
        "epilogue",
        (
            "none",
            "relu",
        ),
    )
    @skipIfWindows(msg="Windows don't support quantize.")
    def test_quantized_linear_with_pointwise_binary(
        self,
        batch_size,
        in_features,
        out_features,
        bias,
        input_3d,
        int8_mixed_bf16,
        dtype,
        epilogue,
    ):
        if not int8_mixed_bf16 and dtype == torch.bfloat16:
            return
        B = (2, batch_size) if input_3d else (batch_size,)
        input = torch.randn(*B, in_features).to(dtype=torch.float32)

        other = torch.randn(*B, out_features).to(dtype=dtype)
        # Avoid hiting qlinear inplace sum fusion
        if input_3d:
            other2 = torch.randn(B[0] * B[1], out_features).to(dtype=dtype)
        else:
            other2 = torch.randn(1, *B, out_features).to(dtype=dtype)

        class M(torch.nn.Module):
            def __init__(self, bias, input_3d):
                super().__init__()
                self.linear = torch.nn.Linear(in_features, out_features, bias)
                self.epilogue = _get_epilogue(epilogue)
                self.linear2 = torch.nn.Linear(out_features, out_features, bias)
                self.epilogue2 = _get_epilogue(epilogue)
                self.input_3d = input_3d

            def forward(self, x, other, other2):
                res = self.epilogue(self.linear(x) + other)
                # Avoid hiting qlinear inplace sum fusion
                if self.input_3d:
                    other2 = other2.view(2, other2.size(0) // 2, other2.size(1))
                else:
                    other2 = other2.view(other2.size(1), other2.size(2))
                res = self.epilogue2(self.linear2(res) + other2)
                return res

        counters.clear()
        ref_quantized_mod = _generate_qdq_quantized_model(
            M(bias=bias, input_3d=input_3d).eval(),
            (input, other, other2),
        )
        atol, rtol = 5e-2, 5e-2
        with patch.object(
            select_algorithm, "VERIFY", dict(atol=atol, rtol=rtol)
        ), torch.no_grad(), torch.autocast(
            "cpu", enabled=int8_mixed_bf16, dtype=torch.bfloat16
        ):
            ref_res = ref_quantized_mod(input, other, other2)
            cfn = torch.compile(ref_quantized_mod)
            res = cfn(input, other, other2)
            self.assertEqual(
                res,
                ref_res,
                atol=atol,
                rtol=rtol,
                equal_nan=True,
                exact_dtype=True,
            )
            self.assertEqual(
                counters["inductor"]["select_algorithm_autotune"],
                2,
            )
            self.assertEqual(
                counters["inductor"]["cpp_epilogue_fusion_counter"],
                0,
            )

    @inductor_config.patch({"freezing": True})
    @patches
    @torch.no_grad
    @parametrize("batch_size", (3, 16, 32, 49))
    @parametrize("in_features", (4, 68, 128))  # k should be a multiple of 4
    @parametrize("out_features", (64, 65))
    @parametrize("bias", (True, False))
    @skipIfWindows(msg="Windows don't support quantize.")
    def test_quantized_linear_amx(self, batch_size, in_features, out_features, bias):
        class M(torch.nn.Module):
            def __init__(self, bias):
                super().__init__()
                self.linear = torch.nn.Linear(in_features, out_features, bias)

            def forward(self, x):
                return self.linear(x)

        counters.clear()
        v = torch.randn(batch_size, in_features).to(dtype=torch.float32)
        ref_quantized_mod = _generate_qdq_quantized_model(
            M(bias=bias).eval(),
            (v,),
        )
        atol, rtol = 1e-2, 1e-2
        with patch.object(select_algorithm, "VERIFY", dict(atol=atol, rtol=rtol)):
            self.common(ref_quantized_mod, (v,), atol=atol, rtol=rtol)
        self.assertEqual(counters["inductor"]["select_algorithm_autotune"], 1)
        vec_amx = VecAMX()
        self._check_amx_counter(vec_amx)

    @inductor_config.patch({"freezing": True})
    @inductor_config.patch({"cpp.gemm_max_k_slices": 0})
    @patches
    @torch.no_grad
    @unittest.skipIf(not TEST_MKL, "Test requires MKL")
    @parametrize("batch_size", (2,))
    @parametrize("in_features", (1000,))
    @parametrize("out_features", (2,))
    @parametrize("bias", (True, False))
    @parametrize(
        "epilogue",
        (
            "none",
            "relu",
        ),
    )
    @dtypes(torch.float, torch.bfloat16, torch.half)
    def test_linear_k_slicing(
        self, batch_size, in_features, out_features, bias, epilogue, dtype
    ):
        class M(torch.nn.Module):
            def __init__(self, bias, epilogue, other):
                super().__init__()
                self.linear = torch.nn.Linear(in_features, out_features, bias)
                self.epilogue = _get_epilogue(epilogue, other)

            def forward(self, x):
                return self.epilogue(self.linear(x))

        counters.clear()
        v = torch.randn(batch_size, in_features).to(dtype=dtype)
        u = torch.randn(batch_size, out_features).to(dtype=dtype)
        mod = M(bias=bias, epilogue=epilogue, other=u).to(dtype=dtype).eval()
        with verify(dtype) as (atol, rtol):
            self.common(mod, (v,), atol=atol, rtol=rtol)
        self.assertEqual(counters["inductor"]["select_algorithm_autotune"], 1)

    @inductor_config.patch({"freezing": True})
    @inductor_config.patch({"cpp.gemm_cache_blocking": "2,2,2"})
    @patches
    @torch.no_grad
    @unittest.skipIf(not TEST_MKL, "Test requires MKL")
    @set_num_threads(1)
    @parametrize("batch_size", (512,))
    @parametrize("in_features", (1024,))
    @parametrize("out_features", (1024,))
    @parametrize("bias", (True, False))
    @dtypes(torch.float, torch.bfloat16, torch.half)
    def test_linear_cache_blocking(
        self, batch_size, in_features, out_features, bias, dtype
    ):
        class M(torch.nn.Module):
            def __init__(self, bias):
                super().__init__()
                self.linear = torch.nn.Linear(in_features, out_features, bias)

            def forward(self, x):
                return self.linear(x)

        counters.clear()
        v = torch.randn(batch_size, in_features).to(dtype=dtype)
        mod = M(bias=bias).to(dtype=dtype).eval()
        with verify(dtype) as (atol, rtol):
            self.common(mod, (v,), atol=atol, rtol=rtol)
        self.assertEqual(counters["inductor"]["select_algorithm_autotune"], 1)

    @inductor_config.patch({"freezing": True})
    @inductor_config.patch({"cpp.gemm_thread_factors": "4,2,7"})
    @patches
    @torch.no_grad
    @unittest.skipIf(not TEST_MKL, "Test requires MKL")
    @set_num_threads(56)
    @parametrize("batch_size", (1024,))
    @parametrize("in_features", (1024,))
    @parametrize("out_features", (1024,))
    @parametrize("bias", (True, False))
    @dtypes(torch.float, torch.bfloat16, torch.half)
    def test_linear_thread_factors(
        self, batch_size, in_features, out_features, bias, dtype
    ):
        class M(torch.nn.Module):
            def __init__(self, bias):
                super().__init__()
                self.linear = torch.nn.Linear(in_features, out_features, bias)

            def forward(self, x):
                return self.linear(x)

        counters.clear()
        v = torch.randn(batch_size, in_features).to(dtype=dtype)
        mod = M(bias=bias).to(dtype=dtype).eval()
        with verify(dtype) as (atol, rtol):
            self.common(mod, (v,), atol=atol, rtol=rtol)
        self.assertEqual(counters["inductor"]["select_algorithm_autotune"], 1)

    @inductor_config.patch({"freezing": False})
    @patches
    @torch.no_grad
    @unittest.skipIf(not TEST_MKL, "Test requires MKL")
    @parametrize("batch_size", (16,))
    @parametrize("in_features", (128,))
    @parametrize("out_features", (64,))
    @parametrize("bias", (True,))
    @dtypes(
        torch.float,
    )
    def test_aoti_linear(self, batch_size, in_features, out_features, bias, dtype):
        try:
            try:
                from . import test_aot_inductor_utils
            except ImportError:
                import test_aot_inductor_utils
        except Exception:
            # skip this UT if import failed
            return

        class M(torch.nn.Module):
            def __init__(self, bias=bias) -> None:
                super().__init__()
                self.mlp = torch.nn.Sequential(
                    torch.nn.Linear(in_features, out_features, bias=bias),
                    torch.nn.ReLU(),
                )

            def forward(self, x):
                return self.mlp(x)

        assert torch._inductor.config.freezing is False

        counters.clear()
        v = torch.randn(batch_size, in_features).to(dtype=dtype)
        mod = M(bias=bias).to(dtype=dtype).eval()
        torch._dynamo.reset()
        torch._inductor.metrics.reset()
        torch.manual_seed(0)
        with verify(dtype) as (atol, rtol), torch.no_grad():
            expected = mod(v)
            actual = test_aot_inductor_utils.AOTIRunnerUtil.run(
                "cpu",
                mod,
                (v,),
            )
            self.assertEqual(actual, expected, atol=atol, rtol=rtol)
        self.assertEqual(counters["inductor"]["select_algorithm_autotune"], 1)

    @inductor_config.patch({"freezing": True})
    @inductor_config.patch({"cpp.enable_grouped_gemm_template": True})
    @patches
    @torch.no_grad
    @unittest.skipIf(not TEST_MKL, "Test requires MKL")
    @parametrize("batch_size", (16,))
    @parametrize("in_features", (52,))
    @parametrize("out_features", (32,))
    @parametrize("gemm_num", (2, 3))
    def test_grouped_linear_invalid(
        self,
        batch_size,
        in_features,
        out_features,
        gemm_num,
    ):
        class M(torch.nn.Module):
            def __init__(self, in_feature, out_feature, gemm_num):
                super().__init__()
                self.linears = [
                    torch.nn.Linear(in_feature, out_feature + gemm_idx, bias=False)
                    for gemm_idx in range(gemm_num)
                ]

            def forward(self, x):
                return [linear(x) for linear in self.linears]

        # each linear has different num of out features, thus invaild grouped gemm
        dtypes = []
        if torch.ops.mkldnn._is_mkldnn_bf16_supported():
            dtypes.append(torch.bfloat16)
        if torch.ops.mkldnn._is_mkldnn_fp16_supported():
            dtypes.append(torch.float16)
        for dtype in dtypes:
            torch._dynamo.reset()
            torch._inductor.metrics.reset()
            counters.clear()
            mod = M(in_features, out_features, gemm_num).eval()
            v = torch.randn(batch_size, in_features).to(dtype)
            with verify(dtype) as (atol, rtol), torch.autocast(
                device_type="cpu", dtype=dtype
            ), torch.no_grad():
                self.common(mod, (v,), atol=atol, rtol=rtol)
            # gemm_num independent template instead of grouped gemm template
            self.assertEqual(
                counters["inductor"]["select_algorithm_autotune"], gemm_num
            )
            self.assertEqual(counters["inductor"]["cpp_grouped_gemm_template"], 0)

    @inductor_config.patch({"freezing": True})
    @inductor_config.patch({"cpp.enable_grouped_gemm_template": True})
    @patches
    @torch.no_grad
    @unittest.skipIf(not TEST_MKL, "Test requires MKL")
    @parametrize("batch_size", (16,))
    @parametrize("in_features", (52,))
    @parametrize("out_features", (32,))
    @parametrize("input_3d", (False, True))
    @parametrize("gemm_num", (2, 3))
    def test_grouped_linear(
        self,
        batch_size,
        in_features,
        out_features,
        input_3d,
        gemm_num,
    ):
        class M(torch.nn.Module):
            def __init__(self, in_feature, out_feature, gemm_num):
                super().__init__()
                self.linears = [
                    torch.nn.Linear(in_feature, out_feature, bias=False)
                    for _ in range(gemm_num)
                ]

            def forward(self, x):
                return [linear(x) for linear in self.linears]

        dtypes = []
        if torch.ops.mkldnn._is_mkldnn_bf16_supported():
            dtypes.append(torch.bfloat16)
        if torch.ops.mkldnn._is_mkldnn_fp16_supported():
            dtypes.append(torch.float16)
        for dtype in dtypes:
            if dtype == torch.float16 and input_3d:
                # reduce the number of tests
                continue
            torch._dynamo.reset()
            torch._inductor.metrics.reset()
            counters.clear()
            mod = M(in_features, out_features, gemm_num).eval()
            B = (2, batch_size) if input_3d else (batch_size,)
            v = torch.randn(*B, in_features).to(dtype)
            with verify(dtype) as (atol, rtol), torch.autocast(
                device_type="cpu", dtype=dtype
            ), torch.no_grad():
                self.common(mod, (v,), atol=atol, rtol=rtol)
            self.assertEqual(counters["inductor"]["cpp_grouped_gemm_template"], 1)

    @inductor_config.patch({"freezing": True})
    @inductor_config.patch({"cpp.enable_grouped_gemm_template": True})
    @patches
    @torch.no_grad
    @unittest.skipIf(not TEST_MKL, "Test requires MKL")
    @parametrize("batch_size", (16,))
    @parametrize("in_features", (52,))
    @parametrize("out_features", (32,))
    @parametrize("input_3d", (True, False))
    @parametrize(
        "bias",
        (
            [True, True],
            [True, False],
            [False, True],
            [False, False],
        ),
    )
    @parametrize(
        "epilogue",
        (
            ["none", "none"],
            ["relu", "none"],
            ["none", "relu"],
            ["relu", "relu"],
            ["silu", "mul"],
        ),
    )
    def test_grouped_linear_epilogue(
        self,
        batch_size,
        in_features,
        out_features,
        input_3d,
        bias,
        epilogue,
    ):
        class M(torch.nn.Module):
            def __init__(self, in_feature, out_feature, bias, epilogue):
                super().__init__()
                self.linear0 = torch.nn.Linear(in_feature, out_feature, bias=bias[0])
                self.linear1 = torch.nn.Linear(in_feature, out_feature, bias=bias[1])
                self.epilogue0 = epilogue[0]
                self.epilogue1 = epilogue[1]

            def forward(self, x):
                res0 = self.linear0(x)
                res1 = self.linear1(x)
                if self.epilogue0 == "silu" and self.epilogue1 == "mul":
                    return torch.nn.functional.silu(res0) * res1
                else:
                    if self.epilogue0 == "relu":
                        res0 = torch.nn.functional.relu(res0)
                    if self.epilogue1 == "relu":
                        res1 = torch.nn.functional.relu(res1)
                    return res0, res1

        dtypes = []
        if torch.ops.mkldnn._is_mkldnn_bf16_supported():
            dtypes.append(torch.bfloat16)
        if torch.ops.mkldnn._is_mkldnn_fp16_supported():
            dtypes.append(torch.float16)
        for dtype in dtypes:
            if input_3d and dtype == torch.float16:
                # Reduce the number of test cases
                continue
            torch._dynamo.reset()
            torch._inductor.metrics.reset()
            counters.clear()
            mod = M(in_features, out_features, bias, epilogue).eval()
            B = (2, batch_size) if input_3d else (batch_size,)
            v = torch.randn(*B, in_features).to(dtype)
            with verify(dtype) as (atol, rtol), torch.autocast(
                device_type="cpu", dtype=dtype
            ), torch.no_grad():
                self.common(mod, (v,), atol=atol, rtol=rtol)
            self.assertEqual(counters["inductor"]["cpp_grouped_gemm_template"], 1)
            if any(e != "none" for e in epilogue):
                self.assertGreater(
                    counters["inductor"]["cpp_epilogue_fusion_counter"], 0
                )

    @inductor_config.patch({"freezing": False})
    @patches
    @torch.no_grad
    @unittest.skipIf(not TEST_MKL, "Test requires MKL")
    @parametrize("batch_size", (16,))
    @parametrize("in_features", (128,))
    @parametrize("out_features", (64,))
    @dtypes(
        torch.float,
    )
    def test_aoti_linear_multi_view_operations(
        self, batch_size, in_features, out_features, dtype
    ):
        try:
            try:
                from . import test_aot_inductor_utils
            except ImportError:
                import test_aot_inductor_utils
        except Exception:
            # skip this UT if import failed
            return

        class M(torch.nn.Module):
            def __init__(self) -> None:
                super().__init__()
                self.bias = torch.randn(out_features)
                self.weight = torch.randn(out_features // 2, 2, in_features)
                self.relu = torch.nn.ReLU()

            def forward(self, x):
                tmp = torch.addmm(
                    self.bias,
                    x,
                    self.weight.permute(2, 0, 1).view(in_features, out_features),
                )
                return self.relu(tmp)

        assert torch._inductor.config.freezing is False

        counters.clear()
        v = torch.randn(batch_size, in_features).to(dtype=dtype)
        mod = M().to(dtype=dtype).eval()
        torch._dynamo.reset()
        torch._inductor.metrics.reset()
        torch.manual_seed(0)
        with verify(dtype) as (atol, rtol), torch.no_grad():
            expected = mod(v)
            actual = test_aot_inductor_utils.AOTIRunnerUtil.run(
                "cpu",
                mod,
                (v,),
            )
            self.assertEqual(actual, expected, atol=atol, rtol=rtol)
        self.assertEqual(counters["inductor"]["select_algorithm_autotune"], 1)

    @inductor_config.patch({"freezing": True})
    @inductor_config.patch({"coordinate_descent_tuning": True})
    @patches
    @torch.no_grad
    @unittest.skipIf(not TEST_MKL, "Test requires MKL")
    def test_cpp_coordinate_descent_tuning(self):
        class M(torch.nn.Module):
            def __init__(self):
                super().__init__()
                self.linear = torch.nn.Linear(512, 1024, bias=False)

            def forward(self, x):
                return self.linear(x)

        v = torch.randn(1, 512)
        mod = M().eval()
        torch._dynamo.reset()
        torch._inductor.metrics.reset()
        counters.clear()
        with verify(torch.bfloat16) as (atol, rtol), torch.autocast(device_type="cpu"):
            self.common(mod, (v,), atol=atol, rtol=rtol)
        self.assertEqual(counters["inductor"]["select_algorithm_autotune"], 1)

    @inductor_config.patch({"freezing": True})
    @patches
    @torch.no_grad
    @unittest.skipIf(not TEST_MKL, "Test requires MKL")
<<<<<<< HEAD
    def test_cpp_weight_prune(self):
        class M(torch.nn.Module):
            def __init__(self):
                super().__init__()
                self.linear = torch.nn.Linear(32, 128, bias=False)

            def forward(self, x):
                return self.linear(x)

        v = torch.randn(2, 32).to(torch.bfloat16)
        mod = M().eval().to(torch.bfloat16)
        torch._dynamo.reset()
        torch._inductor.metrics.reset()
        counters.clear()
        with verify(torch.bfloat16) as (atol, rtol):
            self.common(mod, (v,), atol=atol, rtol=rtol)
        self.assertEqual(counters["inductor"]["select_algorithm_autotune"], 1)
        self.assertEqual(counters["inductor"]["select_algorithm_weight_prune"], 1)
=======
    @parametrize("batch_size", (2,))
    @parametrize("in_features", (128,))
    @parametrize("out_features", (64,))
    @parametrize("bias", (True, False))
    def test_linear_to_lowp_fp(self, batch_size, in_features, out_features, bias):
        class M(torch.nn.Module):
            def __init__(self, bias):
                super().__init__()
                self.linear = torch.nn.Linear(in_features, out_features, bias)

            def forward(self, x):
                return self.linear(x).to(torch.float16)

        counters.clear()
        dtype = torch.float32
        mod = M(bias=bias).to(dtype=dtype).eval()
        B = (batch_size,)
        v = torch.randn(*B, in_features).to(dtype=dtype)
        with verify(dtype) as (atol, rtol):
            self.common(mod, (v,), atol=atol, rtol=rtol)
            self.assertEqual(counters["inductor"]["select_algorithm_autotune"], 1)
>>>>>>> e2be2e10

    @patches
    @torch.no_grad
    @unittest.skipIf(not TEST_MKL, "Test requires MKL")
    @parametrize("bs", (1, 50))
    @parametrize("Mdim", (192,))
    @parametrize("Kdim", (196,))
    @parametrize("Ndim", (84, 385))
    @dtypes(torch.float, torch.bfloat16, torch.half)
    def test_bmm(self, dtype, bs, Mdim, Kdim, Ndim):
        class M(torch.nn.Module):
            def __init__(self):
                super().__init__()

            def forward(self, x, y):
                return x @ y

        counters.clear()
        u = torch.randn(bs, Mdim, Kdim).to(dtype=dtype)
        v = torch.randn(bs, Kdim, Ndim).to(dtype=dtype)
        mod = M().to(dtype=dtype).eval()
        with verify(dtype) as (atol, rtol):
            self.common(mod, (u, v), atol=atol, rtol=rtol)
        self.assertEqual(counters["inductor"]["select_algorithm_autotune"], 1)

    @patches
    @torch.no_grad
    @unittest.skipIf(not TEST_MKL, "Test requires MKL")
    @parametrize("bs", (1,))
    @parametrize("Mdim", (192,))
    @parametrize("Kdim", (196,))
    @parametrize("Ndim", (84,))
    @dtypes(torch.float, torch.bfloat16, torch.half)
    def test_bmm_amp(self, dtype, bs, Mdim, Kdim, Ndim):
        class M(torch.nn.Module):
            def __init__(self):
                super().__init__()

            def forward(self, x, y):
                return x @ y

        counters.clear()
        u = torch.randn(bs, Mdim, Kdim).to(dtype=dtype)
        v = torch.randn(bs, Kdim, Ndim).to(dtype=dtype)
        mod = M().to(dtype=dtype).eval()
        with verify(dtype) as (atol, rtol), torch.amp.autocast("cpu"):
            self.common(mod, (u, v), atol=atol, rtol=rtol)
        self.assertEqual(counters["inductor"]["select_algorithm_autotune"], 1)

    @inductor_config.patch({"freezing": True})
    @patches
    @torch.no_grad
    @unittest.skipIf(not TEST_MKL, "Test requires MKL")
    @parametrize("bs", (1,))
    @parametrize("Mdim", (192,))
    @parametrize("Kdim", (196,))
    @parametrize("Ndim", (64, 65))
    @dtypes(torch.float, torch.bfloat16, torch.half)
    def test_bmm_freezing(self, dtype, bs, Mdim, Kdim, Ndim):
        class M(torch.nn.Module):
            def __init__(self, w):
                super().__init__()
                self.w = torch.nn.Parameter(w, requires_grad=False)

            def forward(self, x):
                return x @ self.w

        counters.clear()
        u = torch.randn(bs, Mdim, Kdim).to(dtype=dtype)
        v = torch.randn(bs, Kdim, Ndim).to(dtype=dtype)
        mod = M(v).to(dtype=dtype).eval()
        with verify(dtype) as (atol, rtol):
            self.common(mod, (u,), atol=atol, rtol=rtol)
        self.assertEqual(counters["inductor"]["select_algorithm_autotune"], 1)

    @patches
    @torch.no_grad
    @unittest.skipIf(not TEST_MKL, "Test requires MKL")
    @parametrize("Ndim", (64, 61))
    @parametrize(
        "order",
        (
            ((0, 1, 2), (0, 2, 1)),  # First BMM in hf_Reformer
            ((0, 1, 2), (1, 2, 0)),  # First BMM in hf_DistilBert
            ((0, 1, 2), (1, 0, 2)),  # Second BMM in hf_DistilBert, hf_T5
            ((1, 0, 2), (0, 1, 2)),  # Third BMM in hf_Reformer
            ((1, 0, 2), (1, 2, 0)),  # First in hf_T5
        ),
    )
    @dtypes(torch.float, torch.bfloat16, torch.half)
    def test_bmm_2d_permute(self, Ndim, order, dtype):
        # TODO: Support bmm with transposed X
        dtype = torch.float
        bs = 12
        Mdim = 10
        Kdim = 62
        x_args = (bs, Mdim, Kdim)
        w_args = (bs, Kdim, Ndim)
        inverse_order = [torch.argsort(torch.tensor(o)).tolist() for o in order]

        class M(torch.nn.Module):
            def __init__(self):
                super().__init__()

            def forward(self, x, w):
                if order[0] != (0, 1, 2):
                    x_order = [x_args[i] for i in inverse_order[0]]
                    x = x.reshape(x_order[0], x_order[1] * x_order[2]).clone()
                    x = x.reshape(*x_order).permute(*order[0])
                if order[1] != (0, 1, 2):
                    w_order = [w_args[i] for i in inverse_order[1]]
                    w = w.reshape(w_order[0], w_order[1] * w_order[2]).clone()
                    w = w.reshape(*w_order).permute(*order[1])
                y = x @ w
                return y

        counters.clear()
        u = torch.randn(bs, Mdim, Kdim).to(dtype=dtype)
        v = torch.randn(bs, Kdim, Ndim).to(dtype=dtype)
        mod = M().to(dtype=dtype).eval()
        with verify(dtype) as (atol, rtol):
            self.common(mod, (u, v), atol=atol, rtol=rtol)
        self.assertEqual(
            counters["inductor"]["select_algorithm_autotune"],
            1 if order[0] == (0, 1, 2) else 0,
        )

    @patches
    @torch.no_grad
    @unittest.skipIf(not TEST_MKL, "Test requires MKL")
    @parametrize("bs", (5,))
    @parametrize("Mdim", (64,))
    @parametrize("Kdim", (96,))
    @dtypes(torch.float, torch.float16, torch.bfloat16)
    def test_bmm_self_permute(self, bs, Mdim, Kdim, dtype):
        class M(torch.nn.Module):
            def __init__(self):
                super().__init__()

            def forward(self, x):
                return x @ x.permute(0, 2, 1)

        counters.clear()
        u = torch.randn(bs, Mdim, Kdim).to(dtype=dtype)
        mod = M().to(dtype=dtype).eval()
        with verify(dtype) as (atol, rtol):
            self.common(mod, (u,), atol=atol, rtol=rtol)
        self.assertEqual(counters["inductor"]["select_algorithm_autotune"], 1)

    @patches
    @torch.no_grad
    @unittest.skipIf(not TEST_MKL, "Test requires MKL")
    @parametrize("bs", (5,))
    @parametrize("Mdim", (64,))
    @dtypes(torch.float)
    def test_bmm_self_square(self, bs, Mdim, dtype):
        class M(torch.nn.Module):
            def __init__(self):
                super().__init__()

            def forward(self, x):
                return x @ x

        counters.clear()
        u = torch.randn(bs, Mdim, Mdim).to(dtype=dtype)
        mod = M().to(dtype=dtype).eval()
        with verify(dtype) as (atol, rtol):
            self.common(mod, (u,), atol=atol, rtol=rtol)
        self.assertEqual(counters["inductor"]["select_algorithm_autotune"], 1)

    @patches
    @torch.no_grad
    @unittest.skipIf(not TEST_MKL, "Test requires MKL")
    @parametrize("bs", (5,))
    @parametrize("Mdim", (384,))
    @parametrize("Kdim", (96,))
    @parametrize("Ndim", (64, 65))
    @parametrize(
        "epilogue",
        (
            "relu",
            "add",
            "sub",
            "mul",
            "div",
        ),
    )
    @dtypes(torch.float32, torch.bfloat16, torch.half)
    def test_bmm_with_pointwise(self, bs, Mdim, Kdim, Ndim, epilogue, dtype):
        class M(torch.nn.Module):
            def __init__(self, epilogue, other):
                super().__init__()
                self.epilogue = _get_epilogue(epilogue, other)

            def forward(self, x, w):
                return self.epilogue(x @ w)

        counters.clear()
        x = torch.randn(bs, Mdim, Kdim).to(dtype=dtype)
        w = torch.randn(bs, Kdim, Ndim).to(dtype=dtype)
        other = torch.randn(bs, Mdim, Ndim).to(dtype=dtype)
        mod = M(epilogue, other).to(dtype=dtype).eval()
        with verify(dtype) as (atol, rtol):
            self.common(mod, (x, w), atol=atol, rtol=rtol)
        self.assertEqual(counters["inductor"]["select_algorithm_autotune"], 1)
        self.assertEqual(counters["inductor"]["cpp_epilogue_fusion_counter"], 1)

    @patches
    @torch.no_grad
    @unittest.skipIf(not TEST_MKL, "Test requires MKL")
    @dtypes(torch.float32, torch.bfloat16, torch.half)
    def test_bmm_with_fused_epilogues(self, dtype):
        class M(torch.nn.Module):
            def __init__(self):
                super().__init__()
                self.mul = torch.randn(8, 8, 3136, 8).as_strided(
                    (8, 8, 3136, 8), (200704, 8, 64, 1)
                )

            def forward(self, x, w):
                x = torch.ops.aten.reshape.default(x, [64, 3137, 8])
                w = torch.ops.aten.reshape.default(w, [64, 8, 8])
                bmm = torch.ops.aten.bmm.default(x, w)
                bmm = torch.ops.aten.reshape.default(bmm, [8, 8, 3137, 8])
                constant_pad_nd = torch.ops.aten.constant_pad_nd.default(
                    self.mul, [0, 0, 1, 0, 0, 0], 0.0
                )
                mul_2 = torch.ops.aten.mul.Tensor(bmm, 0.3535533905932738)
                add = torch.ops.aten.add.Tensor(mul_2, constant_pad_nd)
                return add

        counters.clear()
        x = torch.randn(8, 8, 3137, 8).to(dtype=dtype)
        w = torch.randn(8, 8, 8, 8).to(dtype=dtype)
        mod = M().to(dtype=dtype).eval()
        with verify(dtype) as (atol, rtol):
            self.common(mod, (x, w), atol=atol, rtol=rtol)
        self.assertEqual(counters["inductor"]["select_algorithm_autotune"], 1)
        self.assertEqual(counters["inductor"]["cpp_epilogue_fusion_counter"], 1)

    @patches
    @torch.no_grad
    @dtypes(torch.float)
    def test_aoti_bmm_unique_identifiers(self, dtype):
        try:
            try:
                from . import test_aot_inductor_utils
            except ImportError:
                import test_aot_inductor_utils
        except Exception:
            # skip this UT if import failed
            return

        class M(torch.nn.Module):
            def __init__(self):
                super().__init__()

            def forward(self, x, w):
                y = x @ w
                return y @ w

        counters.clear()
        x = torch.randn(3, 64, 64).to(dtype=dtype)
        w = torch.randn(3, 64, 64).to(dtype=dtype)
        mod = M().to(dtype=dtype).eval()
        with verify(dtype) as (atol, rtol), torch.no_grad():
            expected = mod(x, w)
            actual = test_aot_inductor_utils.AOTIRunnerUtil.run(
                "cpu",
                mod,
                (x, w),
            )
            self.assertEqual(actual, expected, atol=atol, rtol=rtol)
        self.assertEqual(counters["inductor"]["select_algorithm_autotune"], 2)

    @patches
    @torch.no_grad
    @unittest.skipIf(not TEST_MKL, "Test requires MKL")
    @set_num_threads(1)  # avoid k_slicing to make the test deterministic
    @parametrize(
        "out_features1",
        (
            8,
            16,
            24,
            32,
            48,
        ),
    )
    @dtypes(torch.float)
    def test_local_and_global_accumulator(self, out_features1, dtype):
        batch_size = 256
        in_features = 64
        out_features = 129
        in_features1 = 128
        bias = True
        try:
            try:
                from . import test_aot_inductor_utils
            except ImportError:
                import test_aot_inductor_utils
        except Exception:
            # skip this UT if import failed
            return

        class M(torch.nn.Module):
            def __init__(self):
                super().__init__()

                self.linear = torch.nn.Linear(in_features, out_features, bias)
                self.linear1 = torch.nn.Linear(in_features1, out_features1, bias)

            def forward(self, x):
                y = self.linear(x)
                view = torch.ops.aten.view.default(y, [-1, in_features1])
                return self.linear1(view)

        counters.clear()
        x = torch.randn(batch_size, in_features).to(dtype=dtype)
        mod = M().to(dtype=dtype).eval()
        with verify(dtype) as (atol, rtol), torch.no_grad():
            expected = mod(
                x,
            )
            actual = test_aot_inductor_utils.AOTIRunnerUtil.run(
                "cpu",
                mod,
                (x,),
            )
            self.assertEqual(actual, expected, atol=atol, rtol=rtol)
        self.assertEqual(counters["inductor"]["select_algorithm_autotune"], 2)


@dynamo_config.patch({"dynamic_shapes": True, "assume_static_by_default": False})
class _DynamicShapesTestBase(BaseTestSelectAlgorithm):
    pass


class TestSelectAlgorithmDynamicShapes(_DynamicShapesTestBase):
    common = check_model
    test_linear_dynamic_shapes = TestSelectAlgorithm.test_linear_static_shapes
    test_linear_with_pointwise_dynamic_shapes = (
        TestSelectAlgorithm.test_linear_with_pointwise
    )
    test_linear_with_transpose_dynamic_shapes = (
        TestSelectAlgorithm.test_linear_with_transpose
    )
    test_linear_with_unary_binary_dynamic_shapes = (
        TestSelectAlgorithm.test_linear_with_unary_binary
    )
    test_linear_amx_dynamic_shapes = TestSelectAlgorithm.test_linear_amx
    test_linear_with_embedding_dynamic_shapes = (
        TestSelectAlgorithm.test_linear_with_embedding
    )
    test_quantized_linear_with_pointwise_dynamic_shapes = (
        TestSelectAlgorithm.test_quantized_linear_with_pointwise
    )
    test_quantized_linear_with_pointwise_binary_dynamic_shapes = (
        TestSelectAlgorithm.test_quantized_linear_with_pointwise_binary
    )
    test_quantized_linear_amx_dynamic_shapes = (
        TestSelectAlgorithm.test_quantized_linear_amx
    )
    test_grouped_linear_dynamic_shapes = TestSelectAlgorithm.test_grouped_linear
    test_grouped_linear_epilogue_dynamic_shapes = (
        TestSelectAlgorithm.test_grouped_linear_epilogue
    )
    test_linear_k_slicing_dynamic_shapes = TestSelectAlgorithm.test_linear_k_slicing
    test_linear_cache_blocking_dynamic_shapes = (
        TestSelectAlgorithm.test_linear_cache_blocking
    )
    test_linear_thread_factors_dynamic_shapes = (
        TestSelectAlgorithm.test_linear_thread_factors
    )

    @patches
    @torch.no_grad
    @unittest.skipIf(not TEST_MKL, "Test requires MKL")
    @parametrize("bs", (5,))
    @parametrize("Mdim", (384,))
    @parametrize("Kdim", (96,))
    @parametrize("Ndim", (64, 65))
    @dtypes(torch.float, torch.bfloat16, torch.half)
    def test_bmm_with_pointwise_dynamic_shapes(self, bs, Mdim, Kdim, Ndim, dtype):
        class M(torch.nn.Module):
            def __init__(self):
                super().__init__()
                self.epilogue = torch.nn.ReLU()

            def forward(self, x, other):
                return self.epilogue(x @ other)

        counters.clear()
        u = torch.randn(bs, Mdim, Kdim).to(dtype=dtype)
        v = torch.randn(bs, Kdim, Ndim).to(dtype=dtype)
        torch._dynamo.mark_dynamic(u, 0)
        torch._dynamo.mark_dynamic(u, 1)
        torch._dynamo.mark_static(u, 2)
        torch._dynamo.mark_static(v, 2)
        mod = M().to(dtype=dtype).eval()
        with verify(dtype) as (atol, rtol):
            self.common(mod, (u, v), atol=atol, rtol=rtol)
        self.assertEqual(counters["inductor"]["select_algorithm_autotune"], 1)
        self.assertEqual(counters["inductor"]["cpp_epilogue_fusion_counter"], 1)

    @patches
    @torch.no_grad
    @unittest.skipIf(not TEST_MKL, "Test requires MKL")
    @parametrize("bs", (5,))
    @parametrize("Mdim", (384,))
    @parametrize("Kdim", (96,))
    @parametrize("Ndim", (64, 65))
    @dtypes(torch.float, torch.bfloat16, torch.half)
    def test_bmm_with_pointwise_with_reshape_dynamic_shapes(
        self, bs, Mdim, Kdim, Ndim, dtype
    ):
        class M(torch.nn.Module):
            def __init__(self):
                super().__init__()
                self.epilogue = torch.nn.ReLU()

            def forward(self, x, other, noise):
                result = x.reshape(-1, Mdim, Kdim) @ other.reshape(-1, Kdim, Ndim)
                return self.epilogue(result) + noise

        counters.clear()
        u = torch.randn(bs, 8, Mdim, Kdim).to(dtype=dtype)
        v = torch.randn(bs, 8, Kdim, Ndim).to(dtype=dtype)
        noise = torch.randn(bs * 8, Mdim, Ndim).to(dtype=dtype)
        torch._dynamo.mark_dynamic(u, 0)
        torch._dynamo.mark_dynamic(u, 1)
        torch._dynamo.mark_static(u, 2)
        torch._dynamo.mark_static(u, 3)
        torch._dynamo.mark_static(v, 2)
        torch._dynamo.mark_static(v, 3)
        mod = M().to(dtype=dtype).eval()
        with verify(dtype) as (atol, rtol):
            self.common(mod, (u, v, noise), atol=atol, rtol=rtol)
        self.assertEqual(counters["inductor"]["select_algorithm_autotune"], 1)
        self.assertEqual(counters["inductor"]["cpp_epilogue_fusion_counter"], 1)

    @patches
    @torch.no_grad
    @unittest.skipIf(not TEST_MKL, "Test requires MKL")
    @dtypes(torch.float, torch.bfloat16)
    def test_bmm_epilogue_dynamic_reshape(self, dtype):
        bs = 5

        class M(torch.nn.Module):
            def __init__(self):
                super().__init__()
                self.epilogue = torch.nn.ReLU()

            def forward(self, x, w, arg5_1):
                arg131_1 = x.shape[0]
                mul_91 = arg131_1 * 8
                view_422 = torch.ops.aten.reshape.default(x, [mul_91, 512, 64])
                view_423 = torch.ops.aten.reshape.default(w, [mul_91, 64, 512])
                bmm_36 = torch.ops.aten.bmm.default(view_422, view_423)
                view_424 = torch.ops.aten.reshape.default(
                    bmm_36, [arg131_1, 8, 512, 512]
                )
                abs_2 = torch.ones(512, 512, dtype=torch.int64)
                lt_562 = torch.ops.aten.lt.Scalar(abs_2, 8)
                add_5084 = torch.ones(512, 512, dtype=torch.int64)
                add_5085 = torch.ones(512, 512, dtype=torch.int64)
                full_default_1 = torch.ops.aten.full.default(
                    [512, 512], 15, dtype=torch.int64, layout=torch.strided
                )
                minimum_3 = torch.ops.aten.minimum.default(add_5085, full_default_1)
                where_2 = torch.ops.aten.where.self(lt_562, abs_2, minimum_3)
                add_5086 = torch.ops.aten.add.Tensor(add_5084, where_2)
                embedding_5 = torch.ops.aten.embedding.default(arg5_1, add_5086)
                permute_196 = torch.ops.aten.permute.default(embedding_5, [2, 0, 1])
                unsqueeze_21 = torch.ops.aten.unsqueeze.default(permute_196, 0)
                full_default = torch.ops.aten.full.default(
                    [arg131_1, 1, 1, 512],
                    -0.0,
                    dtype=torch.float32,
                    layout=torch.strided,
                )
                add_5087 = torch.ops.aten.add.Tensor(unsqueeze_21, full_default)
                add_5103 = torch.ops.aten.add.Tensor(view_424, add_5087)
                return add_5103

        counters.clear()
        u = torch.randn(bs, 8, 512, 64).to(dtype=dtype)
        v = torch.randn(bs, 8, 64, 512).to(dtype=dtype)
        arg5 = torch.randn(32, 8)
        torch._dynamo.mark_dynamic(u, 0)
        torch._dynamo.mark_static(u, 1)
        torch._dynamo.mark_static(u, 2)
        torch._dynamo.mark_static(u, 3)
        torch._dynamo.mark_static(v, 2)
        torch._dynamo.mark_static(v, 3)
        mod = M().to(dtype=dtype).eval()
        with verify(dtype) as (atol, rtol):
            self.common(mod, (u, v, arg5), atol=atol, rtol=rtol)
        self.assertEqual(counters["inductor"]["select_algorithm_autotune"], 1)
        self.assertEqual(counters["inductor"]["cpp_epilogue_fusion_counter"], 1)

    @patches
    @torch.no_grad
    @unittest.skipIf(not TEST_MKL, "Test requires MKL")
    def test_bmm_dynamic_bm_stride(self):
        bs = 8
        Mdim = 256
        Kdim = 64
        dtype = torch.float

        class M(torch.nn.Module):
            def __init__(self):
                super().__init__()

            def forward(self, x, weight):
                return x @ weight.permute(2, 0, 1)

        counters.clear()
        u = torch.randn(bs, Mdim, Kdim).to(dtype=dtype)
        v = torch.randn(Kdim, Mdim, bs).to(dtype=dtype)
        torch._dynamo.mark_dynamic(u, 0)
        torch._dynamo.mark_dynamic(u, 1)
        torch._dynamo.mark_static(u, 2)
        torch._dynamo.mark_static(v, 0)
        torch._dynamo.mark_static(v, 1)
        mod = M().to(dtype=dtype).eval()
        with verify(dtype) as (atol, rtol):
            self.common(mod, (u, v), atol=atol, rtol=rtol)
        self.assertEqual(counters["inductor"]["select_algorithm_autotune"], 1)


instantiate_device_type_tests(TestSelectAlgorithm, globals(), only_for="cpu")
instantiate_device_type_tests(
    TestSelectAlgorithmDynamicShapes, globals(), only_for="cpu"
)


if __name__ == "__main__":
    from torch.testing._internal.inductor_utils import HAS_CPU

    if HAS_CPU and not IS_MACOS:
        run_tests()<|MERGE_RESOLUTION|>--- conflicted
+++ resolved
@@ -2029,26 +2029,6 @@
     @patches
     @torch.no_grad
     @unittest.skipIf(not TEST_MKL, "Test requires MKL")
-<<<<<<< HEAD
-    def test_cpp_weight_prune(self):
-        class M(torch.nn.Module):
-            def __init__(self):
-                super().__init__()
-                self.linear = torch.nn.Linear(32, 128, bias=False)
-
-            def forward(self, x):
-                return self.linear(x)
-
-        v = torch.randn(2, 32).to(torch.bfloat16)
-        mod = M().eval().to(torch.bfloat16)
-        torch._dynamo.reset()
-        torch._inductor.metrics.reset()
-        counters.clear()
-        with verify(torch.bfloat16) as (atol, rtol):
-            self.common(mod, (v,), atol=atol, rtol=rtol)
-        self.assertEqual(counters["inductor"]["select_algorithm_autotune"], 1)
-        self.assertEqual(counters["inductor"]["select_algorithm_weight_prune"], 1)
-=======
     @parametrize("batch_size", (2,))
     @parametrize("in_features", (128,))
     @parametrize("out_features", (64,))
@@ -2070,7 +2050,29 @@
         with verify(dtype) as (atol, rtol):
             self.common(mod, (v,), atol=atol, rtol=rtol)
             self.assertEqual(counters["inductor"]["select_algorithm_autotune"], 1)
->>>>>>> e2be2e10
+
+    @inductor_config.patch({"freezing": True})
+    @patches
+    @torch.no_grad
+    @unittest.skipIf(not TEST_MKL, "Test requires MKL")
+    def test_cpp_weight_prune(self):
+        class M(torch.nn.Module):
+            def __init__(self):
+                super().__init__()
+                self.linear = torch.nn.Linear(32, 128, bias=False)
+
+            def forward(self, x):
+                return self.linear(x)
+
+        v = torch.randn(2, 32).to(torch.bfloat16)
+        mod = M().eval().to(torch.bfloat16)
+        torch._dynamo.reset()
+        torch._inductor.metrics.reset()
+        counters.clear()
+        with verify(torch.bfloat16) as (atol, rtol):
+            self.common(mod, (v,), atol=atol, rtol=rtol)
+        self.assertEqual(counters["inductor"]["select_algorithm_autotune"], 1)
+        self.assertEqual(counters["inductor"]["select_algorithm_weight_prune"], 1)
 
     @patches
     @torch.no_grad
