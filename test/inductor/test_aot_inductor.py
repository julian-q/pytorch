# Owner(s): ["module: inductor"]
import itertools
import logging
import os
import sys
import tempfile
import unittest
from typing import Dict, Tuple
from unittest import skip

import torch
import torch._export
import torch._inductor
import torch._inductor.config
import torch.ao.quantization.quantizer.x86_inductor_quantizer as xiq
import torch.nn as nn
from torch._dynamo import config as dynamo_config
from torch._dynamo.device_interface import get_interface_for_device
from torch._dynamo.testing import rand_strided, same
from torch._dynamo.utils import counters
from torch._inductor import config
from torch._inductor.exc import CppWrapperCodegenError
from torch._inductor.runtime.runtime_utils import cache_dir
from torch._inductor.test_case import TestCase
from torch._inductor.utils import run_and_get_cpp_code
from torch.ao.quantization.quantize_pt2e import convert_pt2e, prepare_pt2e
from torch.ao.quantization.quantizer.x86_inductor_quantizer import X86InductorQuantizer
from torch.export import Dim, export, export_for_training
from torch.testing import FileCheck
from torch.testing._internal import common_utils
from torch.testing._internal.common_cuda import SM80OrLater, SM90OrLater
from torch.testing._internal.common_device_type import skipCUDAIf
from torch.testing._internal.common_quantization import (
    skip_if_no_torchvision,
    skipIfNoFBGEMM,
)
from torch.testing._internal.common_utils import (
    DeterministicGuard,
    IS_CI,
    IS_FBCODE,
    IS_MACOS,
    IS_WINDOWS,
    skipIfRocm,
    skipIfXpu,
    TEST_WITH_ROCM,
)
from torch.testing._internal.inductor_utils import GPU_TYPE
from torch.testing._internal.logging_utils import LoggingTestCase, make_logging_test
from torch.testing._internal.triton_utils import HAS_GPU, requires_gpu
from torch.utils import _pytree as pytree
from torch.utils._triton import has_triton_tma


if HAS_GPU:
    import triton  # @manual
    from triton import language as tl

    from torch.testing._internal.triton_utils import (
        add_kernel,
        add_kernel_2d_autotuned,
        add_kernel_autotuned,
        add_kernel_autotuned_weird_param_order,
        add_kernel_with_optional_param,
        add_kernel_with_scaling,
        add_kernel_with_tma_1d,
        add_kernel_with_tma_2d,
        mul2_inplace_kernel,
    )

if IS_WINDOWS and IS_CI:
    sys.stderr.write(
        "Windows CI does not have necessary dependencies for test_torchinductor yet\n"
    )
    if __name__ == "__main__":
        sys.exit(0)
    raise unittest.SkipTest("requires sympy/functorch/filelock")

try:
    try:
        from .test_aot_inductor_utils import (
            AOTIRunnerUtil,
            check_model,
            check_model_with_multiple_inputs,
            code_check_count,
        )
        from .test_control_flow import (
            CondModels,
            prepend_counters,
            prepend_predicates,
            WhileLoopModels,
        )
        from .test_torchinductor import copy_tests, requires_multigpu, TestFailure
    except ImportError:
        from test_aot_inductor_utils import (  # @manual=fbcode//caffe2/test/inductor:aot_inductor_utils-library
            AOTIRunnerUtil,
            check_model,
            check_model_with_multiple_inputs,
            code_check_count,
        )
        from test_control_flow import (  # @manual=fbcode//caffe2/test/inductor:control_flow-library
            CondModels,
            prepend_counters,
            prepend_predicates,
            WhileLoopModels,
        )
        from test_torchinductor import (  # @manual=fbcode//caffe2/test/inductor:test_inductor-library
            copy_tests,
            requires_multigpu,
            TestFailure,
        )
except (unittest.SkipTest, ImportError) as e:
    if __name__ == "__main__":
        sys.exit(0)
    raise


<<<<<<< HEAD
def check_model(
    self: TestCase,
    model,
    example_inputs,
    options=None,
    dynamic_shapes=None,
    disable_constraint_solver=False,
    atol=None,
    rtol=None,
):
    with torch.no_grad(), config.patch(
        {
            "allow_stack_allocation": self.allow_stack_allocation,
            "use_minimal_arrayref_interface": self.use_minimal_arrayref_interface,
        }
    ):
        torch.manual_seed(0)
        if not isinstance(model, types.FunctionType):
            model = model.to(self.device)
        ref_model = copy.deepcopy(model)
        ref_inputs = copy.deepcopy(example_inputs)
        expected = ref_model(*ref_inputs)

        torch.manual_seed(0)
        actual = AOTIRunnerUtil.run(
            self.device,
            model,
            example_inputs,
            options,
            dynamic_shapes,
            disable_constraint_solver,
        )

    self.assertEqual(actual, expected, atol=atol, rtol=rtol)


def check_model_with_multiple_inputs(
    self: TestCase,
    model,
    list_example_inputs,
    options=None,
    dynamic_shapes=None,
):
    with torch.no_grad(), config.patch(
        {
            "allow_stack_allocation": self.allow_stack_allocation,
            "use_minimal_arrayref_interface": self.use_minimal_arrayref_interface,
        }
    ):
        torch.manual_seed(0)
        model = model.to(self.device)
        ref_model = copy.deepcopy(model)
        ref_inputs = copy.deepcopy(list_example_inputs)
        list_expected = [ref_model(*inputs) for inputs in ref_inputs]

        torch.manual_seed(0)
        list_actual = AOTIRunnerUtil.run_multiple(
            self.device, model, list_example_inputs, options, dynamic_shapes
        )
    self.assertTrue(same(list_actual, list_expected))


def code_check_count(
    self: TestCase,
    model,
    example_inputs,
    target_str: str,
    target_count: int,
):
    with torch.no_grad(), config.patch(
        {
            "allow_stack_allocation": self.allow_stack_allocation,
            "use_minimal_arrayref_interface": self.use_minimal_arrayref_interface,
        }
    ):
        so_path = torch._export.aot_compile(model, example_inputs)

    with open(os.path.splitext(so_path)[0] + ".cpp") as cpp:
        src_code = cpp.read()
        FileCheck().check_count(
            target_str,
            target_count,
            exactly=True,
        ).run(src_code)


=======
>>>>>>> 3473dfa6
class AOTInductorTestsTemplate:
    def test_simple(self):
        class Model(torch.nn.Module):
            def __init__(self) -> None:
                super().__init__()
                self.linear = torch.nn.Linear(10, 10)

            def forward(self, x, y):
                return x + self.linear(y)

        example_inputs = (
            torch.randn(10, 10, device=self.device),
            torch.randn(10, 10, device=self.device),
        )
        model = Model()
        self.check_model(model, example_inputs)
        if self.use_minimal_arrayref_interface:
            self.code_check_count(
                model, example_inputs, "AOTInductorModelRunMinimalArrayrefInterface(", 1
            )

    def test_small_constant(self):
        class Model(torch.nn.Module):
            def __init__(self) -> None:
                super().__init__()
                self.linear = torch.nn.Linear(4, 4)

            def forward(self, x):
                return self.linear(x)

        example_inputs = (torch.randn(4, 4, device=self.device),)
        with config.patch({"always_keep_tensor_constants": True}):
            self.check_model(Model().to(self.device), example_inputs)

    def test_output_path_1(self):
        class Model(torch.nn.Module):
            def __init__(self) -> None:
                super().__init__()
                self.linear = torch.nn.Linear(10, 10)

            def forward(self, x, y):
                return x + self.linear(y)

        example_inputs = (
            torch.randn(10, 10, device=self.device),
            torch.randn(10, 10, device=self.device),
        )
        with config.patch("aot_inductor.output_path", "tmp_output_"):
            self.check_model(Model(), example_inputs)

    def test_output_path_2(self):
        class Model(torch.nn.Module):
            def __init__(self) -> None:
                super().__init__()
                self.linear = torch.nn.Linear(10, 10)

            def forward(self, x, y):
                return x + self.linear(y)

        model = Model().to(device=self.device)
        example_inputs = (
            torch.randn(10, 10, device=self.device),
            torch.randn(10, 10, device=self.device),
        )
        expected_path = os.path.join(tempfile.mkdtemp(dir=cache_dir()), "model.so")
        actual_path = AOTIRunnerUtil.compile(
            model, example_inputs, options={"aot_inductor.output_path": expected_path}
        )
        self.assertTrue(actual_path == expected_path)

    def test_constant_folding(self):
        class Model(torch.nn.Module):
            def __init__(self, device):
                super().__init__()
                self.w_pre = torch.randn(4, 4, device=device)
                self.b = torch.randn(4, device=device)

            def forward(self, x):
                w_transpose = torch.transpose(self.w_pre, 0, 1)
                w_relu = torch.nn.functional.relu(w_transpose)
                w = w_relu + self.b
                return torch.matmul(x, w)

        example_inputs = (torch.randn(4, 4, device=self.device),)
        with config.patch({"aot_inductor.use_runtime_constant_folding": True}):
            self.check_model(Model(self.device), example_inputs)

    @requires_gpu
    def test_duplicate_constant_folding(self):
        class Model(torch.nn.Module):
            def __init__(self, device):
                super().__init__()
                self.w1 = torch.randn(4, 4, device=device)
                self.w2 = torch.randn(4, 4, device=device)
                self.w3 = torch.randn(4, 4, device=device)
                self.w4 = torch.randn(4, 4, device=device)

            def forward(self, x):
                w_concat = torch.cat((self.w1, self.w2, self.w3, self.w4))
                return torch.cat((x, w_concat))

        example_inputs = (torch.randn(4, 4, device=self.device),)
        with config.patch({"aot_inductor.use_runtime_constant_folding": True}):
            self.check_model(Model(self.device), example_inputs)

    @requires_gpu
    def test_multi_device(self):
        if self.device == "cpu" and GPU_TYPE == "xpu":
            raise unittest.SkipTest(
                "In this scenario, the test case will run XPU code in "
                "AOTIModelContainerRunnerCpu, which is not reasonable,"
                "See issue #140805"
            )

        class Model(torch.nn.Module):
            def forward(self, x):
                x = x + 1
                x = x.cpu()
                x = x + 2
                x = x.to(GPU_TYPE)
                return x

        example_inputs = (torch.randn(32, 64, device=self.device),)
        self.check_model(Model(), example_inputs)

    def test_large_weight(self):
        class Model(torch.nn.Module):
            def __init__(self) -> None:
                super().__init__()
                self.linear = torch.nn.Linear(2048, 262144)

            def forward(self, x, y):
                return x + self.linear(y)

        example_inputs = (
            torch.randn(1, 262144, device=self.device),
            torch.randn(1, 2048, device=self.device),
        )

        # We only test compilation since we often get OOM running in CI.
        model = Model()
        model = model.to(self.device)
        AOTIRunnerUtil.compile(model, example_inputs)

    def test_large_mmaped_weights(self):
        class Model(torch.nn.Module):
            def __init__(self) -> None:
                super().__init__()
                self.linear = torch.nn.Linear(512, 250112)

            def forward(self, x, y):
                return x + self.linear(y)

        example_inputs = (
            torch.randn(1, 250112, device=self.device),
            torch.randn(1, 512, device=self.device),
        )
        with config.patch({"aot_inductor.force_mmap_weights": True}):
            self.check_model(Model(), example_inputs)

    def test_with_offset(self):
        class Model(torch.nn.Module):
            def __init__(self, device):
                super().__init__()
                self.orig_tensor = torch.randn(2, 15, 10, device=device)[0]
                self.tensor = self.orig_tensor[5:, :]

            def forward(self, x, y):
                return (
                    x
                    + torch.nn.functional.linear(y, self.orig_tensor[:10, :])
                    + self.tensor
                )

        example_inputs = (
            torch.randn(10, 10, device=self.device),
            torch.randn(10, 10, device=self.device),
        )
        self.check_model(Model(self.device), example_inputs)

    @unittest.skipIf(
        IS_FBCODE,
        "Not yet runnable in fbcode when the model.so is newly generated while older PyTorch is used",
    )
    def test_freezing(self):
        class Model(torch.nn.Module):
            def __init__(self, device):
                super().__init__()
                self.weight = torch.randn(9, 10, device=device)
                self.padding = torch.randn(1, 10, device=device)

            def forward(self, x, y):
                padded_weight = torch.cat((self.weight, self.padding), dim=0)
                return x + torch.nn.functional.linear(y, padded_weight)

        example_inputs = (
            torch.randn(10, 10, device=self.device),
            torch.randn(10, 10, device=self.device),
        )

        with config.patch({"freezing": True}):
            self.check_model(Model(self.device), example_inputs)

    @unittest.skipIf(
        IS_FBCODE,
        "Not yet runnable in fbcode when the model.so is newly generated while older PyTorch is used",
    )
    def test_conv_freezing(self):
        dtypes = [torch.bfloat16, torch.float] if SM80OrLater else [torch.float]
        for dtype, groups in itertools.product(dtypes, [1, 2]):
            iC = 2
            oC = 3

            class Model(torch.nn.Module):
                def __init__(self, device):
                    super().__init__()
                    self.weight = torch.randn(oC * groups, iC, 3, 3, device=device).to(
                        dtype
                    )

                def forward(self, y):
                    return torch.nn.functional.conv2d(y, self.weight, groups=groups)

            example_inputs = (
                torch.randn(2, iC * groups, 10, 10, device=self.device).to(dtype),
            )

            with config.patch({"freezing": True}):
                self.check_model(Model(self.device), example_inputs)

    @unittest.skipIf(
        IS_FBCODE,
        "Not yet runnable in fbcode when the model.so is newly generated while older PyTorch is used",
    )
    def test_deconv_freezing(self):
        dtypes = [torch.float]
        if torch._C._has_mkldnn and torch.ops.mkldnn._is_mkldnn_bf16_supported():
            dtypes.append(torch.bfloat16)
        for dtype, groups in itertools.product(dtypes, [2, 1]):
            iC = 4
            oC = 2

            class Model(torch.nn.Module):
                def __init__(self, device):
                    super().__init__()
                    self.weight = torch.randn(iC, oC * groups, 2, 2, device=device).to(
                        dtype
                    )

                def forward(self, y):
                    return torch.nn.functional.conv_transpose2d(
                        y, self.weight, groups=groups
                    )

            example_inputs = (torch.randn(1, iC, 3, 3, device=self.device).to(dtype),)
            with config.patch({"freezing": True}):
                self.check_model(Model(self.device), example_inputs)

    @unittest.skipIf(
        IS_FBCODE,
        "Not yet runnable in fbcode when the model.so is newly generated while older PyTorch is used",
    )
    def test_linear_freezing(self):
        dtypes = [torch.bfloat16, torch.float] if SM80OrLater else [torch.float]
        for dtype in dtypes:

            class LinearModel(torch.nn.Module):
                def __init__(self, device):
                    super().__init__()
                    self.weight = torch.randn(10, 10, device=device).to(dtype)
                    self.bias = torch.randn(10, device=device).to(dtype)

                def forward(self, y):
                    return torch.nn.functional.linear(y, self.weight, self.bias)

            example_inputs = (torch.randn(10, 10, device=self.device).to(dtype),)

            with config.patch({"freezing": True}):
                self.check_model(LinearModel(self.device), example_inputs)

    @torch._inductor.config.patch(
        pre_grad_fusion_options={
            "normalization_pass": {},
            "remove_split_with_size_one_pass": {},
            "merge_getitem_cat_pass": {},
            "merge_stack_tahn_unbind_pass": {},
            "merge_splits_pass": {},
            "mutate_cat_pass": {},
            "split_cat_pass": {},
            "unbind_stack_pass": {},
        },
        post_grad_fusion_options={},
    )
    def test_simple_split(self):
        class Model(torch.nn.Module):
            def __init__(self) -> None:
                super().__init__()

            def forward(self, x):
                return torch.cat(tensors=torch.split(x, 4, dim=1), dim=-2)

        example_inputs = (torch.randn(2, 8, device=self.device),)
        counters.clear()
        self.check_model(Model(), example_inputs)
        self.assertEqual(counters["inductor"]["scmerge_split_removed"], 1)
        self.assertEqual(counters["inductor"]["scmerge_cat_removed"], 1)
        self.assertEqual(counters["inductor"]["scmerge_split_sections_removed"], 1)

    def test_amp_fallback_random(self):
        def fn(x, w):
            return torch.functional.F.linear(x, w)

        example_inputs = (
            torch.randn(10, 10, device=self.device),
            torch.randn(10, 10, device=self.device),
        )
        with config.patch({"fallback_random": True}):
            with torch.amp.autocast(device_type=self.device):
                self.check_model(fn, example_inputs)

    def test_missing_output(self):
        class Model(torch.nn.Module):
            def __init__(self) -> None:
                super().__init__()

            def forward(self, x, y):
                a = torch.sin(x)
                b = torch.mm(a, y)
                c = torch.cos(b)
                return c

        example_inputs = (
            torch.randn(10, 10, device=self.device),
            torch.randn(10, 10, device=self.device),
        )
        self.check_model(Model(), example_inputs)

    def test_output_misaligned(self):
        class Model(torch.nn.Module):
            def __init__(self) -> None:
                super().__init__()

            def forward(self, x, y):
                x_unsqueeze = torch.unsqueeze(x, dim=0)
                y_unsqueeze = torch.unsqueeze(y, dim=0)
                cat = torch.cat([x_unsqueeze, y_unsqueeze], dim=0)
                x_getitem = cat[0]
                y_getitem = cat[1]
                x_sigmoid = torch.sigmoid(x_getitem)
                return x_sigmoid, y_getitem

        example_inputs = (
            torch.randn(10, 10, device=self.device),
            torch.randn(10, 10, device=self.device),
        )
        self.check_model(Model(), example_inputs)

    @skip("Test was marked as expected failure, but does not fail always anymore.")
    def test_dynamic_smem_above_default_limit(self):
        class Model(torch.nn.Module):
            def forward(self, x, y):
                return x @ y

        model = Model().to(self.device)
        # on A100, the generated Triton kernel for this MM
        # requires 55296 bytes of dynamic SMEM which is above
        # the A100's default dynamic SMEM limit of 49152 bytes.
        example_inputs = (
            torch.randn(10285, 96, device=self.device),
            torch.randn(96, 1, device=self.device),
        )
        self.check_model(
            model,
            example_inputs,
            options={
                "max_autotune": True,
                "max_autotune_gemm_backends": "TRITON",
            },
        )

    @unittest.skipIf(IS_FBCODE, "Not yet runnable in fbcode")
    def test_seq(self):
        layernorm = torch.nn.LayerNorm(10)
        net = torch.nn.Sequential(
            layernorm,
            torch.nn.ReLU(),
            layernorm,
            torch.nn.ReLU(),
        )

        example_inputs = (torch.randn(10, device=self.device),)
        self.check_model(net.eval(), example_inputs)

    def test_addmm(self):
        class Model(torch.nn.Module):
            def __init__(self, n, k, device):
                super().__init__()
                self.weight = torch.randn(n, k, device=device)
                self.bias = torch.randn(n, device=device)

            def forward(self, a):
                return torch.nn.functional.linear(a, self.weight, self.bias)

        M = 8
        N = 6
        K = 16
        model = Model(N, K, self.device)
        batch = 2
        a = torch.randn(batch, M, K, device=self.device)
        example_inputs = (a,)
        self.check_model(model, example_inputs)

    def test_aliased_buffer_reuse(self):
        class Model(torch.nn.Module):
            def __init__(self) -> None:
                super().__init__()

            def forward(self, x, y):
                x = 2 * x
                y = 2 * y
                c = torch.cat([x, y], dim=-1)
                d = 1 + c
                m = torch.mm(d, d)
                return m[:, :2] + x

        example_inputs = (
            torch.randn(4, 2, device=self.device),
            torch.randn(4, 2, device=self.device),
        )
        self.check_model(Model(), example_inputs)

    def test_buffer_reuse(self):
        class Model(torch.nn.Module):
            def __init__(self) -> None:
                super().__init__()

            def forward(self, x, y):
                a = torch.sin(x)
                b = torch.cos(y)
                c = torch.mm(a, b)
                d = torch.relu(c)
                e = torch.sigmoid(d)
                f = torch.mm(x, y)
                g = e + f
                return g

        example_inputs = (
            torch.randn(4, 4, device=self.device),
            torch.randn(4, 4, device=self.device),
        )
        self.check_model(Model(), example_inputs)

    def test_duplicated_params(self):
        class Model(torch.nn.Module):
            def __init__(self) -> None:
                super().__init__()
                self.p = torch.nn.Parameter(torch.rand(6))
                self.q = self.p

            def forward(self, x):
                return self.p * x + self.q

        example_inputs = (torch.rand(6, device=self.device),)
        self.check_model(Model(), example_inputs)

    @unittest.skip("Skip this test, only for local test. SIGABRT is produced.")
    def test_inf(self):
        class Model(torch.nn.Module):
            def __init__(self) -> None:
                super().__init__()
                self.linear = torch.nn.Linear(10, 10)

            def forward(self, x, y):
                return x + self.linear(y)

        x = torch.randn(10, 10, device=self.device)
        x[0][0] = float("Inf")
        example_inputs = (
            x,
            torch.randn(10, 10, device=self.device),
        )
        self.check_model(
            Model().to(self.device),
            example_inputs,
            options={"debug_check_inf_and_nan": True},
        )

    @unittest.skip("Skip this test, only for local test. SIGABRT is produced.")
    def test_nan(self):
        class Model(torch.nn.Module):
            def __init__(self) -> None:
                super().__init__()
                self.linear = torch.nn.Linear(10, 10)

            def forward(self, x, y):
                return x + self.linear(y)

        x = torch.randn(10, 10, device=self.device)
        x[0][0] = float("nan")
        example_inputs = (
            x,
            torch.randn(10, 10, device=self.device),
        )
        self.check_model(
            Model().to(self.device),
            example_inputs,
            options={"debug_check_inf_and_nan": True},
        )

    def test_assert_async(self):
        if self.device != GPU_TYPE:
            raise unittest.SkipTest("requires GPU_TYPE")

        class Model(torch.nn.Module):
            def __init__(self) -> None:
                super().__init__()

            def forward(self, x):
                u0 = x.item()
                torch._check(u0 > 3)
                return torch.ones(u0)[0]

        x = torch.tensor(23, device=self.device)
        example_inputs = (x,)
        self.check_model(Model(), example_inputs)

    def test_simple_dynamic(self):
        class Model(torch.nn.Module):
            def __init__(self) -> None:
                super().__init__()

            def forward(self, x, y):
                add_0 = x + y
                return torch.nn.functional.relu(input=add_0, inplace=False)

        x = torch.randn(128, 2048, device=self.device)
        y = torch.randn(128, 2048, device=self.device)
        dim0_x = Dim("dim0_x", min=1, max=2048)
        dynamic_shapes = {"x": {0: dim0_x}, "y": {0: dim0_x}}
        example_inputs = (x, y)
        self.check_model(Model(), example_inputs, dynamic_shapes=dynamic_shapes)

    @unittest.skipIf(
        not torch.cuda.is_available() or torch.cuda.get_device_capability() < (9, 0),
        "FP8 is only supported on H100+",
    )
    @skipIfRocm  # _scaled_mm_out_cuda  is not compiled for ROCm platform
    @skipIfXpu
    def test_fp8(self):
        # cuda only
        if self.device != "cuda":
            return

        class Model(torch.nn.Module):
            def __init__(self, dtype):
                super().__init__()
                self.out_dtype = dtype

            def forward(self, x, weight, bias, scale_a, scale_b):
                weight = weight.to(torch.float8_e4m3fn)
                output = torch._scaled_mm(
                    x,
                    weight,
                    bias=input_bias,
                    out_dtype=self.out_dtype,
                    scale_a=scale_a,
                    scale_b=scale_b,
                )
                return output

        dtype = torch.float16

        a_scale = torch.Tensor([1.0]).to(device=GPU_TYPE)
        b_scale = torch.Tensor([1.0]).to(device=GPU_TYPE)
        input_bias = torch.rand(32, device=GPU_TYPE, dtype=dtype)
        weight_shape = (32, 16)
        weight = torch.rand(*weight_shape, device=GPU_TYPE, dtype=dtype).T
        a_inverse_scale = 1 / a_scale
        b_inverse_scale = 1 / b_scale

        x_shape = (16, 16)
        x = torch.rand(*x_shape, device=GPU_TYPE, dtype=dtype).to(torch.float8_e4m3fn)
        dim0_x = Dim("dim0_x", min=1, max=2048)
        dynamic_shapes = ({0: dim0_x}, None, None, None, None)
        self.check_model(
            Model(dtype),
            (x, weight, input_bias, a_inverse_scale, b_inverse_scale),
            dynamic_shapes=dynamic_shapes,
        )

    @unittest.skipIf(
        not torch.cuda.is_available() or torch.cuda.get_device_capability() < (9, 0),
        "FP8 is only supported on H100+",
    )
    @skipIfRocm  # _scaled_mm_out_cuda  is not compiled for ROCm platform
    @skipIfXpu
    def test_fp8_view_of_param(self):
        # cuda only
        if self.device != GPU_TYPE:
            return

        class Model(torch.nn.Module):
            def __init__(self, dtype, weight):
                super().__init__()
                self.out_dtype = dtype
                self.weight = weight

            def forward(self, x, bias, scale_a, scale_b):
                # test: do the view inside of the graph,
                # AOTI needs to materialize this view before passing
                # it into the scaled_mm extern kernel
                weight = self.weight.T
                output = torch._scaled_mm(
                    x,
                    weight,
                    bias=input_bias,
                    out_dtype=self.out_dtype,
                    scale_a=scale_a,
                    scale_b=scale_b,
                )
                return output

        dtype = torch.float16

        a_scale = torch.Tensor([1.0]).to(device=self.device)
        b_scale = torch.Tensor([1.0]).to(device=self.device)
        input_bias = torch.rand(32, device=self.device, dtype=dtype)
        weight_shape = (32, 16)
        weight = torch.rand(*weight_shape, device=self.device, dtype=dtype).to(
            torch.float8_e4m3fn
        )
        a_inverse_scale = 1 / a_scale
        b_inverse_scale = 1 / b_scale

        x_shape = (16, 16)
        x = torch.rand(*x_shape, device=self.device, dtype=dtype).to(
            torch.float8_e4m3fn
        )
        dim0_x = Dim("dim0_x", min=1, max=2048)
        dynamic_shapes = ({0: dim0_x}, None, None, None)
        self.check_model(
            Model(dtype, weight),
            (x, input_bias, a_inverse_scale, b_inverse_scale),
            dynamic_shapes=dynamic_shapes,
        )

    def test_poi_multiple_dynamic(self):
        class Model(torch.nn.Module):
            def __init__(self) -> None:
                super().__init__()

            def forward(self, x, y):
                add_0 = x + y
                return torch.nn.functional.relu(input=add_0, inplace=False)

        x = torch.randn(128, 2048, device=self.device)
        y = torch.randn(128, 2048, device=self.device)
        dim0_x = Dim("dim0_x", min=1, max=2048)
        dynamic_shapes = {"x": {0: dim0_x}, "y": {0: dim0_x}}
        list_example_inputs = [(x, y)]
        list_example_inputs.append(
            (
                torch.randn(64, 2048, device=self.device),
                torch.randn(64, 2048, device=self.device),
            ),
        )
        list_example_inputs.append(
            (
                torch.randn(211, 2048, device=self.device),
                torch.randn(211, 2048, device=self.device),
            ),
        )
        self.check_model_with_multiple_inputs(
            Model(), list_example_inputs, dynamic_shapes=dynamic_shapes
        )

    def test_addmm_multiple_dynamic(self):
        class Model(torch.nn.Module):
            def __init__(self, n, k, device):
                super().__init__()
                self.weight = torch.randn(n, k, device=device)
                self.bias = torch.randn(n, device=device)

            def forward(self, a):
                return torch.nn.functional.linear(a, self.weight, self.bias)

        M = 8
        N = 6
        K = 16
        model = Model(N, K, self.device)
        batch = 2
        a = torch.randn(batch, M, K, device=self.device)
        dim0_a = Dim("dim0_a", min=1, max=2048)
        dynamic_shapes = {"a": {0: dim0_a}}
        list_example_inputs = [(a,)]
        batch = 2048
        list_example_inputs.append(
            (torch.randn(batch, M, K, device=self.device),),
        )
        batch = 128
        list_example_inputs.append(
            (torch.randn(batch, M, K, device=self.device),),
        )
        self.check_model_with_multiple_inputs(
            model,
            list_example_inputs,
            dynamic_shapes=dynamic_shapes,
            options={
                "max_autotune": True,
                "max_autotune_gemm_backends": "TRITON",
            },
        )

    def test_bmm_multiple_dynamic(self):
        class Model(torch.nn.Module):
            def __init__(self) -> None:
                super().__init__()

            def forward(self, a, b):
                return torch.bmm(a, b)

        M = 8
        N = 6
        K = 16
        model = Model()
        batch = 1024
        a = torch.randn(batch, M, K, device=self.device)
        b = torch.randn(batch, K, N, device=self.device)
        dim0_a = Dim("dim0_a", min=1, max=2048)
        dynamic_shapes = {"a": {0: dim0_a}, "b": {0: dim0_a}}
        list_example_inputs = [(a, b)]
        batch = 2048
        list_example_inputs.append(
            (
                torch.randn(batch, M, K, device=self.device),
                torch.randn(batch, K, N, device=self.device),
            ),
        )
        batch = 128
        list_example_inputs.append(
            (
                torch.randn(batch, M, K, device=self.device),
                torch.randn(batch, K, N, device=self.device),
            ),
        )
        self.check_model_with_multiple_inputs(
            model,
            list_example_inputs,
            options={
                "max_autotune": True,
                "max_autotune_gemm_backends": "TRITON",
            },
            dynamic_shapes=dynamic_shapes,
        )

    def test_foreach_multiple_dynamic(self):
        class Model(torch.nn.Module):
            def __init__(self) -> None:
                super().__init__()

            def forward(self, x, y):
                x_unsqueeze = torch.unsqueeze(x, dim=0)
                y_unsqueeze = torch.unsqueeze(y, dim=0)
                cat = torch.cat([x_unsqueeze, y_unsqueeze], dim=0)
                return cat

        model = Model()
        x = torch.randn(128, 2048, device=self.device)
        y = torch.randn(128, 2048, device=self.device)
        dim0_x = Dim("dim0_x", min=1, max=2048)
        dynamic_shapes = {"x": {0: dim0_x}, "y": {0: dim0_x}}
        list_example_inputs = [(x, y)]
        list_example_inputs.append(
            (
                torch.randn(64, 2048, device=self.device),
                torch.randn(64, 2048, device=self.device),
            ),
        )
        list_example_inputs.append(
            (
                torch.randn(211, 2048, device=self.device),
                torch.randn(211, 2048, device=self.device),
            ),
        )
        self.check_model_with_multiple_inputs(
            model,
            list_example_inputs,
            dynamic_shapes=dynamic_shapes,
        )

    # scaled_dot_product_flash_attention
    @unittest.skipIf(IS_FBCODE, "Not yet runnable in fbcode")
    @unittest.skipIf(not SM80OrLater, "bfloat16 only supported in sm80+")
    def test_sdpa(self):
        class Model(torch.nn.Module):
            def __init__(self) -> None:
                super().__init__()

            def forward(self, q, k, v):
                return torch.nn.functional.scaled_dot_product_attention(q, k, v)[0]

        example_inputs = (
            torch.randn(1, 48, 64, 64, dtype=torch.bfloat16, device=self.device),
            torch.randn(1, 48, 64, 64, dtype=torch.bfloat16, device=self.device),
            torch.randn(1, 48, 64, 64, dtype=torch.bfloat16, device=self.device),
        )
        self.check_model(Model(), example_inputs)

    @unittest.skipIf(IS_FBCODE, "Not yet runnable in fbcode")
    @unittest.skipIf(not SM80OrLater, "bfloat16 only supported in sm80+")
    def test_sdpa_2(self):
        class Model(torch.nn.Module):
            def __init__(self) -> None:
                super().__init__()

            def forward(self, q, k, v, x):
                t = torch.nn.functional.scaled_dot_product_attention(
                    q, k, v, is_causal=True
                )[0]
                return x + t

        example_inputs = (
            torch.randn(1, 48, 64, 64, dtype=torch.bfloat16, device=self.device),
            torch.randn(1, 48, 64, 64, dtype=torch.bfloat16, device=self.device),
            torch.randn(1, 48, 64, 64, dtype=torch.bfloat16, device=self.device),
            torch.randn(1, 48, 64, 64, dtype=torch.bfloat16, device=self.device),
        )
        self.check_model(Model(), example_inputs)

    @skipIfNoFBGEMM
    def test_quantized_linear(self):
        class Model(torch.nn.Module):
            def __init__(self, device):
                super().__init__()
                self.weight = torch.randn(10, 10, device=device)
                self.bias = torch.randn(10, device=device)

            def forward(self, x):
                return torch.ops.quantized.linear_dynamic_fp16_unpacked_weight(
                    x, self.weight, self.bias
                )

        example_inputs = (torch.randn(10, 10, device=self.device),)
        with config.patch({"aot_inductor.use_runtime_constant_folding": True}):
            self.check_model(Model(self.device), example_inputs)

    @skipIfNoFBGEMM
    def test_quanatized_int8_linear(self):
        class Model(torch.nn.Module):
            def __init__(self, device):
                super().__init__()
                self.weight = torch.randn(10, 10, device=device)
                self.bias = torch.randn(10, device=device)
                self.input_scale = torch.tensor(0.1)
                self.input_zero_point = torch.tensor(0)
                self.weight_scale = torch.tensor(0.1)
                self.weight_zero_point = torch.tensor(0)
                self.output_scale = torch.tensor(0.1)
                self.output_zero_point = torch.tensor(0)
                self.out_channel = 10

            def forward(self, x):
                return torch.ops._quantized.wrapped_quantized_linear(
                    x,
                    self.input_scale,
                    self.input_zero_point,
                    self.weight,
                    self.weight_scale,
                    self.weight_zero_point,
                    self.bias,
                    self.output_scale,
                    self.output_zero_point,
                    self.out_channel,
                )

        example_inputs = (torch.randn(10, 10, device=self.device),)
        with config.patch({"aot_inductor.use_runtime_constant_folding": True}):
            self.check_model(Model(self.device), example_inputs)

    def test_zero_grid_with_unbacked_symbols(self):
        class Repro(torch.nn.Module):
            def __init__(self) -> None:
                super().__init__()

            def forward(self, x, y):
                nz = torch.nonzero(x)
                b = torch.ones_like(nz, dtype=torch.float16)
                c = torch.zeros_like(nz, dtype=torch.float16)
                d = (b + c) @ y
                return d.sum()

        example_inputs = (
            torch.tensor([1, 1, 1], device=self.device),
            torch.randn((1, 32), dtype=torch.float16, device=self.device),
        )
        self.check_model(Repro(), example_inputs)

    @config.patch({"triton.autotune_at_compile_time": None})
    def test_stride_with_unbacked_expr(self):
        class Repro(torch.nn.Module):
            def forward(self, x, y):
                u0 = x.item()
                torch._check(u0 >= 1)
                s0 = y.size(0)
                expr = u0 * s0
                sevens = torch.empty_strided(
                    size=(10, expr, 32), stride=(expr * 32, 32, 1), device=x.device
                ).fill_(7)
                return sevens * 3

        example_inputs = (
            torch.scalar_tensor(2, dtype=torch.int, device=self.device),
            torch.ones(8, device=self.device),
        )
        self.check_model(Repro(), example_inputs)

    @skipIfXpu(msg="_scaled_dot_product_flash_attention is not supported on XPU yet")
    def test_fallback_kernel_with_symexpr_output(self):
        if self.device != GPU_TYPE:
            raise unittest.SkipTest("requires GPU")

        class Module(torch.nn.Module):
            def forward(self, q, k, v):
                q = q.reshape(
                    q.shape[0],
                    2,
                    q.shape[2] * q.shape[3],
                    q.shape[1] // 2,
                )
                k = k.reshape(
                    k.shape[0],
                    2,
                    k.shape[2] * k.shape[3],
                    k.shape[1] // 2,
                )
                v = v.reshape(
                    v.shape[0],
                    2,
                    v.shape[2] * v.shape[3],
                    v.shape[1] // 2,
                )

                res = torch.ops.aten._scaled_dot_product_flash_attention.default(
                    q,
                    k,
                    v,
                )
                return res[0]

        m = Module().to(device=self.device)
        tensor_shape = (4, 32, 4, 4)
        inputs = (
            torch.randn(tensor_shape, dtype=torch.float16, device=self.device),
            torch.randn(tensor_shape, dtype=torch.float16, device=self.device),
            torch.randn(tensor_shape, dtype=torch.float16, device=self.device),
        )

        dynamic_shapes = {
            "q": {2: Dim.DYNAMIC, 3: Dim.DYNAMIC},
            "k": {2: Dim.DYNAMIC, 3: Dim.DYNAMIC},
            "v": {2: Dim.DYNAMIC, 3: Dim.DYNAMIC},
        }
        ep = torch.export.export(m, inputs, dynamic_shapes=dynamic_shapes, strict=False)
        path = torch._inductor.aot_compile(ep.module(), inputs)
        aot_model = torch._export.aot_load(path, device=self.device)
        torch.testing.assert_close(m(*inputs), aot_model(*inputs))

    def test_large_grid(self):
        if self.device != GPU_TYPE:
            raise unittest.SkipTest("requires GPU")

        class Model(torch.nn.Module):
            def __init__(self) -> None:
                super().__init__()

            def forward(self, primals_5):
                view = torch.ops.aten.reshape.default(primals_5, [-1, 2, 4])
                primals_5 = None
                permute = torch.ops.aten.permute.default(view, [0, 2, 1])
                clone = torch.ops.aten.clone.default(
                    permute, memory_format=torch.contiguous_format
                )
                return clone

        # let y_grid = 65537
        s0 = 16777472
        s1 = 8
        example_inputs = (torch.rand(s0, s1, device=self.device),)
        self.check_model(Model(), example_inputs)

    def test_cond_simple(self):
        inputs = (
            torch.randn((10, 20), device=self.device),
            torch.randn((10, 20), device=self.device),
        )
        dim0_ab = Dim("s0", min=2, max=1024)
        dynamic_shapes = {
            "p": {},
            "a": {0: dim0_ab, 1: None},
            "b": {0: dim0_ab, 1: None},
        }
        self.check_model_with_multiple_inputs(
            CondModels.Simple(),
            prepend_predicates(inputs),
            dynamic_shapes=dynamic_shapes,
        )

    def test_cond_nested(self):
        inputs = (
            torch.randn((10, 20), device=self.device),
            torch.randn((10, 20), device=self.device),
            torch.randn((10, 20), device=self.device),
        )
        dim0_abc = Dim("s0", min=2, max=1024)
        dynamic_shapes = {
            "p0": {},
            "p1": {},
            "p2": {},
            "a": {0: dim0_abc, 1: None},
            "b": {0: dim0_abc, 1: None},
            "c": {0: dim0_abc, 1: None},
        }
        self.check_model_with_multiple_inputs(
            CondModels.Nested(),
            prepend_predicates(inputs, num_predicates=3),
            dynamic_shapes=dynamic_shapes,
        )

    def test_cond_with_parameters(self):
        inputs = (torch.randn((10, 20), device=self.device),)
        dim0_abc = Dim("s0", min=2, max=1024)
        dynamic_shapes = {
            "p": {},
            "a": {0: dim0_abc, 1: None},
        }
        self.check_model_with_multiple_inputs(
            CondModels.Parameters(self.device),
            prepend_predicates(inputs),
            dynamic_shapes=dynamic_shapes,
        )

    def test_cond_with_reinterpret_view_inputs_outputs(self):
        inputs = (
            torch.randn((10, 20), device=self.device),
            torch.randn((10, 20), device=self.device),
        )
        dim0_ab = Dim("s0", min=3, max=1024)
        dynamic_shapes = {
            "p": {},
            "a": {0: dim0_ab, 1: None},
            "b": {0: dim0_ab, 1: None},
        }
        self.check_model_with_multiple_inputs(
            CondModels.ReinterpretView(),
            prepend_predicates(inputs),
            dynamic_shapes=dynamic_shapes,
        )

    def test_cond_with_multiple_outputs(self):
        inputs = (
            torch.randn((10, 20), device=self.device),
            torch.randn((10, 20), device=self.device),
            torch.randn((30, 40), device=self.device),
        )
        dim0_ab = Dim("s0", min=2, max=1024)
        dim0_c = Dim("s1", min=2, max=1024)
        dynamic_shapes = {
            "p": {},
            "a": {0: dim0_ab, 1: None},
            "b": {0: dim0_ab, 1: None},
            "c": {0: dim0_c, 1: None},
        }
        self.check_model_with_multiple_inputs(
            CondModels.MultipleOutputs(),
            prepend_predicates(inputs),
            dynamic_shapes=dynamic_shapes,
        )

    def test_cond_with_outer_code_before_after(self):
        inputs = (
            torch.randn((10, 20), device=self.device),
            torch.randn((10, 20), device=self.device),
        )
        dim0_ab = Dim("s0", min=2, max=1024)
        dynamic_shapes = {
            "p": {},
            "a": {0: dim0_ab, 1: None},
            "b": {0: dim0_ab, 1: None},
        }
        self.check_model_with_multiple_inputs(
            CondModels.OuterCode(),
            prepend_predicates(inputs),
            dynamic_shapes=dynamic_shapes,
        )

    def test_cond_use_buffers_from_outer_scope(self):
        inputs = (
            torch.randn((10, 20), device=self.device),
            torch.randn((10, 20), device=self.device),
            torch.randn((10, 20), device=self.device),
        )
        dim0_abc = Dim("s0", min=2, max=1024)
        dynamic_shapes = {
            "p": {},
            "a": {0: dim0_abc, 1: None},
            "b": {0: dim0_abc, 1: None},
            "c": {0: dim0_abc, 1: None},
        }
        self.check_model_with_multiple_inputs(
            CondModels.OuterBuffers(),
            prepend_predicates(inputs),
            dynamic_shapes=dynamic_shapes,
        )

    @common_utils.parametrize("dynamic", [False, True])
    def test_cond_non_tensor_predicates(self, dynamic):
        inputs1 = (
            torch.randn((10, 20), device=self.device),
            torch.randn((15, 20), device=self.device),
        )
        inputs2 = (
            torch.randn((10, 20), device=self.device),
            torch.randn((5, 20), device=self.device),
        )
        inputs = (inputs1,)
        dynamic_shapes = None
        if dynamic:
            inputs = (inputs1, inputs2)
            dim0_a = Dim("s0", min=2, max=1024)
            dim0_b = Dim("s1", min=2, max=1024)
            dynamic_shapes = {
                "a": {0: dim0_a, 1: None},
                "b": {0: dim0_b, 1: None},
            }
        self.check_model_with_multiple_inputs(
            CondModels.WithNonTensorPredicate(),
            inputs,
            dynamic_shapes=dynamic_shapes,
        )

    def test_cond_symint_input(self):
        class M(torch.nn.Module):
            def forward(self, x, y, z):
                a = y.shape[0]
                b = z.shape[0]

                def true_fn(x):
                    return x + a

                def false_fn(x):
                    return x + b * z

                return torch.cond(x.shape[0] > 5, true_fn, false_fn, (x,))

        input1 = (torch.ones(3, 3), torch.ones(5), torch.ones(3, 3))
        input2 = (torch.ones(10, 3), torch.ones(6), torch.ones(10, 3))
        inputs = (input1, input2)
        dynamic_shapes = {"x": {0: Dim("d")}, "y": {0: Dim("d1")}, "z": {0: Dim("d")}}
        self.check_model_with_multiple_inputs(
            M(),
            inputs,
            dynamic_shapes=dynamic_shapes,
        )

    def test_while_loop_simple(self):
        inputs = (
            torch.randn((10, 20), device=self.device),
            torch.randn((10, 20), device=self.device),
        )
        dim0_ab = Dim("s0", min=2, max=1024)
        dynamic_shapes = {
            "ci": {},
            "a": {0: dim0_ab, 1: None},
            "b": {0: dim0_ab, 1: None},
        }
        self.check_model_with_multiple_inputs(
            WhileLoopModels.Simple(),
            prepend_counters(inputs),
            dynamic_shapes=dynamic_shapes,
        )

    def test_while_loop_nested(self):
        inputs = (
            torch.randn((10, 20), device=self.device),
            torch.randn((10, 20), device=self.device),
        )
        dim0_ab = Dim("s0", min=2, max=1024)
        dynamic_shapes = {
            "ci": {},
            "cj": {},
            "a": {0: dim0_ab, 1: None},
            "b": {0: dim0_ab, 1: None},
        }
        self.check_model_with_multiple_inputs(
            WhileLoopModels.Nested(),
            prepend_counters(inputs, num_counters=2),
            dynamic_shapes=dynamic_shapes,
        )

    def test_while_loop_with_outer_code(self):
        inputs = (
            torch.randn((10, 20), device=self.device),
            torch.randn((10, 20), device=self.device),
        )
        dim0_ab = Dim("s0", min=2, max=1024)
        dynamic_shapes = {
            "c": {},
            "a": {0: dim0_ab, 1: None},
            "b": {0: dim0_ab, 1: None},
        }
        self.check_model_with_multiple_inputs(
            WhileLoopModels.OuterCode(),
            prepend_counters(inputs),
            dynamic_shapes=dynamic_shapes,
        )

    def test_while_loop_with_parameters(self):
        inputs = (torch.randn((10, 20), device=self.device),)
        dim0_a = Dim("s0", min=2, max=1024)
        dynamic_shapes = {
            "c": {},
            "a": {0: dim0_a, 1: None},
        }
        self.check_model_with_multiple_inputs(
            WhileLoopModels.Parameters(self.device),
            prepend_counters(inputs),
            dynamic_shapes=dynamic_shapes,
        )

    def test_while_loop_with_outer_buffers(self):
        inputs = (
            torch.randn((10, 20), device=self.device),
            torch.randn((10, 20), device=self.device),
        )
        # dynamic shapes don't work now due to
        # https://github.com/pytorch/pytorch/issues/123596
        # dim0_ab = Dim("s0", min=2, max=1024)
        # dynamic_shapes = {
        #     "c": {},
        #     "a": {0: dim0_ab, 1: None},
        #     "b": {0: dim0_ab, 1: None},
        # }
        dynamic_shapes = None
        self.check_model_with_multiple_inputs(
            WhileLoopModels.OuterBuffers(),
            prepend_counters(inputs),
            dynamic_shapes=dynamic_shapes,
        )

    def test_while_loop_with_pytree_inputs(self):
        inputs = (
            torch.tensor(0, device=self.device),
            (
                [torch.randn(10, 20, device=self.device)],
                {
                    "x": torch.randn(10, 20, device=self.device),
                    "y": torch.randn(10, 20, device=self.device),
                },
            ),
        )
        self.check_model_with_multiple_inputs(
            WhileLoopModels.PytreeCarry(),
            [inputs],
            dynamic_shapes=None,
        )

    @config.patch({"is_predispatch": True})
    def test_constant(self):
        class M(torch.nn.Module):
            def __init__(self, device):
                super().__init__()
                self.device = device

            def forward(self, x):
                t = torch.tensor(x.size(-1), device=self.device, dtype=torch.float)
                t = torch.sqrt(t * 3)
                return x * t

        self.check_model(M(self.device), (torch.randn(5, 5, device=self.device),))

    def test_zero_grid_with_backed_symbols(self):
        class Repro(torch.nn.Module):
            def __init__(self) -> None:
                super().__init__()

            def forward(self, x, b):
                return x + b

        example_inputs = (
            torch.randn((3, 2), device=self.device),
            torch.randn((1, 2), device=self.device),
        )
        dynamic_shapes = {
            "x": {0: Dim("dx"), 1: Dim.STATIC},
            "b": None,
        }

        # Compile & run model where dynamic dim size > 0.
        so_path: str = AOTIRunnerUtil.compile(
            Repro(),
            example_inputs,
            dynamic_shapes=dynamic_shapes,
        )
        aot_inductor_module = AOTIRunnerUtil.load(GPU_TYPE, so_path)
        aot_inductor_module(*example_inputs)

        # Re-run where dynamic dim size is 0.
        example_inputs = (
            torch.randn((0, 2), device=self.device),
            torch.randn((1, 2), device=self.device),
        )
        actual = aot_inductor_module(*example_inputs)
        expected = Repro()(*example_inputs)
        torch.testing.assert_close(actual, expected)

    def test_repeat_interleave(self):
        class Repro(torch.nn.Module):
            def __init__(self) -> None:
                super().__init__()

            def forward(self, x):
                return torch.ops.aten.repeat_interleave.Tensor(x, output_size=12)

        example_inputs = (torch.ones((1,), dtype=torch.int32, device=self.device) * 12,)
        self.check_model(Repro(), example_inputs)

    def test_dynamic_cat(self):
        class Model(torch.nn.Module):
            def __init__(self) -> None:
                super().__init__()

            def forward(self, a, b):
                return torch.cat([a, b], dim=0)

        a = torch.randn(2, 4, device=self.device)
        b = torch.randn(3, 4, device=self.device)
        dim0_a = Dim("dim0_a", min=1, max=10)
        dim0_b = Dim("dim0_b", min=1, max=20)
        dynamic_shapes = {"a": {0: dim0_a}, "b": {0: dim0_b}}
        example_inputs = (a, b)
        self.check_model(Model(), example_inputs, dynamic_shapes=dynamic_shapes)

    def test_buffer_mutation_1(self):
        class Model(torch.nn.Module):
            def __init__(self, device):
                super().__init__()
                self.foo = torch.nn.Buffer(torch.randn(4, 4, device=device))

            def forward(self, x):
                self.foo.add_(1)
                return self.foo + x

        example_inputs = (torch.rand(4, 4, device=self.device),)
        self.check_model(Model(self.device), example_inputs)

    def test_non_tensor_input(self):
        class Model(torch.nn.Module):
            def forward(self, a, b, alpha=1.0):
                return torch.add(a, b, alpha=alpha)

        a = torch.randn(10, device=self.device)
        b = torch.randn(10, device=self.device)

        for simdlen in [0, None]:
            with torch._inductor.config.patch({"cpp.simdlen": simdlen}):
                so_path = torch._export.aot_compile(
                    torch.ops.aten.add,
                    args=(a, b),
                    kwargs={"alpha": 2.0},
                )
                kernel_runner = AOTIRunnerUtil.load_runner(self.device, so_path)
                res = kernel_runner.run([a, b])
                self.assertTrue(isinstance(res, list))
                self.assertTrue(len(res) == 1)
                self.assertEqual(Model()(a, b, alpha=2.0), res[0])

    def test_buffer_mutation_2(self):
        class Model(torch.nn.Module):
            def __init__(self, device):
                super().__init__()
                self.foo = torch.nn.Buffer(torch.arange(10, device=device))
                self.bar = torch.nn.Buffer(torch.arange(10, device=device))

            def forward(self, x):
                self.bar.mul_(2)
                self.foo[5] = self.bar[0]
                return x + self.bar, x * self.foo

        example_inputs = (torch.randn(10, device=self.device),)
        self.check_model(Model(self.device), example_inputs)

    def test_buffer_mutation_3(self):
        class KVCache(torch.nn.Module):
            def __init__(
                self,
                max_batch_size,
                max_seq_length,
                n_heads,
                head_dim,
                dtype=torch.float,
            ):
                super().__init__()
                cache_shape = (max_batch_size, n_heads, max_seq_length, head_dim)
                self.k_cache = torch.nn.Buffer(torch.zeros(cache_shape, dtype=dtype))
                self.v_cache = torch.nn.Buffer(torch.zeros(cache_shape, dtype=dtype))

            def update(self, input_pos, k_val, v_val):
                # input_pos: [S], k_val: [B, H, S, D]
                k_out = self.k_cache
                v_out = self.v_cache
                k_out[:, :, input_pos] = k_val
                v_out[:, :, input_pos] = v_val

                return k_out, v_out

        class Model(torch.nn.Module):
            def __init__(self, device):
                super().__init__()
                self.kv_cache = KVCache(1, 256, 6, 48)

            def forward(self, inp_pos, k, v):
                self.kv_cache.update(inp_pos, k, v)
                return self.kv_cache.k_cache + 1, self.kv_cache.v_cache / 2

        example_inputs = (
            torch.tensor([0], device=self.device),
            torch.randn(1, 6, 1, 48, device=self.device),
            torch.randn(1, 6, 1, 48, device=self.device),
        )
        model = Model(self.device)
        self.check_model(model, example_inputs)
        self.code_check_count(model, example_inputs, "empty_strided", 2)

    def test_buffer_mutation_4(self):
        if self.device != GPU_TYPE:
            raise unittest.SkipTest("requires GPU")

        class Model(torch.nn.Module):
            def __init__(self) -> None:
                super().__init__()
                self.register_buffer(
                    "_tensor_constant0",
                    torch.randint(1, size=[38], dtype=torch.int64, device="cpu"),
                )

            def forward(self, x):
                return x + self._tensor_constant0.to(
                    torch.device(type=GPU_TYPE, index=0)
                )

        example_inputs = (
            torch.randint(1, size=[38], dtype=torch.int64, device=GPU_TYPE),
        )
        torch._export.aot_compile(Model(), example_inputs)

    @skipCUDAIf(True, "Test for x86 backend")
    @skipIfXpu
    def test_buffer_mutation_and_force_mmap_weights(self):
        class Model(nn.Module):
            def __init__(self):
                super().__init__()
                self.linear1 = torch.nn.Linear(16, 15)
                self.linear2 = torch.nn.Linear(15, 14)

            def forward(self, x):
                x = self.linear1(x)
                out = self.linear2(x)
                return out

        example_inputs = (torch.randn(32, 16),)
        model = Model().eval()
        with config.patch(
            {"freezing": True, "aot_inductor.force_mmap_weights": True}
        ), torch.no_grad():
            exported_model = export_for_training(model, example_inputs).module()
            quantizer = X86InductorQuantizer()
            quantizer.set_global(
                xiq.get_default_x86_inductor_quantization_config(reduce_range=True)
            )
            prepared_model = prepare_pt2e(exported_model, quantizer)
            prepared_model(*example_inputs)
            converted_model = convert_pt2e(prepared_model)
            torch.ao.quantization.move_exported_model_to_eval(converted_model)

            self.check_model(converted_model, example_inputs)

    @requires_multigpu()
    def test_replicate_on_devices(self):
        if self.device != GPU_TYPE:
            raise unittest.SkipTest("requires GPU")

        class Model(torch.nn.Module):
            def __init__(self, w1, w2):
                super().__init__()
                self.w1 = w1
                self.w2 = w2

            def forward(self, x, y):
                a = x * self.w1
                b = y * self.w2
                return a + b

        w1 = torch.randn(10, 10)
        w2 = torch.randn(10, 10)
        inputs = (torch.randn(10, 10), torch.randn(10, 10))
        result_cpu = Model(w1, w2)(*inputs)

        # Compile model with AOTInductor
        device_interface = get_interface_for_device(GPU_TYPE)
        with device_interface.device(0):
            so_path = AOTIRunnerUtil.compile(
                model=Model(
                    w1.to(torch.device(GPU_TYPE, 0)), w2.to(torch.device(GPU_TYPE, 0))
                ),
                example_inputs=tuple(t.to(torch.device(GPU_TYPE, 0)) for t in inputs),
            )

        # Run model on gpu:N
        for i in range(device_interface.device_count()):
            with device_interface.device(i):
                example_inputs = tuple(t.to(torch.device(GPU_TYPE, i)) for t in inputs)
                optimized = AOTIRunnerUtil.load(GPU_TYPE, so_path)
                result_gpu = optimized(*example_inputs)
            self.assertTrue(same(result_cpu, result_gpu.cpu()))

    @requires_multigpu()
    def test_on_gpu_device1(self):
        if self.device != GPU_TYPE:
            raise unittest.SkipTest("requires GPU")

        device_interface = get_interface_for_device(GPU_TYPE)
        try:
            device_interface.get_device_properties(1)
        except AssertionError:
            raise unittest.SkipTest("GPU device 1 is not available") from None

        class Model(torch.nn.Module):
            def __init__(self):
                super().__init__()
                self.fc1 = torch.nn.Linear(10, 16)
                self.relu = torch.nn.ReLU()
                self.fc2 = torch.nn.Linear(16, 1)
                self.sigmoid = torch.nn.Sigmoid()

            def forward(self, x):
                x = self.fc1(x)
                x = self.relu(x)
                x = self.fc2(x)
                x = self.sigmoid(x)
                return x

        device = f"{GPU_TYPE}:1"
        model = Model().to(device)
        example_inputs = (torch.randn(8, 10, device=device),)
        expected = model(*example_inputs)

        so_path = AOTIRunnerUtil.compile(model, example_inputs)
        optimized = AOTIRunnerUtil.load(device, so_path)
        actual = optimized(*example_inputs)
        torch.testing.assert_close(actual, expected)

    def test_pytree_inputs(self):
        class M(torch.nn.Module):
            def __init__(self) -> None:
                super().__init__()

            def forward(self, x: Dict[str, torch.Tensor]):
                device = next(iter(x.values())).device
                add_ = torch.zeros(5, device=device)
                mul_ = torch.ones(5, device=device)
                for v in x.values():
                    add_ += v
                    mul_ *= v

                return [add_, mul_]

        self.check_model(
            M(),
            (
                {
                    "x": torch.ones(5, device=self.device),
                    "y": torch.ones(5, device=self.device),
                },
            ),
        )

    @requires_multigpu()
    def test_non_default_gpu_device(self):
        if self.device != GPU_TYPE:
            raise unittest.SkipTest("requires GPU")

        class Model(torch.nn.Module):
            def __init__(self, weight):
                super().__init__()
                self.weight = weight

            def forward(self, x, y):
                return x + torch.nn.functional.linear(y, self.weight)

        weight = torch.randn(10, 10)
        inputs = (torch.randn(10, 10), torch.randn(10, 10))
        result_cpu = Model(weight)(*inputs)

        device_interface = get_interface_for_device(GPU_TYPE)
        with device_interface.device(0), torch.no_grad():
            result_gpu_0 = AOTIRunnerUtil.run(
                GPU_TYPE,
                Model(weight.to(torch.device(GPU_TYPE, 0))),
                tuple(t.to(torch.device(GPU_TYPE, 0)) for t in inputs),
            )

        with device_interface.device(1), torch.no_grad():
            result_gpu_1 = AOTIRunnerUtil.run(
                GPU_TYPE,
                Model(weight.to(torch.device(GPU_TYPE, 1))),
                tuple(t.to(torch.device(GPU_TYPE, 1)) for t in inputs),
            )

        self.assertTrue(same(result_cpu, result_gpu_0.cpu()))
        self.assertTrue(same(result_cpu, result_gpu_1.cpu()))

    def test_reuse_kernel(self):
        class Model(torch.nn.Module):
            def __init__(self) -> None:
                super().__init__()

            def forward(self, x, y):
                a = torch.sin(x)
                b = torch.mm(a, y)
                c = torch.sin(b)
                d = torch.mm(b, c)
                return d

        example_inputs = (
            torch.randn(87, 87, device=self.device),
            torch.randn(87, 87, device=self.device),
        )
        model = Model()
        self.check_model(
            model, example_inputs, atol=1e-4, rtol=1e-4
        )  # 1e-4 is the tol value used in pytorch/torch/_dynamo/utils.py

        if self.device == GPU_TYPE:
            self.code_check_count(
                model, example_inputs, "triton_poi_fused_sin_0 = loadKernel(", 1
            )

    def test_reuse_kernel_dynamic(self):
        class Model(torch.nn.Module):
            def __init__(self, device):
                super().__init__()
                self.cst = torch.randn(48, device=device, dtype=torch.float)
                self.weights = torch.randn(6, 48, 48, device=device, dtype=torch.float)
                self.cst_1 = torch.randn(48, device=device, dtype=torch.float)
                self.weights_1 = torch.randn(
                    6, 48, 48, device=device, dtype=torch.float
                )

            def forward(self, x, y, z):
                dim0 = x.size(1)
                add_0 = z + z
                expand_2 = add_0.expand(-1, -1, 48)
                # [s0, 6, 48]
                mul_3 = add_0 * expand_2
                # [6, s0, 48]
                permute_4 = torch.permute(mul_3, (1, 0, 2))
                # [6, s0, 48]
                bmm_5 = torch.bmm(permute_4, self.weights)
                add_6 = bmm_5 + self.cst
                reshape_7 = torch.reshape(add_6, [6, dim0 * 6, 8])
                # [6*s0, 6, 8]
                permute_8 = torch.permute(reshape_7, (1, 0, 2))
                mul_9 = permute_8 * 0.123
                reshape_10 = torch.reshape(y, [8, dim0 * 6, 4])
                # [6*s0, 8, 4]
                permute_11 = torch.permute(reshape_10, (1, 0, 2))
                bmm_12 = torch.bmm(mul_9, permute_11)

                add_0_1 = z + z
                expand_2_1 = add_0_1.expand(-1, -1, 48)
                # [s0, 6, 48]
                mul_3_1 = add_0_1 * expand_2_1
                # [6, s0, 48]
                permute_4_1 = torch.permute(mul_3_1, (1, 0, 2))
                # [6, s0, 48]
                bmm_5_1 = torch.bmm(permute_4_1, self.weights_1)
                add_6_1 = bmm_5_1 + self.cst_1
                reshape_7_1 = torch.reshape(add_6_1, [6, dim0 * 6, 8])
                # [6*s0, 6, 8]
                permute_8_1 = torch.permute(reshape_7_1, (1, 0, 2))
                mul_9_1 = permute_8_1 * 0.123
                reshape_10_1 = torch.reshape(y, [8, dim0 * 6, 4])
                # [6*s0, 8, 4]
                permute_11_1 = torch.permute(reshape_10_1, (1, 0, 2))
                bmm_12_1 = torch.bmm(mul_9_1, permute_11_1)
                return bmm_12 + bmm_12_1

        x = torch.randn(6, 2, 48, device=self.device, dtype=torch.float)
        y = torch.randn(48, 2, 4, device=self.device, dtype=torch.float)
        z = torch.randn(2, 6, 1, device=self.device, dtype=torch.float)
        dim0 = Dim("dim0", min=1, max=2048)
        dynamic_shapes = {
            "x": {1: dim0},
            "y": {1: dim0},
            "z": {0: dim0},
        }

        example_inputs = (x, y, z)
        m = Model(self.device).to(dtype=torch.float)
        self.check_model(m, example_inputs, dynamic_shapes=dynamic_shapes)

    def test_fake_tensor_device_validation(self):
        if self.device != GPU_TYPE:
            raise unittest.SkipTest("requires GPU")

        class Model(torch.nn.Module):
            def __init__(self) -> None:
                super().__init__()

            def forward(self, x, y):
                return x + y

        example_inputs = (torch.randn(10, 10), torch.randn(10, 10))

        # Export on CPU
        exported_program = export(Model(), example_inputs)

        # Compile exported model on GPU
        gm = exported_program.graph_module.to(self.device)
        with self.assertRaisesRegex(ValueError, "Device mismatch between fake input"):
            torch._inductor.aot_compile(
                gm, tuple(i.to(self.device) for i in example_inputs)
            )

    def test_fx_gm_return_tuple_validation(self):
        from torch.fx.experimental.proxy_tensor import make_fx

        class Model(torch.nn.Module):
            def __init__(self) -> None:
                super().__init__()

            def forward(self, x, y):
                return x + y

        example_inputs = (torch.randn(10, 10), torch.randn(10, 10))

        gm = make_fx(Model(), tracing_mode="symbolic")(*example_inputs)
        with self.assertRaisesRegex(
            AssertionError,
            r"Graph output must be a tuple\(\). This is so that we can avoid "
            "pytree processing of the outputs.",
        ):
            torch._inductor.aot_compile(gm, example_inputs)

    @unittest.mock.patch("torch._inductor.graph.supported_dtype_of_cpp_wrapper")
    def test_unsupported_input_dtype(self, supported_dtype_of_cpp_wrapper_mock):
        supported_dtype_of_cpp_wrapper_mock.return_value = False

        class Model(torch.nn.Module):
            def __init__(self) -> None:
                super().__init__()

            def forward(self, x, y):
                return x + y

        example_inputs = (
            torch.randn(10, 10).to(self.device),
            torch.randn(10, 10).to(self.device),
        )
        with self.assertRaisesRegex(
            CppWrapperCodegenError, "Unsupported input dtype torch.float32"
        ):
            torch._export.aot_compile(Model(), example_inputs)

        supported_dtype_of_cpp_wrapper_mock.assert_called_once_with(
            torch.float32, self.device
        )

    def test_consecutive_compiles(self):
        """Test that compilation behaves correctly with cache hits"""

        class TestModule(torch.nn.Module):
            def __init__(self) -> None:
                super().__init__()

            def forward(self, x):
                return x + 1

        mod = TestModule()
        inp = torch.rand(1)
        mod(inp)
        mod2 = torch.fx.symbolic_trace(mod, concrete_args=[inp])
        so = torch._export.aot_compile(mod2, (inp,))
        assert so is not None
        # compile the 2nd time with cache hit
        so = torch._export.aot_compile(mod2, (inp,))
        assert so is not None

    def test_normal_functional(self):
        class Model(torch.nn.Module):
            def __init__(self) -> None:
                super().__init__()

            def forward(self, x):
                return torch.ops.aten.normal_functional.default(x)

        self.check_model(Model(), (torch.empty(4, 1, 4, 4),))

    def test_empty_graph(self):
        class Model(torch.nn.Module):
            def __init__(self) -> None:
                super().__init__()

            def forward(self, x):
                return x

        example_inputs = (torch.randn(8, 4, 4, device=self.device),)
        self.check_model(Model(), example_inputs)

    @unittest.skipIf(IS_FBCODE, "Not runnable in fbcode")
    def test_dup_unbacked_sym_decl(self):
        class Model(torch.nn.Module):
            def __init__(self) -> None:
                super().__init__()

            def forward(self, x):
                abs_1 = torch.ops.aten.abs.default(x)
                lt = torch.ops.aten.lt.Scalar(abs_1, 0.001)
                eq = torch.ops.aten.eq.Scalar(lt, 0)
                index_1 = torch.ops.aten.index.Tensor(x, [eq])
                sin = torch.ops.aten.sin.default(index_1)
                index_2 = torch.ops.aten.index.Tensor(x, [eq])
                div_3 = torch.ops.aten.div.Tensor(sin, index_2)
                return div_3

        example_inputs = (torch.randn(4, 4, 4, 4).to(self.device),)
        self.check_model(Model(), example_inputs)

    # This exercises _eliminate_unbacked path in ShapeEnv
    @unittest.skipIf(IS_FBCODE, "Not runnable in fbcode")
    def test_dup_unbacked_sym_decl_with_refinement(self):
        class Model(torch.nn.Module):
            def __init__(self) -> None:
                super().__init__()

            def forward(self, x):
                abs_1 = torch.ops.aten.abs.default(x)
                lt = torch.ops.aten.lt.Scalar(abs_1, 0.001)
                eq = torch.ops.aten.eq.Scalar(lt, 0)
                index_1 = torch.ops.aten.index.Tensor(x, [eq])
                torch._check(index_1.size(0) == 4**4)
                sin = torch.ops.aten.sin.default(index_1)
                index_2 = torch.ops.aten.index.Tensor(x, [eq])
                div_3 = torch.ops.aten.div.Tensor(sin, index_2)
                return div_3

        example_inputs = (torch.ones(4, 4, 4, 4).to(self.device),)
        self.check_model(Model(), example_inputs)

    def test_run_with_grad_enabled(self):
        class Model(torch.nn.Module):
            def forward(self, x, weight, bias):
                return torch.ops.aten.addmm(bias, weight, x)

        m = Model().to(device=self.device)
        x = torch.rand(8, 8, device=self.device, requires_grad=True)
        weight = torch.rand(8, 8, device=self.device, requires_grad=True)
        bias = torch.rand(8, device=self.device, requires_grad=True)
        example_inputs = (x, weight, bias)

        expected = m(*example_inputs)
        expected = pytree.tree_leaves(expected)

        # compiler under no_grad
        with torch.no_grad():
            so_path = AOTIRunnerUtil.compile(m, example_inputs)

        # run under grad enabled
        self.assertTrue(torch.is_grad_enabled())

        optimized = AOTIRunnerUtil.load(self.device, so_path)
        actual = optimized(*example_inputs)
        actual = pytree.tree_leaves(actual)

        self.assertTrue(same(actual, expected))

    def test_return_constant(self):
        class Model(torch.nn.Module):
            def __init__(self, device):
                super().__init__()
                self.cst = torch.randn(5, 5, device=device)

            def forward(self, x):
                a = self.cst.clone()
                return (x, a)

        x = torch.randn(5, device=self.device)
        self.check_model(Model(self.device), (x,))

    def test_return_view_constant(self):
        class Model(torch.nn.Module):
            def __init__(self, device):
                super().__init__()
                self.cst = torch.randn(5, 5, device=device)

            def forward(self, x):
                a = torch.transpose(self.cst, 0, 1)
                return (x, a)

        x = torch.randn(5, device=self.device)
        self.check_model(Model(self.device), (x,))

    def test_with_profiler(self):
        class Model(torch.nn.Module):
            def __init__(self) -> None:
                super().__init__()
                self.linear = torch.nn.Linear(10, 10)

            def forward(self, x, y):
                return x + self.linear(y)

        example_inputs = (
            torch.randn(10, 10, device=self.device),
            torch.randn(10, 10, device=self.device),
        )
        with config.patch({"profile_bandwidth": "1", "profile_bandwidth_regex": ""}):
            self.check_model(Model(), example_inputs)

    def test_with_no_triton_profiler(self):
        class Model(torch.nn.Module):
            def __init__(self) -> None:
                super().__init__()

            def forward(self, x):
                return torch.permute(x, (1, 0))

        example_inputs = (torch.randn(10, 10, device=self.device),)
        with config.patch({"profile_bandwidth": "1", "profile_bandwidth_regex": ""}):
            self.check_model(Model(), example_inputs)

    def test_repeat_output(self):
        class Model(torch.nn.Module):
            def __init__(self) -> None:
                super().__init__()

            def forward(self, x):
                y = torch.sin(x)
                return y, y

        example_inputs = (torch.randn(3, 10, device=self.device),)
        self.check_model(Model(), example_inputs)

    def test_view_outputs(self):
        class Model(torch.nn.Module):
            def forward(self, x):
                y = torch.sin(x)
                y_same_size = y.view(*y.shape)
                y_diff_size = y.view(1, *y.shape)
                return y, y_same_size, y_diff_size

        example_inputs = (torch.randn(3, 10, device=self.device),)
        self.check_model(Model(), example_inputs)

    @skip_if_no_torchvision
    def test_missing_cubin(self):
        from torchvision.models.resnet import Bottleneck, ResNet

        class Model(ResNet):
            def __init__(self) -> None:
                super().__init__(
                    block=Bottleneck,
                    layers=[3, 4, 6, 3],
                    replace_stride_with_dilation=[False, False, True],
                    norm_layer=None,
                )

            def forward(self, x):
                x = self.conv1(x)
                x = self.bn1(x)
                x = self.relu(x)
                f1 = x
                x = self.maxpool(x)
                x = self.layer1(x)
                f2 = x
                x = self.layer2(x)
                f3 = x
                x = self.layer3(x)
                x = self.layer4(x)
                f4 = x
                return [f1, f2, f3, f4]

        # Call eval() here so that batch_norm won't update the running stats
        # Use float64 to avoid numeric difference failure
        model = Model().to(device=self.device, dtype=torch.float64).eval()
        example_inputs = (
            torch.randn(4, 3, 64, 64, device=self.device, dtype=torch.float64),
        )
        self.check_model(model, example_inputs)

    @common_utils.parametrize("grid_type", [1, 2, 3])
    @common_utils.parametrize("num_dims", [1, 2])
    @common_utils.parametrize("dynamic", [False, True])
    @common_utils.parametrize("autotune", [False, True])
    def test_triton_kernel(self, grid_type, num_dims, dynamic, autotune):
        if self.device != GPU_TYPE:
            raise unittest.SkipTest("requires GPU")

        class Model(torch.nn.Module):
            def __init__(self) -> None:
                super().__init__()

            def forward(self, x, y):
                output = torch.zeros_like(x)
                if autotune and num_dims == 2:
                    x_elements = output.size()[0]
                    y_elements = output.size()[1]
                else:
                    n_elements = output.numel()

                # Select grid
                if autotune and num_dims == 2:
                    if grid_type == 1:
                        grid = (x_elements, y_elements)
                    elif grid_type == 2:
                        grid = lambda meta: (  # noqa: E731
                            triton.cdiv(x_elements, meta["BLOCK_SIZE_X"]),
                            triton.cdiv(y_elements, meta["BLOCK_SIZE_Y"]),
                        )
                    else:

                        def grid_fn(meta):
                            return (
                                triton.cdiv(x_elements, meta["BLOCK_SIZE_X"]),
                                triton.cdiv(y_elements, meta["BLOCK_SIZE_Y"]),
                            )

                        grid = grid_fn
                else:
                    if grid_type == 1:
                        grid = (n_elements,)
                    elif grid_type == 2:
                        grid = lambda meta: (  # noqa: E731
                            triton.cdiv(n_elements, meta["BLOCK_SIZE"]),
                        )
                    else:

                        def grid_fn(meta):
                            return (triton.cdiv(n_elements, meta["BLOCK_SIZE"]),)

                        grid = grid_fn

                # Select kernel
                if autotune:
                    if num_dims == 1:
                        add_kernel_autotuned[grid](x, y, output, n_elements)
                    else:
                        add_kernel_2d_autotuned[grid](
                            x, y, output, x_elements, y_elements
                        )
                else:
                    add_kernel[grid](x, y, output, n_elements, BLOCK_SIZE=16)
                return output

        dims = [10] * num_dims
        x = torch.randn(*dims, device=self.device)
        y = torch.randn(*dims, device=self.device)
        dynamic_shapes = []
        if dynamic:
            dim0_x = Dim("dim0_x", min=1, max=10)
            dim0_y = Dim("dim0_y", min=1, max=10)
            dynamic_shapes = {"x": {0: dim0_x}, "y": {0: dim0_y}}
        self.check_model(Model(), (x, y), dynamic_shapes=dynamic_shapes)

    def test_triton_kernel_dynamic_shape_with_div(self):
        if self.device != GPU_TYPE:
            raise unittest.SkipTest("requires GPU")

        @triton.jit
        def pass_kernel(x, num):
            pass

        class Model(torch.nn.Module):
            def __init__(self) -> None:
                super().__init__()

            def forward(self, x):
                num = x.numel() // 4

                grid = lambda meta: (triton.cdiv(num, 16),)  # noqa: E731
                pass_kernel[grid](x, num)
                return x

        x = torch.randn(10, device=self.device)
        dim0_x = Dim("dim0_x", min=1, max=10)
        dynamic_shapes = {"x": {0: dim0_x}}
        self.check_model(Model(), (x,), dynamic_shapes=dynamic_shapes)

    def test_triton_kernel_reinterpret_view(self):
        if self.device != GPU_TYPE:
            raise unittest.SkipTest("requires GPU")

        @triton.jit
        def pass_kernel(x, y):
            pass

        class Model(torch.nn.Module):
            def __init__(self) -> None:
                super().__init__()

            def forward(self, x):
                out = torch.zeros_like(x[:, 4:])
                # the slicing below creates two ReinterpretView
                # instances: with offset=3 and offset=4
                add_kernel[(10,)](
                    in_ptr0=x[:, 3:-1],
                    in_ptr1=x[:, 4:],
                    out_ptr=out,
                    n_elements=160,
                    BLOCK_SIZE=16,
                )
                return out

        example_inputs = (torch.randn(10, 20, device=self.device),)
        self.check_model(Model(), example_inputs)

    @common_utils.parametrize("dynamic", [False, True])
    def test_triton_kernel_tma_descriptor_1d(self, dynamic):
        if self.device != GPU_TYPE:
            raise unittest.SkipTest("requires GPU")
        if not has_triton_tma():
            raise unittest.SkipTest("requires Triton TMA")

        class Model(torch.nn.Module):
            def __init__(self) -> None:
                super().__init__()

            def forward(self, a, b):
                BLOCK_SIZE = 256
                out = torch.zeros_like(a)
                n_elements = out.numel()

                desc_a, desc_b, desc_out = (
                    triton.tools.experimental_descriptor.create_1d_tma_descriptor(
                        t.data_ptr(),
                        n_elements,
                        BLOCK_SIZE,
                        t.element_size(),
                    )
                    for t in (a, b, out)
                )

                grid = lambda meta: (  # noqa: E731
                    triton.cdiv(n_elements, meta["BLOCK_SIZE"]),
                )
                add_kernel_with_tma_1d[grid](
                    desc_a,
                    desc_b,
                    desc_out,
                    BLOCK_SIZE=BLOCK_SIZE,
                )

                return out

        a = torch.randn(301, device=self.device)
        b = torch.randn(301, device=self.device)
        example_inputs = (a, b)

        dynamic_shapes = None
        if dynamic:
            dim0_ab = Dim("s0", min=2, max=1024)
            dynamic_shapes = {
                "a": {0: dim0_ab, 1: None},
                "b": {0: dim0_ab, 1: None},
            }

        self.check_model(
            Model(),
            example_inputs=example_inputs,
            dynamic_shapes=dynamic_shapes,
        )

    @common_utils.parametrize("dynamic", [False, True])
    def test_triton_kernel_tma_descriptor_2d(self, dynamic):
        if self.device != GPU_TYPE:
            raise unittest.SkipTest("requires GPU")
        if not has_triton_tma():
            raise unittest.SkipTest("requires Triton TMA")

        class Model(torch.nn.Module):
            def __init__(self) -> None:
                super().__init__()

            def forward(self, a, b):
                BLOCK_SIZE_X = 16
                BLOCK_SIZE_Y = 32
                out = torch.zeros_like(a)
                x_size, y_size = out.size()

                desc_a, desc_b, desc_out = (
                    triton.tools.experimental_descriptor.create_2d_tma_descriptor(
                        t.data_ptr(),
                        x_size,
                        y_size,
                        BLOCK_SIZE_X,
                        BLOCK_SIZE_Y,
                        t.element_size(),
                    )
                    for t in (a, b, out)
                )

                grid = lambda meta: (  # noqa: E731
                    triton.cdiv(x_size, meta["BLOCK_SIZE_X"]),
                    triton.cdiv(y_size, meta["BLOCK_SIZE_Y"]),
                )
                add_kernel_with_tma_2d[grid](
                    desc_a,
                    desc_b,
                    desc_out,
                    BLOCK_SIZE_X=BLOCK_SIZE_X,
                    BLOCK_SIZE_Y=BLOCK_SIZE_Y,
                )

                return out

        a = torch.randn((25, 16), device=self.device)
        b = torch.randn((25, 16), device=self.device)
        example_inputs = (a, b)

        dynamic_shapes = None
        if dynamic:
            dim0_ab = Dim("s0", min=2, max=1024)
            dynamic_shapes = {
                "a": {0: dim0_ab, 1: None},
                "b": {0: dim0_ab, 1: None},
            }

        self.check_model(
            Model(),
            example_inputs=example_inputs,
            dynamic_shapes=dynamic_shapes,
        )

    def test_triton_kernel_sympy_expr_arg(self):
        if self.device != GPU_TYPE:
            raise unittest.SkipTest("requires GPU")

        class Model(torch.nn.Module):
            def forward(self, x, e):
                sympy_expr = max(1, e.item())
                out = torch.zeros_like(x)
                add_kernel[(1,)](
                    in_ptr0=x,
                    in_ptr1=x,
                    out_ptr=out,
                    n_elements=sympy_expr,
                    BLOCK_SIZE=1,
                )
                return out

        NUMEL = 64
        inputs = (
            torch.randn(NUMEL, device=self.device),
            torch.tensor(NUMEL, device=self.device),
        )
        self.check_model(Model(), inputs)

    def test_triton_kernel_sympy_fn_like_arg(self):
        # This test should hit sympy.expand("sqrt") which crashes with
        # AttributeError: 'function' object has no attribute 'expand'.
        if self.device != GPU_TYPE:
            raise unittest.SkipTest("requires GPU")

        class Model(torch.nn.Module):
            def forward(self, x):
                out = torch.zeros_like(x)
                add_kernel_with_optional_param[1,](
                    in_ptr0=x,
                    in_ptr1=x,
                    out_ptr=out,
                    n_elements=x.numel(),
                    BLOCK_SIZE=1,
                    ARGS_PASSED="sqrt",  # sqrt is a valid sympy fn
                )
                return out

        inputs = (torch.randn(4, device=self.device),)
        self.check_model(Model(), inputs)

    def test_triton_kernel_with_none_input(self):
        if self.device != GPU_TYPE:
            raise unittest.SkipTest("requires GPU")

        class Model(torch.nn.Module):
            def __init__(self) -> None:
                super().__init__()

            def forward(self, x, y):
                n_elements = x.size()[0]
                BLOCK_SIZE = 1024

                output_wo_y = torch.empty_like(x)
                output_with_y = torch.empty_like(x)

                wo_kernel = add_kernel_with_optional_param[(1,)](
                    x,
                    None,
                    output_wo_y,
                    n_elements,
                    ARGS_PASSED="one",
                    BLOCK_SIZE=BLOCK_SIZE,
                )
                with_kernel = add_kernel_with_optional_param[(1,)](
                    x,
                    y,
                    output_with_y,
                    n_elements,
                    ARGS_PASSED="two",
                    BLOCK_SIZE=BLOCK_SIZE,
                )

                return 2.71 * output_wo_y + 3.14 * output_with_y

        example_inputs = (
            torch.randn(1023, device=self.device),
            torch.randn(1023, device=self.device),
        )

        self.check_model(Model(), example_inputs)

    def test_triton_kernel_equal_to_1_arg(self):
        if self.device != GPU_TYPE:
            raise unittest.SkipTest("requires GPU")

        class Model(torch.nn.Module):
            def forward(self, x, y):
                out = torch.empty_like(x)
                n_elements = x.numel()
                add_kernel[(n_elements,)](x, y, out, n_elements, BLOCK_SIZE=16)
                return out

        example_inputs = (
            torch.randn(1, device=self.device),
            torch.randn(1, device=self.device),
        )

        self.check_model(Model(), example_inputs)

    @common_utils.parametrize("dynamic", [False, True])
    def test_triton_kernel_equal_to_1_float_arg(self, dynamic):
        if self.device != GPU_TYPE:
            raise unittest.SkipTest("requires GPU")

        class Model(torch.nn.Module):
            def forward(self, x, y):
                out = torch.empty_like(x)
                n_elements = x.numel()
                scaling_factor = (n_elements**0) / 1.0
                add_kernel_with_scaling[(n_elements,)](
                    x,
                    y,
                    out,
                    n_elements,
                    scaling_factor,
                    BLOCK_SIZE=16,
                )
                return out

        dynamic_shapes = None
        if dynamic:
            dim0_xy = Dim("s0", min=2, max=1024)
            dynamic_shapes = {
                "x": {0: dim0_xy, 1: None},
                "y": {0: dim0_xy, 1: None},
            }
        example_inputs = (
            torch.randn(2, device=self.device),
            torch.randn(2, device=self.device),
        )
        self.check_model(
            Model(),
            example_inputs,
            dynamic_shapes=dynamic_shapes,
        )

    def test_triton_kernel_weird_param_order(self):
        if self.device != GPU_TYPE:
            raise unittest.SkipTest("requires GPU")

        class Model(torch.nn.Module):
            def __init__(self) -> None:
                super().__init__()

            def forward(self, x):
                out = torch.empty_like(x)
                add_kernel_autotuned_weird_param_order[16,](
                    in_ptr0=x,
                    in_ptr1=x,
                    n_elements=x.numel(),
                    out_ptr=out,
                )
                return out

        x = torch.randn(16, 16, device=self.device)
        self.check_model(Model(), (x,))

    def test_shifted_constraint_ranges(self):
        class Model(torch.nn.Module):
            def __init__(self) -> None:
                super().__init__()

            def forward(
                self,
                x: torch.Tensor,
                y: torch.Tensor,
            ):
                torch._check(y.size(0) == x.size(0) + 1)
                return x.sum(0) + y.sum(0)

        a = torch.randn((4, 5), device=self.device)
        b = torch.randn((5, 5), device=self.device)
        dim0_x = Dim("dim0_x", min=2, max=1024)
        dim0_y = dim0_x + 1
        dynamic_shapes = {"x": {0: dim0_x}, "y": {0: dim0_y}}
        self.check_model(
            Model(),
            (a, b),
            dynamic_shapes=dynamic_shapes,
        )

    def test_scatter_fallback(self):
        class Model(torch.nn.Module):
            def __init__(self) -> None:
                super().__init__()

            def forward(
                self,
                inp: torch.Tensor,
                index: torch.Tensor,
                src: torch.Tensor,
            ):
                return torch.scatter(inp, 1, index, src)

        inputs = (
            torch.ones((3, 5), device=self.device, dtype=torch.int64),
            torch.tensor([[0, 1, 2, 0]], device=self.device, dtype=torch.int64),
            torch.zeros((2, 5), device=self.device, dtype=torch.int64),
        )

        self.check_model(Model(), inputs)

    def test_scatter_reduce_fallback(self):
        class Model(torch.nn.Module):
            def __init__(self) -> None:
                super().__init__()

            def forward(
                self,
                inp: torch.Tensor,
                index: torch.Tensor,
                src: torch.Tensor,
            ):
                return torch.scatter_reduce(inp, 0, index, src, reduce="sum")

        inputs = (
            torch.tensor([1, 10, 100, 1000], device=self.device, dtype=torch.int64),
            torch.tensor([0, 1, 0, 1, 2, 1], device=self.device, dtype=torch.int64),
            torch.tensor([1, 2, 3, 4, 5, 6], device=self.device, dtype=torch.int64),
        )

        self.check_model(Model(), inputs)

    def test_index_put_fallback(self):
        # index_put falls back in the deterministic mode
        with DeterministicGuard(True):

            class Model(torch.nn.Module):
                def __init__(self) -> None:
                    super().__init__()

                def forward(
                    self,
                    self_tensor: torch.Tensor,
                    indices: Tuple[torch.Tensor],
                    values: torch.Tensor,
                ):
                    return torch.index_put(
                        self_tensor, indices, values, accumulate=True
                    )

            inputs = (
                torch.ones(4, device=self.device, dtype=torch.int64),
                (torch.tensor([1, 1, 2, 2], device=self.device, dtype=torch.bool),),
                torch.ones(4, device=self.device, dtype=torch.int64),
            )

            self.check_model(Model(), inputs)

    def test_repeated_user_defined_triton_kernel(self):
        if self.device != GPU_TYPE:
            raise unittest.SkipTest("requires GPU")

        class Model(torch.nn.Module):
            def __init__(self) -> None:
                super().__init__()

            def forward(self, x):
                for _ in range(3):
                    mul2_inplace_kernel[4,](x, n_elements=4, BLOCK_SIZE=16)
                return x

        inputs = (torch.randn(4, 4, device=self.device),)
        self.check_model(Model(), inputs)

    def test_convolution(self):
        class Model(torch.nn.Module):
            def __init__(self) -> None:
                super().__init__()

            def forward(self, x, w, b):
                return torch.ops.aten.convolution(x, w, b, [4], [0], [1], True, [0], 1)

        example_inputs = (
            torch.randn([2, 32, 90], device=self.device),
            torch.randn([32, 16, 8], device=self.device),
            torch.randn([16], device=self.device),
        )
        with config.patch(
            {
                "max_autotune": True,
                "max_autotune_gemm_backends": "Triton",
            }
        ):
            self.check_model(Model(), example_inputs)

    def test_zero_size_weight(self):
        class Model(torch.nn.Module):
            def __init__(self, channel, r=8):
                super().__init__()
                self.pool = torch.nn.AdaptiveAvgPool2d(1)
                self.net = torch.nn.Sequential(
                    torch.nn.Linear(channel, channel // r, bias=False),
                    torch.nn.ReLU(inplace=True),
                    torch.nn.Linear(channel // r, channel, bias=False),
                    torch.nn.Sigmoid(),
                )

            def forward(self, inp):
                b, c, _, _ = inp.shape
                x = self.pool(inp).view(b, c)
                x = self.net(x).view(b, c, 1, 1)
                x = inp * x
                return x

        inputs = (torch.rand(4, 4, 4, 4, device=self.device),)
        self.check_model(Model(4), inputs)

    def test_zero_size_buffer(self):
        class Model(torch.nn.Module):
            def __init__(self, device):
                super().__init__()
                self.foo = torch.nn.Buffer(torch.zeros((0, 0), device=device))

            def forward(self, x):
                return x + 1, self.foo

        example_inputs = (torch.rand(4, 4, device=self.device),)
        self.check_model(Model(self.device), example_inputs)

    def test_no_args(self):
        class Model(torch.nn.Module):
            def __init__(self, m, n):
                super().__init__()
                self.weight = torch.nn.Parameter(
                    torch.randn(m, n),
                )
                self.alpha = torch.nn.Parameter(torch.randn(m, n))

            def forward(self):
                return self.weight * self.alpha

        self.check_model(Model(6, 4), ())

    def test_dynamic_scalar(self):
        class Model(torch.nn.Module):
            def __init__(self) -> None:
                super().__init__()
                self.criterion_ce = torch.nn.CrossEntropyLoss(reduction="none")

            def forward(self, inputs, targets, split_index=None):
                statistics = {}
                total_loss = self.criterion_ce(inputs, targets).sum()
                statistics["dl"] = total_loss.item()
                return total_loss, statistics

        inputs = (
            torch.rand(4, 4, 4, 4, device=self.device),
            torch.rand(4, 4, 4, 4, device=self.device),
        )
        self.check_model(Model(), inputs)

    def test_symint_item(self):
        class Model(torch.nn.Module):
            def forward(self, tensor):
                return tensor.item()

        inputs = (torch.tensor([1], dtype=torch.int, device=self.device),)
        self.check_model(Model(), inputs)

    def test_symbool_item(self):
        class Model(torch.nn.Module):
            def forward(self, tensor):
                return tensor.item()

        inputs = (torch.tensor([0], dtype=torch.bool, device=self.device),)
        self.check_model(Model(), inputs)

    def test_constant_original_fqn_and_dtype(self):
        class FooBarModule(torch.nn.Module):
            def __init__(self) -> None:
                super().__init__()
                self.register_parameter("0", torch.nn.Parameter(torch.randn(3, 4)))
                self.test_buf = torch.nn.Buffer(torch.randn(3, 4))
                self.register_parameter(
                    "test_param", torch.nn.Parameter(torch.randn(3, 4))
                )

            def forward(self, x):
                return ((x + self.test_buf) * getattr(self, "0")) / self.test_param

        class TestModule(torch.nn.Module):
            def __init__(self) -> None:
                super().__init__()
                self.foo_bar = FooBarModule()
                self.register_parameter(
                    "test_param", torch.nn.Parameter(torch.randn(3, 4))
                )
                self.test_buf = torch.nn.Buffer(torch.randn(3, 4))

            def forward(self, x):
                return (self.foo_bar(x) + self.test_param) * self.test_buf

        with torch.no_grad():
            so_path = AOTIRunnerUtil.compile(
                model=TestModule().to(device=self.device),
                example_inputs=(torch.rand(3, 4, device=self.device),),
            )

        runner = AOTIRunnerUtil.load_runner(self.device, so_path)

        expected_original_fqns = {
            "L__self___test_param": "test_param",
            "L__self___test_buf": "test_buf",
            "getattr_L__self___foo_bar___0__": "foo_bar.0",
            "L__self___foo_bar_test_param": "foo_bar.test_param",
            "L__self___foo_bar_test_buf": "foo_bar.test_buf",
        }
        self.assertEqual(
            expected_original_fqns, runner.get_constant_names_to_original_fqns()
        )

        expected_dtypes = {
            "L__self___test_param": 6,
            "L__self___test_buf": 6,
            "getattr_L__self___foo_bar___0__": 6,
            "L__self___foo_bar_test_param": 6,
            "L__self___foo_bar_test_buf": 6,
        }
        self.assertEqual(expected_dtypes, runner.get_constant_names_to_dtypes())

    def test_masked_select_dynamic(self):
        class M(torch.nn.Module):
            def __init__(self) -> None:
                super().__init__()

            def forward(self, x: torch.Tensor) -> torch.Tensor:
                mask = x.ge(0.5)
                return torch.masked_select(x, mask)

        example_args = (torch.randn(3, 4, 5, device=self.device),)
        dim0_x_max, dim1_x_max = 100, 7
        dynamic_shapes = {
            "x": {
                0: Dim("dim0_x", max=dim0_x_max),
                1: Dim("dim1_x_max", max=dim1_x_max),
            }
        }
        m = M()
        self.check_model(m, example_args, dynamic_shapes=dynamic_shapes)

    def test_fqn(self):
        class NestedChild(torch.nn.Module):
            def __init__(self) -> None:
                super().__init__()
                self.nestedchild3buffer = torch.nn.Buffer(torch.ones(2, 3) * 3)

            def forward(self, x):
                return x / self.nestedchild3buffer

        class Child1(torch.nn.Module):
            def __init__(self) -> None:
                super().__init__()
                self.nested = NestedChild()
                self.register_parameter(
                    "child1param", torch.nn.Parameter(torch.ones(2, 3))
                )

            def forward(self, x):
                x = self.nested(x)
                return x + self.child1param

        class Child2(torch.nn.Module):
            def __init__(self) -> None:
                super().__init__()
                self.child2buffer = torch.nn.Buffer(torch.ones(2, 3) * 2)

            def forward(self, x):
                return x - self.child2buffer

        class MyModule(torch.nn.Module):
            def __init__(self) -> None:
                super().__init__()
                self.foo = Child1()
                self.bar = Child2()
                self.register_parameter(
                    "rootparam", torch.nn.Parameter(torch.ones(2, 3) * 4)
                )

            def forward(self, x):
                x = x * self.rootparam
                x = self.foo(x)
                x = self.bar(x)
                return x

        orig_eager = MyModule()

        self.check_model(MyModule(), (torch.randn(2, 3, device=self.device),))

    def test_model_modified_weights(self):
        class Model(torch.nn.Module):
            def __init__(self, n, k, device):
                super().__init__()
                self.weight = torch.randn(n, k, device=device)
                self.bias = torch.randn(n, device=device)

            def forward(self, a):
                return torch.nn.functional.linear(a, self.weight, self.bias)

        M = 16
        N = 10
        K = 128
        batch = 8
        example_inputs = (torch.randn(2, M, K, device=self.device),)
        model = Model(N, K, self.device)
        self.check_model(model, example_inputs)
        # Update model weights, after this AOTInductor should re-generate model.so
        # if weights are stored in the model.so
        model.weight += 1
        self.check_model(model, example_inputs)

    def test_triton_kernel_extern_kernel_arg(self):
        if self.device != GPU_TYPE:
            raise unittest.SkipTest("requires GPU")

        class Model(torch.nn.Module):
            def forward(self, x, y):
                out = torch.zeros_like(x)
                # torch.mm is ExternKernelOut
                add_kernel[(4,)](x, torch.mm(x, y), out, 4, 16)
                return out

        example_inputs = (
            torch.randn(4, 4, device=GPU_TYPE),
            torch.randn(4, 4, device=GPU_TYPE),
        )

        self.check_model(Model(), example_inputs)

    def test_triton_kernel_multi_output_arg(self):
        if self.device != GPU_TYPE:
            raise unittest.SkipTest("requires GPU")

        class Model(torch.nn.Module):
            def forward(self, x, y):
                out = torch.zeros_like(x)
                # torch.sort creates fallback kernel and hence MultiOutput
                add_kernel[(4,)](x, torch.sort(y).values, out, 4, 16)
                return out

        example_inputs = (
            torch.randn(4, 4, device=GPU_TYPE),
            torch.randn(4, 4, device=GPU_TYPE),
        )

        self.check_model(Model(), example_inputs)

    # @skipIfXpu(msg="torch.xpu.memory_allocated not supported yet")
    def test_triton_kernel_reinterpret_view_mem_leak(self):
        # Check for memory leak when using user-defined Triton Kernel + AOTI.
        if self.device != GPU_TYPE:
            raise unittest.SkipTest("requires GPU")

        class Model(torch.nn.Module):
            def __init__(self) -> None:
                super().__init__()

            def forward(self, x, y):
                out = torch.zeros_like(x)
                yy = y * y
                # reshape creates a ReinterpretView
                add_kernel[(4,)](x, yy.reshape_as(x), out, 4, 16)
                return out

        example_inputs = (
            torch.randn(4, 4, device=GPU_TYPE),
            torch.randn(1, 16, device=GPU_TYPE),
        )

        so_path: str = AOTIRunnerUtil.compile(
            Model(),
            example_inputs,
        )
        aot_inductor_module = AOTIRunnerUtil.load(GPU_TYPE, so_path)

        # Don't assign outputs to a variable b/c it will allocate GPU memory.
        device_interface = get_interface_for_device(GPU_TYPE)
        device: int = device_interface.current_device()
        mem_before = device_interface.memory_allocated(device)
        aot_inductor_module(*example_inputs)
        aot_inductor_module(*example_inputs)
        mem_after = device_interface.memory_allocated(device)
        self.assertEqual(mem_before, mem_after)

        actual = aot_inductor_module(*example_inputs)
        expected = Model()(*example_inputs)
        torch.testing.assert_close(actual, expected)

    @torch._dynamo.config.patch(capture_scalar_outputs=True)
    @common_utils.parametrize("dynamic", [False, True])
    @common_utils.parametrize("autotuning", [False, True])
    def test_triton_kernel_unbacked_symint_in_grid(self, dynamic, autotuning):
        if self.device != GPU_TYPE:
            raise unittest.SkipTest("requires GPU")

        class Model(torch.nn.Module):
            def forward(self, x, y, n_elements_tensor):
                output = torch.zeros_like(x)
                n_elements_symint = n_elements_tensor.item()
                n_elements = x.numel()

                def grid(meta):
                    return (triton.cdiv(n_elements_symint, meta["BLOCK_SIZE"]),)

                if autotuning:
                    add_kernel_autotuned[grid](
                        x,
                        y,
                        output,
                        n_elements,
                    )
                else:
                    add_kernel[grid](
                        x,
                        y,
                        output,
                        n_elements,
                        BLOCK_SIZE=16,
                    )

                return output

        example_inputs = (
            torch.randn(123, device=GPU_TYPE),
            torch.randn(123, device=GPU_TYPE),
            torch.tensor(123),
        )

        dynamic_shapes = None
        if dynamic:
            dim0 = Dim("s0", min=2, max=1024)
            dynamic_shapes = {
                "x": {0: dim0},
                "y": {0: dim0},
                "n_elements_tensor": {},
            }

        self.check_model(
            Model(),
            example_inputs,
            dynamic_shapes=dynamic_shapes,
        )

    @skipIfRocm  # USE_MEM_EFF_ATTENTION was not enabled for build.
    def test_scaled_dot_product_efficient_attention(self):
        if self.device != GPU_TYPE:
            raise unittest.SkipTest("requires GPU")

        class Model(torch.nn.Module):
            def forward(self, q, k, v, attn_bias):
                return torch.ops.aten._scaled_dot_product_efficient_attention(
                    q, k, v, attn_bias, False
                )[0]

        example_inputs = (
            torch.randn(4, 4, 36, 36, device=GPU_TYPE),
            torch.randn(4, 4, 36, 36, device=GPU_TYPE),
            torch.randn(4, 4, 36, 36, device=GPU_TYPE),
            torch.randn(4, 4, 36, 36, device=GPU_TYPE),
        )
        self.check_model(Model(), example_inputs)

    def test_index_put_with_none_index(self):
        # index_put falls back in the deterministic mode
        with DeterministicGuard(True):

            class Model(torch.nn.Module):
                def forward(self, x, i1, i2, y):
                    return torch.ops.aten.index_put(
                        x,
                        (None, None, i1, i2.transpose(0, 1)),
                        y,
                        accumulate=True,
                    )

            example_inputs = (
                torch.rand(8, 192, 30, 30, device=self.device),
                torch.zeros(3, 14, 1, 1, dtype=torch.int64, device=self.device),
                torch.ones(14, 3, dtype=torch.int64, device=self.device),
                torch.randn(8, 192, 3, 14, 3, 14, device=self.device),
            )
            self.check_model(Model(), example_inputs)

    def test_runtime_checks(self):
        class Model(torch.nn.Module):
            def __init__(self) -> None:
                super().__init__()

            if SM80OrLater:

                def forward(self, x0, x1, x2, x3, x4, x5, x6, x7, x8, x9):
                    return (x0, x1, x2, x3, x4, x5, x6, x7, x8, x9)

            else:

                def forward(self, x0, x1, x2, x4, x5, x6, x7, x8, x9):
                    return (x0, x1, x2, x4, x5, x6, x7, x8, x9)

        inputs = []
        dtypes = [
            torch.float16,
            torch.float32,
            torch.float64,
            torch.bool,
            torch.int8,
            torch.int16,
            torch.int32,
            torch.int64,
            torch.uint8,
        ]
        if SM80OrLater:
            dtypes.append(torch.bfloat16)
        for dtype in dtypes:
            inputs.append(torch.ones(4, 8, 10, dtype=dtype, device=self.device))

        dim0 = Dim("s0", min=2, max=1024)
        dim1 = Dim("s1", min=2, max=512)
        dim2 = Dim("s2", min=2, max=128)
        dynamic_shapes = {
            "x0": {0: dim0},
            "x1": {0: dim0},
            "x2": {0: dim0},
            "x4": {1: dim1},
            "x5": {1: dim1},
            "x6": {},
            "x7": {2: dim2},
            "x8": {2: dim2},
            "x9": {2: dim2},
        }
        if SM80OrLater:
            dynamic_shapes["x3"] = {1: dim1}

        m = Model()
        inputs = tuple(inputs)
        with torch.no_grad(), config.patch(
            {
                "aot_inductor.debug_compile": True,
            }
        ):
            so_path = AOTIRunnerUtil.compile(m, inputs, dynamic_shapes=dynamic_shapes)
        with open(os.path.splitext(so_path)[0] + ".cpp") as cpp:
            src_code = cpp.read()
            FileCheck().check_count(
                "unmatched dtype",
                10 if SM80OrLater else 9,
                exactly=True,
            ).run(src_code)
            FileCheck().check_count(
                "unmatched dim value at",
                21
                if SM80OrLater
                else 19,  # we have 9 dynamic dims for which we generate different checks
                exactly=True,
            ).run(src_code)
            FileCheck().check_count(
                "dim value is too",
                18
                if SM80OrLater
                else 16,  # we have 9 dynamic dims for which we generate two checks
                exactly=True,
            ).run(src_code)
            FileCheck().check_count(
                "unmatched stride value at",
                21
                if SM80OrLater
                else 19,  # we have 9 symbolic strides for which we don't generate checks
                exactly=True,
            ).run(src_code)
        optimized = AOTIRunnerUtil.load(self.device, so_path)
        actual = optimized(*inputs)
        expected = m(*inputs)
        torch.testing.assert_close(actual, expected)

    @unittest.skipIf(TEST_WITH_ROCM, "FP8 is not supported on ROCM")
    @unittest.skipIf(not SM90OrLater, "FP8 is only supported on H100+")
    def test_runtime_checks_fp8(self):
        # cuda only
        if self.device != "cuda":
            return

        class Model(torch.nn.Module):
            def __init__(self) -> None:
                super().__init__()

            def forward(self, x0, x1):
                t = x0.to(torch.float) + x1.to(torch.float)
                return t

        inputs = []
        for dtype in (
            torch.float8_e4m3fn,
            torch.float8_e5m2,
            # FP8 funz are for AMD
            # see https://github.com/pytorch/pytorch/issues/126734
            # torch.float8_e4m3fnuz,
            # torch.float8_e5m2fnuz,
        ):
            inputs.append(torch.ones(8, 8, 8, dtype=dtype, device=self.device))
        dim0 = Dim("s0", min=2, max=1024)
        dynamic_shapes = {
            "x0": {0: dim0},
            "x1": {0: dim0},
        }
        with torch.no_grad(), config.patch(
            {
                "aot_inductor.debug_compile": True,
            }
        ):
            self.check_model(
                Model(),
                tuple(inputs),
                dynamic_shapes=dynamic_shapes,
            )

    def test_runtime_checks_complex(self):
        class Model(torch.nn.Module):
            def __init__(self) -> None:
                super().__init__()

            def forward(self, x0, x1, x2):
                return (x0, x1, x2)

        inputs = []
        x0 = torch.tensor([1, -1], dtype=torch.complex32, device=self.device)
        x1 = torch.tensor(
            [1 + 1j, -1 + 1j, -2 + 2j, 3 - 3j, 0, 1j, 1, -1],
            dtype=torch.complex64,
            device=self.device,
        )
        x2 = torch.tensor(128, dtype=torch.complex128, device=self.device)
        inputs.append(x0)
        inputs.append(x1)
        inputs.append(x2)
        dim0 = Dim("s0", min=2, max=1024)
        dynamic_shapes = {
            "x0": {0: dim0},
            "x1": {},
            "x2": {},
        }
        with torch.no_grad(), config.patch(
            {
                "aot_inductor.debug_compile": True,
            }
        ):
            self.check_model(
                Model(),
                tuple(inputs),
                dynamic_shapes=dynamic_shapes,
            )

    @unittest.skipIf(IS_FBCODE, "Not yet runnable in fbcode")
    def test_runtime_checks_dtype_failed(self):
        class Model(torch.nn.Module):
            def __init__(self) -> None:
                super().__init__()

            def forward(self, x):
                y = x.type(torch.float)
                return y

        x = torch.randn(1, 4, dtype=torch.float16, device=self.device)
        model = Model()
        with torch.no_grad(), config.patch(
            {
                "aot_inductor.debug_compile": True,
            }
        ):
            so_path: str = AOTIRunnerUtil.compile(
                model,
                (x,),
            )
        aot_inductor_module = AOTIRunnerUtil.load(self.device, so_path)
        x_casted = x.float()
        with self.assertRaisesRegex(Exception, ""):
            aot_inductor_module(x_casted)

    def test_non_contiguous_output_alias(self):
        # Test return x, x.contiguous() where x is non-contiguous.
        class Model(torch.nn.Module):
            def forward(self, x):
                squared = x * x
                transposed = squared.t()  # non-contiguous
                contig = transposed.contiguous()
                return transposed, contig

        x = torch.randn(3, 4, dtype=torch.float16, device=self.device)
        model = Model()
        with torch.no_grad():
            result = AOTIRunnerUtil.run(
                self.device,
                model,
                (x,),
            )
        actual = model(x)
        self.assertTrue(same(result, actual))

        # contiguous() should create a new tensor
        self.assertTrue(result[0].data_ptr() != result[1].data_ptr())

    def test_multiple_output_alias(self):
        # Test when mutliple outputs alias the same tensor
        class Model(torch.nn.Module):
            def forward(self, x):
                squared = x * x
                contig = squared.contiguous()  # alias
                reshaped = squared.reshape(squared.shape)  # alias
                cubed = squared * x
                return squared, contig, reshaped, cubed

        x = torch.randn(3, 4, dtype=torch.float32, device=self.device)
        model = Model()

        with torch.no_grad():
            result = AOTIRunnerUtil.run(
                self.device,
                model,
                (x,),
            )
        actual = model(x)
        self.assertTrue(same(result, actual))

        # squared, contig and reshaped alias the same tensor.
        self.assertTrue(result[0].data_ptr() == result[1].data_ptr())
        self.assertTrue(result[0].data_ptr() == result[2].data_ptr())
        # cubed shouldn't be an alias.
        self.assertTrue(result[0].data_ptr() != result[3].data_ptr())

    def test_runtime_checks_shape_failed(self):
        class Model(torch.nn.Module):
            def __init__(self) -> None:
                super().__init__()

            def forward(self, x):
                return x

        x = torch.randn(4, 4, 4, dtype=torch.float16, device=self.device)
        y0 = torch.randn(8, 4, 4, dtype=torch.float16, device=self.device)
        y1 = torch.randn(4, 8, 4, dtype=torch.float16, device=self.device)
        y2 = rand_strided(
            (4, 4, 4), (16, 1, 4), dtype=torch.float16, device=self.device
        )
        # batch size is outside of the range
        y3 = torch.randn(2048, 3, 4, dtype=torch.float16, device=self.device)
        y4 = torch.randn(2048, 4, 4, dtype=torch.float16, device=self.device)
        dim0 = Dim("s0", min=4, max=1024)
        dynamic_shapes = {
            "x": {0: dim0},
        }
        model = Model()
        with torch.no_grad(), config.patch(
            {
                "aot_inductor.debug_compile": True,
            }
        ):
            so_path: str = AOTIRunnerUtil.compile(
                model, (x,), dynamic_shapes=dynamic_shapes
            )
        aot_inductor_module = AOTIRunnerUtil.load(self.device, so_path)
        # dynamic dim works fine
        _ = aot_inductor_module(y0)
        with self.assertRaisesRegex(Exception, ""):
            aot_inductor_module(y1)
        with self.assertRaisesRegex(Exception, ""):
            aot_inductor_module(y2)
        with self.assertRaisesRegex(Exception, ""):
            aot_inductor_module(y3)
        with self.assertRaisesRegex(Exception, ""):
            aot_inductor_module(y4)

    def test_add_complex(self):
        class Model(torch.nn.Module):
            def forward(self, a, b):
                return torch.add(a, b)

        x = torch.tensor(
            [1 + 1j, -1 + 1j, -2 + 2j, 3 - 3j, 0, 1j, 1, -1], device=self.device
        )
        y = torch.tensor(
            [1 + 1j, -1 + 1j, -2 + 2j, 3 - 3j, 0, 1j, 1, -1], device=self.device
        )
        self.check_model(Model(), (x, y))

    def test_embedding_bag(self):
        class Model(torch.nn.Module):
            def forward(self, w, i, o):
                return torch.ops.aten._embedding_bag(w, i, o, False, 0, False, None)

        example_inputs = (
            torch.randn([10, 4], device=self.device),
            torch.randint(10, [8], device=self.device),
            torch.tensor([0, 2, 6], device=self.device),
        )
        self.check_model(Model(), example_inputs)

    def test_fft_c2c(self):
        class Model(torch.nn.Module):
            def forward(self, x):
                return torch.fft.fftn(x), torch.fft.fftn(x).real

        example_inputs = (torch.randn(16, 16, 16, device=self.device),)
        self.check_model(Model(), example_inputs)

    def test_bool_input(self):
        # Specialize on whichever branch the example input for b is
        class Model(torch.nn.Module):
            def forward(self, x, b):
                if b:
                    return x * x
                else:
                    return x + x

        example_inputs = (torch.randn(3, 3, device=self.device), True)
        self.check_model(Model(), example_inputs)

    def test_int_list_input(self):
        class Model(torch.nn.Module):
            def forward(self, x, i):
                return x * i[0] * i[1]

        example_inputs = (torch.randn(3, 3, device=self.device), [3, 4])
        self.check_model(Model(), example_inputs)

    def test_nested_tensor_from_jagged(self):
        class Model(nn.Module):
            def __init__(self) -> None:
                super().__init__()
                self.mlp = nn.Sequential(
                    nn.Linear(128, 64), nn.ReLU(), nn.Linear(64, 32), nn.Sigmoid()
                )

            def forward(self, values, offsets):
                nt = torch.nested.nested_tensor_from_jagged(values, offsets)
                res = self.mlp(nt)
                return res.values()

        model = Model().to(device=self.device)

        example_inputs_1 = (
            torch.randn((15, 128), device=self.device),
            torch.tensor([0, 3, 4, 10, 15], device=self.device),
        )

        # same "NT batch size", different actual amount of data
        example_inputs_2 = (
            torch.randn((31, 128), device=self.device),
            torch.tensor([0, 1, 20, 25, 31], device=self.device),
        )

        # same actual amount of data, different "NT batch size"
        example_inputs_3 = (
            torch.randn((15, 128), device=self.device),
            torch.tensor([0, 3, 10, 15], device=self.device),
        )

        # different "NT batch size"
        example_inputs_4 = (
            torch.randn((37, 128), device=self.device),
            torch.tensor([0, 5, 16, 25, 29, 37], device=self.device),
        )

        dim0_values = Dim("dim0_values", min=1, max=128)
        dim0_offsets = Dim("dim0_offsets", min=1, max=9)
        dynamic_shapes = {"values": {0: dim0_values}, "offsets": {0: dim0_offsets}}
        example_inputs_list = [
            example_inputs_1,
            example_inputs_2,
            example_inputs_3,
            example_inputs_4,
        ]

        self.check_model_with_multiple_inputs(
            model, example_inputs_list, dynamic_shapes=dynamic_shapes
        )

    @common_utils.parametrize("max_autotune", [True, False])
    def test_misc_1(self, max_autotune):
        if self.device == "cpu" and IS_MACOS and max_autotune:
            raise unittest.SkipTest("max_autotune not supported on macos")

        class Model(nn.Module):
            def __init__(self) -> None:
                super().__init__()
                self.mlp = nn.Sequential(
                    nn.Linear(128, 64), nn.ReLU(), nn.Linear(64, 32), nn.Sigmoid()
                )
                self.emb = nn.EmbeddingBag(num_embeddings=128, embedding_dim=32)
                self.over_arch = nn.Sequential(
                    nn.Linear(64, 32), nn.ReLU(), nn.Linear(32, 32), nn.Sigmoid()
                )

            def forward(self, x, y):
                mlp_output = self.mlp(x)
                emb_output = self.emb(y)
                return self.over_arch(torch.concat([mlp_output, emb_output], dim=1))

        example_inputs = (
            torch.randn(16, 128, device=self.device),
            torch.randint(0, 128, (16, 10), device=self.device),
        )
        self.check_model(
            Model(), example_inputs, options=dict(max_autotune=max_autotune)
        )

    @skip_if_no_torchvision
    def test_torchvision_transforms_functional_tensor_resize(self):
        import torchvision

        # https://fb.workplace.com/groups/1075192433118967/permalink/1501860707118802/
        class A(torch.nn.Module):
            def forward(self, image: torch.Tensor, target_size: torch.Tensor):
                target_h, target_w = target_size.tolist()
                torch._check(target_h > 0)
                torch._check(target_w > 0)
                torch._check(target_h <= 4000)
                torch._check(target_w <= 4000)

                return torchvision.transforms._functional_tensor.resize(
                    image,
                    size=[target_h, target_w],
                    interpolation="bilinear",
                    antialias=False,
                )

        model = A()
        example_inputs = (
            torch.ones([3, 800, 600], device=self.device),
            torch.tensor([448, 336], device=self.device),
        )
        dynamic_shapes = {
            "image": {
                1: torch.export.Dim("height", min=1, max=4000),
                2: torch.export.Dim("width", min=1, max=4000),
            },
            "target_size": None,
        }
        self.check_model(model, example_inputs, dynamic_shapes=dynamic_shapes)

    def test_aoti_debug_printer_codegen(self):
        # basic addmm model to test codegen for aoti intermediate debug printer
        class Model(torch.nn.Module):
            def __init__(self, n, k, device):
                super().__init__()
                self.weight = torch.randn(n, k, device=device)
                self.bias = torch.randn(n, device=device)

            def forward(self, a):
                return torch.nn.functional.linear(a, self.weight, self.bias)

        M = 8
        N = 6
        K = 16
        model = Model(N, K, self.device)
        batch = 2
        a = torch.randn(batch, M, K, device=self.device)
        example_inputs = (a,)

        kernel_calls = (
            [
                ("triton_poi_fused_0", 1),
                (f"aoti_torch_{GPU_TYPE}_addmm_out", 2),
            ]
            if self.device == GPU_TYPE
            else [
                ("aoti_torch_cpu_addmm_out", 2),
            ]
        )

        # test default debug printing all tensor values codegen
        with config.patch({"aot_inductor.debug_intermediate_value_printer": "2"}):
            result, code = run_and_get_cpp_code(
                AOTIRunnerUtil.compile, model, example_inputs
            )

            # check the c shim print_tensor_handle call is triggered by the config and injected the cpp output code as expected
            self.assertEqual("aoti_torch_print_tensor_handle" in code, True)

            # check the codegen for debug printing around the actual kernel call is expected

            for kernel_call, count in kernel_calls:
                FileCheck().check_count(
                    f"before_launch - {kernel_call}",
                    count,
                ).run(code)
                FileCheck().check_count(
                    f"after_launch - {kernel_call}",
                    count,
                ).run(code)

        # test printing selected kernel's tensor values codegen
        filtered_kernel_name = f"aoti_torch_{self.device}_addmm_out"
        with config.patch(
            {
                "aot_inductor.debug_intermediate_value_printer": "2",
                "aot_inductor.filtered_kernel_names": filtered_kernel_name,
            }
        ):
            result, code = run_and_get_cpp_code(
                AOTIRunnerUtil.compile, model, example_inputs
            )
            filtered_kernel_calls = [
                (filtered_kernel_name, 2),
            ]
            for kernel_call, count in filtered_kernel_calls:
                FileCheck().check_count(
                    f"before_launch - {kernel_call}",
                    count,
                ).run(code)
                FileCheck().check_count(
                    f"after_launch - {kernel_call}",
                    count,
                ).run(code)

            kernel_calls_not_to_print = [
                kernel_call
                for kernel_call in kernel_calls
                if kernel_call[0] != filtered_kernel_name
            ]
            for kernel_name, _ in kernel_calls_not_to_print:
                FileCheck().check_not(f"before_launch - {kernel_name}").run(code)
                FileCheck().check_not(f"after_launch - {kernel_name}").run(code)

    def test_aoti_debug_printer_user_defined_triton_kernel(self):
        if self.device != GPU_TYPE:
            raise unittest.SkipTest("requires GPU")

        class Model(torch.nn.Module):
            def __init__(self) -> None:
                super().__init__()

            def forward(self, x, y):
                out = torch.zeros_like(x)
                add_kernel[(4,)](x, y, out, n_elements=4, BLOCK_SIZE=16)
                return out

        example_inputs = (
            torch.randn(4, 4, device=self.device),
            torch.randn(4, 4, device=self.device),
        )

        kernel_calls = [
            ("add_kernel_0", 3),
        ]

        with config.patch({"aot_inductor.debug_intermediate_value_printer": "2"}):
            result, code = run_and_get_cpp_code(
                AOTIRunnerUtil.compile, Model(), example_inputs
            )
            # check the c shim print_tensor_handle call is triggered by the config and injected the cpp output code as expected
            self.assertEqual("aoti_torch_print_tensor_handle" in code, True)
            # check the codegen for debug printing around the actual kernel call is expected
            for kernel_call, count in kernel_calls:
                FileCheck().check_count(
                    f"before_launch - {kernel_call}",
                    count,
                ).run(code)
                FileCheck().check_count(
                    f"after_launch - {kernel_call}",
                    count,
                ).run(code)

    def test_aoti_debug_printer_cpp_kernel(self):
        if self.device != "cpu":
            raise unittest.SkipTest("cpu test case only")

        # a simple cpp kernel test case for testing the debug printer codegen
        # on cpp kernel cpu device.
        class Model(torch.nn.Module):
            def __init__(self) -> None:
                super().__init__()

            def forward(self, x):
                t = torch.tensor(x.size(-1), device="cpu", dtype=torch.float)
                t = torch.sqrt(t * 3)
                return x * t

        example_inputs = (torch.randn(4, 4, device="cpu"),)

        kernel_calls = [
            ("cpp_fused_mul_sqrt_0", 2),
        ]

        with config.patch({"aot_inductor.debug_intermediate_value_printer": "2"}):
            result, code = run_and_get_cpp_code(
                AOTIRunnerUtil.compile, Model(), example_inputs
            )
            # check the c shim print_tensor_handle call is triggered by the config and injected the cpp output code as expected
            self.assertEqual("aoti_torch_print_tensor_handle" in code, True)
            # check the codegen for debug printing around the actual kernel call is expected
            for kernel_call, count in kernel_calls:
                FileCheck().check_count(
                    f"before_launch - {kernel_call}",
                    count,
                ).run(code)
                FileCheck().check_count(
                    f"after_launch - {kernel_call}",
                    count,
                ).run(code)

    def test_aoti_debug_printer_sym_inputs(self):
        if self.device != GPU_TYPE:
            raise unittest.SkipTest("requires GPU")

        from torch.testing._internal.triton_utils import add_kernel

        class Model(torch.nn.Module):
            def __init__(self):
                super().__init__()

            def forward(self, x):
                maxlen = max(x.item(), 512)
                a = torch.ones(maxlen, device=GPU_TYPE)
                b = torch.ones(maxlen, device=GPU_TYPE)
                out = torch.zeros_like(a)
                # unbacked symint in grid
                add_kernel[(1, 1, maxlen)](a, b, out, maxlen, 32)
                return out

        example_inputs = (torch.randint(high=1024, size=(1,), device=self.device),)

        expected_scalar_args = [
            "triton_poi_fused_zeros_like_0_xnumel",
            "triton_poi_fused_1_xnumel",
            "std::max(static_cast<int64_t>(512L), static_cast<int64_t>(u0))",
        ]

        with config.patch({"aot_inductor.debug_intermediate_value_printer": "2"}):
            result, code = run_and_get_cpp_code(
                AOTIRunnerUtil.compile, Model(), example_inputs
            )
            self.assertEqual("aoti_torch_print_tensor_handle" in code, True)
            for scalar in expected_scalar_args:
                FileCheck().check_count(
                    f"{scalar}",
                    2,
                ).run(code)

    def test_aoti_debug_printing_model_inputs_codegen(self):
        if self.device != "cuda":
            raise unittest.SkipTest("requires CUDA")

        class Model(torch.nn.Module):
            def __init__(self):
                super().__init__()

            def forward(self, a, b, c):
                x = a * 3.14
                y = torch.addmm(c, x, b)
                z = torch.nn.functional.gelu(y)
                return z

        example_inputs = (
            torch.randn(10, 20, device="cuda"),
            torch.randn(20, 30, device="cuda"),
            torch.randn(10, 30, device="cuda"),
        )
        model = Model()
        kernel_calls = [
            ("aoti_model_inputs", 3),
        ]

        with config.patch({"aot_inductor.debug_intermediate_value_printer": "2"}):
            result, code = run_and_get_cpp_code(
                AOTIRunnerUtil.compile, model, example_inputs
            )
            self.assertEqual("aoti_torch_print_tensor_handle" in code, True)
            # check the codegen for debug printing around aoti model inputs is expected
            for kernel_call, count in kernel_calls:
                FileCheck().check_count(
                    f"{kernel_call}",
                    count,
                ).run(code)

    def test_size_from_multi_output(self):
        class Model(torch.nn.Module):
            def __init__(self):
                super().__init__()
                self.relu = torch.nn.ReLU()

            def forward(self, x):
                _x, _i = torch.unique(x, sorted=True, return_inverse=True)
                _x = _x.detach().clone()
                return self.relu(_x), _i

        example_inputs = (torch.randn(8, device=self.device),)
        self.check_model(Model(), example_inputs)

    @dynamo_config.patch({"capture_scalar_outputs": True})
    def test_sym_i64_input_codegen(self):
        if self.device != GPU_TYPE:
            raise unittest.SkipTest("requires GPU")

        from torch.testing._internal.triton_utils import add_kernel

        class Model(torch.nn.Module):
            def __init__(self) -> None:
                super().__init__()

            def forward(self, x):
                x_symint = x.item()
                a = torch.ones(x_symint, device=GPU_TYPE)
                b = torch.ones(x_symint, device=GPU_TYPE)
                out = torch.zeros_like(a)
                # unbacked symint in grid
                add_kernel[(1, 1, x_symint)](a, b, out, x_symint, 32)
                return out

        example_inputs = (
            torch.randint(high=1024, size=(1,), device=self.device, dtype=torch.int32),
        )
        # This simple unit test case model generates two triton kernels:
        # 1. triton_poi_fused_ones_1:
        # triton_meta={'signature': {'out_ptr0': '*fp32', 'xnumel': 'i64'}
        # 2. add_kernel:
        # triton_meta={'signature': {'in_ptr0': '*fp32', 'in_ptr1': '*fp32', 'out_ptr': '*fp32', 'n_elements': 'i64'}
        # input u0 was defined as int32_t initially, verify for every kernel var args downstream,
        # it gets explicitly declared using its data types in the cpp wrapper codegen code.
        expected_scalar_args = [
            "int64_t var_1 = u0;",
            "int64_t var_3 = u0;",
            "int64_t var_5 = u0;",
            "int64_t var_9 = u0;",
        ]
        # check the new behavior of codegen is expected
        result, code = run_and_get_cpp_code(
            AOTIRunnerUtil.compile, Model(), example_inputs
        )
        for scalar_line in expected_scalar_args:
            FileCheck().check_count(
                scalar_line,
                1,
            ).run(code)

        self.check_model(Model(), example_inputs)

    def test_none_args_aot_codegen(self):
        if self.device != GPU_TYPE:
            raise unittest.SkipTest("requires GPU")

        @triton.autotune(
            configs=[
                triton.Config({"BLOCK_SIZE": 32}, num_stages=5, num_warps=2),
                triton.Config({"BLOCK_SIZE": 64}, num_stages=4, num_warps=4),
            ],
            key=["n_elements"],
        )
        @triton.jit
        def sin_kernel(
            in_ptr0,
            out_ptr,
            # We want to include an arg known to be 1 at compile time
            # This is because we remove None args from the arg list; changing the eq_1/constexpr arg indices.
            # We want to make sure we recompute these correctly
            EQ_1_ARG,
            n_elements,
            BLOCK_SIZE: "tl.constexpr",
        ):
            pid = tl.program_id(axis=0)
            block_start = pid * BLOCK_SIZE
            offsets = block_start + tl.arange(0, BLOCK_SIZE)
            mask = offsets < n_elements
            if in_ptr0 is not None:
                x = tl.load(in_ptr0 + offsets, mask=mask)
            else:
                x = 0.0
            output = tl.sin(x) + EQ_1_ARG
            tl.store(out_ptr + offsets, output, mask=mask)

        def sin_triton(x, out):
            n_elements = out.numel()
            sin_kernel[(n_elements,)](x, out, 1, n_elements)
            return out

        x = torch.randn(65, device=self.device)
        out = torch.empty_like(x)

        not_none_inputs = (x, out)
        none_inputs = (None, out)

        # AOTI compilation specializes on either None or non-None inputs
        # So we have to check twice here

        self.check_model(sin_triton, none_inputs)
        self.check_model(sin_triton, not_none_inputs)

    def test_issue_140766(self):
        class Model(torch.nn.Module):
            def __init__(self):
                super().__init__()
                self.mlp = torch.nn.Sequential(
                    torch.nn.Linear(128, 512),
                    torch.nn.ReLU(),
                    torch.nn.Linear(512, 128),
                )
                self.norm = torch.nn.LayerNorm(128)
                self.attn = torch.nn.functional.scaled_dot_product_attention

            def forward(self, x):
                # [2, 128, 4096]
                x = x.transpose(1, 2)
                # [2, 4096, 128]
                for _ in range(2):
                    x = self.forward_block(x)
                return x

            def forward_block(self, x):
                # x: B, H*W, C
                B = x.shape[0]
                H, W, C = 64, 64, 128
                shortcut = x
                x = self.norm(x)
                x = x.reshape(B, H, W, C)
                # B, H, W, C
                x = self.attn(x, x, x)
                x = x.reshape(B, H // 8, W // 8, 8, 8, -1)
                x = x.transpose(2, 3).reshape(B, H * W, -1)

                x = shortcut + x
                x = x + self.mlp(self.norm(x))
                return x

        bs = torch.export.Dim("bs", max=12)
        example_inputs = (torch.randn(2, 128, 4096, device=self.device),)
        self.check_model(Model(), example_inputs, dynamic_shapes={"x": {0: bs}})


class AOTInductorLoggingTest(LoggingTestCase):
    @make_logging_test(dynamic=logging.DEBUG)
    def test_shape_env_reuse(self, records):
        # make sure ShapeEnv is only created once and reused afterwards
        class Foo(torch.nn.Module):
            def forward(self, x):
                return x + 2

        inputs = (torch.randn(4, 4),)
        dynamic_shapes = {
            "x": {0: Dim.AUTO, 1: Dim.AUTO},
        }
        ep = export(Foo(), inputs, dynamic_shapes=dynamic_shapes, strict=False)
        with torch.no_grad():
            torch._inductor.aot_compile(ep.module(), inputs)
        self.assertEqual([r.msg == "create_env" for r in records].count(True), 1)


common_utils.instantiate_parametrized_tests(AOTInductorTestsTemplate)


def fail_cpu(is_skip=False):
    return TestFailure(
        ("cpu",),
        is_skip=is_skip,
    )


def fail_gpu(suffixes: Tuple[str, ...], is_skip=False):
    return TestFailure(
        suffixes,
        is_skip=is_skip,
    )


# test_failures, xfail by default, set is_skip=True to skip
CPU_TEST_FAILURES = {
    # TODO: failed internally
    "test_multiple_output_alias": fail_cpu(is_skip=True),
}

# test_failures, xfail by default, set is_skip=True to skip
GPU_TEST_FAILURES = {
    # quantized unsupported for GPU
    "test_quantized_linear": fail_gpu(("cuda", "xpu")),
    "test_quanatized_int8_linear": fail_gpu(("cuda", "xpu")),
    # No fft implementation for XPU yet.
    "test_fft_c2c": fail_gpu(("xpu",)),
    # No scaled_dot_product_efficient_attention implementation for XPU yet.
    "test_scaled_dot_product_efficient_attention": fail_gpu(("xpu",)),
}


class AOTInductorTestABICompatibleCpu(TestCase):
    device = "cpu"
    device_type = "cpu"
    check_model = check_model
    check_model_with_multiple_inputs = check_model_with_multiple_inputs
    code_check_count = code_check_count
    allow_stack_allocation = False
    use_minimal_arrayref_interface = False


copy_tests(
    AOTInductorTestsTemplate,
    AOTInductorTestABICompatibleCpu,
    "cpu",
    CPU_TEST_FAILURES,
)


@unittest.skipIf(sys.platform == "darwin", "No CUDA on MacOS")
<<<<<<< HEAD
class AOTInductorTestABICompatibleGpu(AOTITestCase):
    device = GPU_TYPE
    device_type = GPU_TYPE
=======
class AOTInductorTestABICompatibleCuda(TestCase):
    device = "cuda"
    device_type = "cuda"
>>>>>>> 3473dfa6
    check_model = check_model
    check_model_with_multiple_inputs = check_model_with_multiple_inputs
    code_check_count = code_check_count
    allow_stack_allocation = False
    use_minimal_arrayref_interface = False


copy_tests(
    AOTInductorTestsTemplate,
    AOTInductorTestABICompatibleGpu,
    GPU_TYPE,
    GPU_TEST_FAILURES,
)

if __name__ == "__main__":
    from torch._inductor.test_case import run_tests

    # cpp_extension N/A in fbcode
    if HAS_GPU or sys.platform == "darwin":
        run_tests(needs="filelock")<|MERGE_RESOLUTION|>--- conflicted
+++ resolved
@@ -114,95 +114,6 @@
     raise
 
 
-<<<<<<< HEAD
-def check_model(
-    self: TestCase,
-    model,
-    example_inputs,
-    options=None,
-    dynamic_shapes=None,
-    disable_constraint_solver=False,
-    atol=None,
-    rtol=None,
-):
-    with torch.no_grad(), config.patch(
-        {
-            "allow_stack_allocation": self.allow_stack_allocation,
-            "use_minimal_arrayref_interface": self.use_minimal_arrayref_interface,
-        }
-    ):
-        torch.manual_seed(0)
-        if not isinstance(model, types.FunctionType):
-            model = model.to(self.device)
-        ref_model = copy.deepcopy(model)
-        ref_inputs = copy.deepcopy(example_inputs)
-        expected = ref_model(*ref_inputs)
-
-        torch.manual_seed(0)
-        actual = AOTIRunnerUtil.run(
-            self.device,
-            model,
-            example_inputs,
-            options,
-            dynamic_shapes,
-            disable_constraint_solver,
-        )
-
-    self.assertEqual(actual, expected, atol=atol, rtol=rtol)
-
-
-def check_model_with_multiple_inputs(
-    self: TestCase,
-    model,
-    list_example_inputs,
-    options=None,
-    dynamic_shapes=None,
-):
-    with torch.no_grad(), config.patch(
-        {
-            "allow_stack_allocation": self.allow_stack_allocation,
-            "use_minimal_arrayref_interface": self.use_minimal_arrayref_interface,
-        }
-    ):
-        torch.manual_seed(0)
-        model = model.to(self.device)
-        ref_model = copy.deepcopy(model)
-        ref_inputs = copy.deepcopy(list_example_inputs)
-        list_expected = [ref_model(*inputs) for inputs in ref_inputs]
-
-        torch.manual_seed(0)
-        list_actual = AOTIRunnerUtil.run_multiple(
-            self.device, model, list_example_inputs, options, dynamic_shapes
-        )
-    self.assertTrue(same(list_actual, list_expected))
-
-
-def code_check_count(
-    self: TestCase,
-    model,
-    example_inputs,
-    target_str: str,
-    target_count: int,
-):
-    with torch.no_grad(), config.patch(
-        {
-            "allow_stack_allocation": self.allow_stack_allocation,
-            "use_minimal_arrayref_interface": self.use_minimal_arrayref_interface,
-        }
-    ):
-        so_path = torch._export.aot_compile(model, example_inputs)
-
-    with open(os.path.splitext(so_path)[0] + ".cpp") as cpp:
-        src_code = cpp.read()
-        FileCheck().check_count(
-            target_str,
-            target_count,
-            exactly=True,
-        ).run(src_code)
-
-
-=======
->>>>>>> 3473dfa6
 class AOTInductorTestsTemplate:
     def test_simple(self):
         class Model(torch.nn.Module):
@@ -4048,15 +3959,9 @@
 
 
 @unittest.skipIf(sys.platform == "darwin", "No CUDA on MacOS")
-<<<<<<< HEAD
-class AOTInductorTestABICompatibleGpu(AOTITestCase):
+class AOTInductorTestABICompatibleGpu(TestCase):
     device = GPU_TYPE
     device_type = GPU_TYPE
-=======
-class AOTInductorTestABICompatibleCuda(TestCase):
-    device = "cuda"
-    device_type = "cuda"
->>>>>>> 3473dfa6
     check_model = check_model
     check_model_with_multiple_inputs = check_model_with_multiple_inputs
     code_check_count = code_check_count
