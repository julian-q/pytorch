--- conflicted
+++ resolved
@@ -30,14 +30,7 @@
             input_names=input_names,
             output_names=output_names,
             dynamic_axes=dynamic_axes,
-<<<<<<< HEAD
-            # TODO(titaiwang): Investigate why ORT fails without optimization
-            optimize=True,
-        )
-
-=======
-        )
->>>>>>> dd2a943e
+        )
         onnx_testing.assert_onnx_program(onnx_program)
 
     def test_onnx_export_with_custom_axis_names_in_dynamic_shapes(self):
