# Owner(s): ["module: fx"]
# ruff: noqa: F841

import builtins
import collections
import contextlib
import copy
import functools
import inspect
import io
import math
import numbers
import operator
import os
import pickle
import sys
import traceback
import types
import typing
import unittest
import warnings
from collections import namedtuple
from copy import deepcopy
from math import sqrt
from typing import Any, Callable, List, NamedTuple, Optional, Tuple, Union

import torch
import torch.fx._pytree as fx_pytree
import torch.utils._pytree as pytree
from functorch.experimental import control_flow

from fx.named_tup import MyNamedTup
from fx.test_common_passes import TestCommonPass  # noqa: F401
from fx.test_cse_pass import TestCSEPass  # noqa: F401
from fx.test_dce_pass import TestDCE  # noqa: F401
from fx.test_fx_const_fold import TestConstFold  # noqa: F401
from fx.test_fx_param_shape_control_flow import (  # noqa: F401
    TestConstParamShapeInControlFlow,
)

from fx.test_gradual_type import (  # noqa: F401  # noqa: F401
    AnnotationsTest,
    TypeCheckerTest,
)
from fx.test_matcher_utils import TestMatcher  # noqa: F401
from fx.test_pass_infra import TestPassManager  # noqa: F401
from fx.test_source_matcher_utils import TestSourceMatcher  # noqa: F401
from fx.test_subgraph_rewriter import TestSubgraphRewriter  # noqa: F401
from torch.fx import (
    CodeGen,
    Graph,
    GraphModule,
    Interpreter,
    Node,
    PH,
    Proxy,
    symbolic_trace,
    Tracer,
    Transformer,
    wrap,
)
from torch.fx._compatibility import _BACK_COMPAT_OBJECTS, _MARKED_WITH_COMPATIBILITY
from torch.fx._symbolic_trace import PHBase, PHWithMeta
from torch.fx.experimental.rewriter import RewritingTracer
from torch.fx.immutable_collections import immutable_dict, immutable_list
from torch.fx.node import _format_arg, Argument, Target
from torch.fx.operator_schemas import get_signature_for_torch_op
from torch.fx.passes import shape_prop

<<<<<<< HEAD
from fx.test_gradual_type import AnnotationsTest  # noqa: F401
from fx.test_gradual_type import TypeCheckerTest  # noqa: F401
from typing import Any, Callable, NamedTuple, Optional, Union
=======
from torch.fx.proxy import TraceError
from torch.multiprocessing import Process
from torch.testing import FileCheck
from torch.testing._internal.common_device_type import (
    instantiate_device_type_tests,
    onlyCPU,
    ops,
)
from torch.testing._internal.common_methods_invocations import op_db
>>>>>>> b37d1605
from torch.testing._internal.common_utils import (
    find_library_location,
    IS_FBCODE,
    IS_MACOS,
    IS_WINDOWS,
    run_tests,
    skipIfTorchDynamo,
)
from torch.testing._internal.jit_utils import JitTestCase

try:
    from torchvision import models as torchvision_models

    HAS_TORCHVISION = True
except ImportError:
    HAS_TORCHVISION = False
skipIfNoTorchVision = unittest.skipIf(not HAS_TORCHVISION, "no torchvision")
from torch.testing._internal.common_quantization import skipIfNoDynamoSupport


class SimpleTest(torch.nn.Module):
    def forward(self, x):
        return torch.relu(x + 3.0)


def a_non_torch_leaf(a, b):
    return a + b


# Used for test_autowrap_function. Autowrapped functions need to be global
def fx_int(x: float) -> int:
    return int(x)


def fx_int_x2(x: float) -> int:
    return int(x) * 2


# used in test_pytree. It's all the way out here because pickling a GraphModule
# that uses Point errors out if Point is local to the function
Point = namedtuple("Point", ["x", "y"])


# Test wrap() passing both a function name as well as a function
# directly
def a_lifted_leaf(a, b):
    return a[0] + a[1] + b


wrap("a_lifted_leaf")
# Test wrapping twice doesn't break anything
wrap("a_lifted_leaf")


def a_lifted_leaf2(a, b):
    return a[0] + a[1] + b


wrap(a_lifted_leaf2)

wrap("len")

wrap("getattr")


def wrapped_named_tup(p1, *, p2):
    return p1.x + p2.y


wrap(wrapped_named_tup)


@wrap
def wrapped_via_decorator(a):
    return a + 1


wrap("wrapped_with_submodule")


def wrapped_with_submodule(x: torch.Tensor, batchnorm1d: torch.nn.BatchNorm1d):
    return batchnorm1d(x)


def my_decorator(f):
    @functools.wraps(f)
    def wrapper_inside_decorator(*args, **kwargs):
        return f(*args, **kwargs)

    return wrapper_inside_decorator


@wrap
@my_decorator
def wrapped_decorated_fn(x):
    return x


real_wrapped_via_decorator = wrapped_via_decorator
real_a_lifed_leaf = a_lifted_leaf
real_a_lifed_leaf2 = a_lifted_leaf2
_sqrt = sqrt

wrap("wrapper_fn")


def wrapper_fn(x):
    return torch.foo(x)


class Pair(NamedTuple):
    x: torch.Tensor
    y: torch.Tensor

    def _custom_fx_repr_fn(self) -> str:
        return f"Pair(x={_format_arg(self.x)}, y={_format_arg(self.y)})"


# for testing pytrees
class Foo:  # noqa: B209
    def __init__(self, a, b):
        self.a = a
        self.b = b


class Add(torch.nn.Module):
    def forward(self, x):
        return x + x


@torch.fx.has_side_effect
@torch.fx.wrap
def side_effect_func(x: torch.Tensor):
    print(x)


class TestFX(JitTestCase):
    def setUp(self):
        super().setUp()
        # Checking for mutable operations whil tracing is feature flagged
        # Enable it in testing but not by default
        self.orig_tracer_mutable_flag = (
            torch.fx.proxy.TracerBase.check_mutable_operations
        )
        torch.fx.proxy.TracerBase.check_mutable_operations = True

        if not (IS_FBCODE or IS_WINDOWS or IS_MACOS):
            lib_file_path = find_library_location("libtorchbind_test.so")
            torch.ops.load_library(str(lib_file_path))

    def tearDown(self):
        super().tearDown()
        torch.fx.proxy.TracerBase.check_mutable_operations = (
            self.orig_tracer_mutable_flag
        )

    def checkGraphModule(self, m: torch.nn.Module, args, kwargs=None):
        """Check that an nn.Module's results match the GraphModule version
        for a given set of args/kwargs.
        """
        kwargs = kwargs if kwargs else {}
        ref_outs = m(*args, **kwargs)
        gm = symbolic_trace(m)
        gm.graph.lint()
        test_outs = gm(*args, **kwargs)
        self.assertEqual(ref_outs, test_outs)

    def test_graph_module(self):
        class MySub(torch.nn.Module):
            def __init__(self) -> None:
                super().__init__()
                self.w = torch.nn.Parameter(torch.rand(4, 3))

            def forward(self, x):
                return self.w + x

        class MyModule(torch.nn.Module):
            def __init__(self) -> None:
                super().__init__()
                self.lin = torch.nn.Linear(4, 3)
                self.sub_mod = MySub()
                self.w = torch.nn.Parameter(torch.rand(3))

            def forward(self, A, B, c):
                t = torch.sigmoid(A) + self.lin(c)
                return self.sub_mod(
                    t.data + self.w + t + 1 - A + B // A + -A + A.add(B, alpha=3)
                )

        m = MyModule()
        gm = symbolic_trace(m)

        ms = torch.jit.script(gm)

        class M2(torch.nn.Module):
            def forward(self, A):
                m, idx = torch.max(A, 0)
                return m + 1, idx + 1

        m2 = M2()
        gm2 = symbolic_trace(m2)

        class T(torch.nn.Module):
            def forward(self, A, b=4, *args, c=5, **kwargs):
                x = A + 1 + args[0] + kwargs["3"]
                return x

        t = T()
        symbolic_trace(t)

        # test for issue described at https://github.com/pytorch/pytorch/issues/63883
        class M3(torch.nn.Module):
            def forward(self, x):
                return torch.relu(x)

        m3 = M3()
        gm3 = symbolic_trace(m3)
        new_instance = gm3.__new__(type(gm3))
        new_instance.__init__(gm3, gm3.graph)

        x = torch.randn(5, 3)
        torch.testing.assert_close(new_instance(x), torch.relu(x))

    def test_informative_co_filename(self):
        class MyModule(torch.nn.Module):
            def forward(self, a):
                return a * 2

        gm = symbolic_trace(MyModule())
        self.assertIn(os.path.basename(__file__), gm.forward.__code__.co_filename)

    def test_custom_import(self):
        graph = torch.fx.Graph()
        a = graph.placeholder("x")
        b = graph.placeholder("y")
        c = graph.call_function(a_non_torch_leaf, (a, b))
        d = graph.call_function(torch.sin, (c,))
        graph.output(d)
        gm = GraphModule(torch.nn.Module(), graph)
        x, y = torch.rand(1), torch.rand(1)
        self.assertEqual(torch.sin(x + y), gm(x, y))

    def test_args_kwargs(self):
        class T(torch.nn.Module):
            def forward(self, *args, **kwargs):
                x = args[0] + kwargs["foo"]
                return x

        t = T()
        self.checkGraphModule(t, (torch.rand(1), torch.rand(1)), {"foo": torch.rand(1)})

    def test_varargs_concrete(self):
        class T(torch.nn.Module):
            def forward(self, *args, **kwargs):
                x = args[0] + args[1]
                return x

        args = (torch.rand(1), torch.rand(1))

        t = T()
        ref_outs = t(*args)
        gm = symbolic_trace(t, concrete_args=(torch.fx.PH, torch.fx.PH))
        gm.graph.lint()
        test_outs = gm(*args)
        self.assertEqual(ref_outs, test_outs)

    def test_args_kwargs_no_self(self):
        class T(torch.nn.Module):
            def forward(*args, **kwargs):  # noqa: B902
                self = args[0]
                return torch.relu(args[1])

        t = T()
        with self.assertRaisesRegex(
            RuntimeError, r"cannot be part of \*args expansion"
        ):
            self.checkGraphModule(
                t, (torch.rand(1), torch.rand(1)), {"foo": torch.rand(1)}
            )

    def test_fx_shifts(self):
        class MyModule(torch.nn.Module):
            def forward(self, x):
                return x << 3, x >> 3

        input = torch.LongTensor(10).random_(0, 1024)

        m = MyModule()
        self.checkGraphModule(m, (input,))

    def test_fx_and_or(self):
        class MyModule(torch.nn.Module):
            def forward(self, x):
                return x & x, x | x

        input = torch.LongTensor(10).random_(0, 1024)

        m = MyModule()
        self.checkGraphModule(m, (input,))

    def test_dict(self):
        class MyDictMod(torch.nn.Module):
            def forward(self, d):
                return d["3"].relu(), {"4": d["3"].neg()}

        input_dict = {"3": torch.rand(3, 4)}
        m = MyDictMod()

        self.checkGraphModule(m, (input_dict,))

    def test_matmul_tracing(self):
        const = torch.randn(3)

        def matmul_f(x):
            return x @ const

        mod = symbolic_trace(matmul_f)
        inp = torch.randn(3)
        self.assertEqual(mod(inp), matmul_f(inp))

        def rmatmul_f(x):
            return const @ x

        mod = symbolic_trace(rmatmul_f)
        inp = torch.randn(3)
        self.assertEqual(mod(inp), rmatmul_f(inp))

    @skipIfNoDynamoSupport
    def test_control_flow_tracing(self):
        def true(x, y):
            return x + y

        def false(x, y):
            return x - y

        def f(x, y):
            x = control_flow.cond(x[0] == 0, true, false, [x, y])

        with self.assertRaisesRegex(
            RuntimeError, r"Expected pred to be bool or tensor, but got Proxy\(eq\)"
        ):
            _ = symbolic_trace(f)

    def test_disallow_override(self):
        # Custom delegate to disallow in-place tensor operations
        class NoMutableCallTracer(Tracer):
            def create_node(
                self,
                kind: str,
                target: Union[str, Callable],
                args: tuple[Argument, ...],
                kwargs: dict[str, Any],
                name: Optional[str] = None,
                type_expr: Optional[Any] = None,
            ) -> Node:
                name = target if isinstance(target, str) else torch.typename(target)
                if name[-1] == "_":
                    raise RuntimeError("In-place operations are not supported")
                return super().create_node(kind, target, args, kwargs, name)

        # Test method
        class MyInplaceMod(torch.nn.Module):
            def forward(self, x):
                x.add_(3.0)
                return x

        m = MyInplaceMod()

        with self.assertRaisesRegex(RuntimeError, "In-place operations"):
            NoMutableCallTracer().trace(m)

        # Test free function
        class MyInplaceMod2(torch.nn.Module):
            def forward(self, x):
                torch.log_(x)
                return x

        m2 = MyInplaceMod2()
        with self.assertRaisesRegex(RuntimeError, "In-place operations"):
            NoMutableCallTracer().trace(m2)

        # Test symbolic node as an arg
        class MyInplaceMod3(torch.nn.Module):
            def forward(self, x):
                y = torch.ones(3, 4)
                y.add_(x)
                return x

        m3 = MyInplaceMod3()
        with self.assertRaisesRegex(RuntimeError, "In-place operations"):
            NoMutableCallTracer().trace(m3)

    def test_leaf_module(self):
        # Custom delegate to make it so that there are no leaf modules, everything
        # should get traced through
        class NoLeafModulesTracer(Tracer):
            def is_leaf_module(self, m, qualname):
                return False

        class MyReluMod(torch.nn.Module):
            def __init__(self) -> None:
                super().__init__()
                self.relu = torch.nn.ReLU()

            def forward(self, x):
                return self.relu(x)

        mrm = MyReluMod()
        sym = NoLeafModulesTracer().trace(mrm)
        for node in sym.nodes:
            self.assertNotEqual(node.op, "call_module")
        sym.lint()

    def test_wrap(self):
        self.assertEqual(3 + 4 + 5, a_lifted_leaf((3, 4), 5))

        def to_trace(y):
            return (
                a_lifted_leaf((4, y), 3)
                + a_lifted_leaf((3, 4), 5)
                + a_lifted_leaf((y, y), y)
            )

        m = symbolic_trace(to_trace)
        self.assertIn("a_lifted_leaf", m.code)
        self.assertEqual(27, m(2))
        self.assertIs(a_lifted_leaf, real_a_lifed_leaf)

    def test_wrap_fn_directly(self):
        self.assertEqual(3 + 4 + 5, a_lifted_leaf2((3, 4), 5))

        def to_trace(y):
            return (
                a_lifted_leaf2((4, y), 3)
                + a_lifted_leaf2((3, 4), 5)
                + a_lifted_leaf2((y, y), y)
            )

        m = symbolic_trace(to_trace)
        self.assertIn("a_lifted_leaf2", m.code)
        self.assertEqual(27, m(2))
        self.assertIs(a_lifted_leaf2, real_a_lifed_leaf2)

    def test_wrapped_via_decorator(self):
        self.assertEqual(wrapped_via_decorator(0), 1)

        def to_trace(y):
            return wrapped_via_decorator(y)

        m = symbolic_trace(to_trace)
        self.assertIn("wrapped_via_decorator", m.code)
        self.assertEqual(m(0), 1)
        self.assertIs(wrapped_via_decorator, real_wrapped_via_decorator)
        self.assertFalse(hasattr(wrapped_via_decorator, "__fx_already_patched"))

    def test_wrapped_via_decorator_and_transformed(self):
        self.assertEqual(wrapped_via_decorator(0), 1)

        def to_trace(y):
            return wrapped_via_decorator(y)

        m = symbolic_trace(to_trace)
        self.assertIn("wrapped_via_decorator", m.code)
        self.assertEqual(m(0), 1)
        self.assertIs(wrapped_via_decorator, real_wrapped_via_decorator)
        self.assertFalse(hasattr(wrapped_via_decorator, "__fx_already_patched"))

        transformed = torch.fx.Transformer(m).transform()
        self.assertIn("wrapped_via_decorator", transformed.code)
        self.assertEqual(transformed(0), 1)
        self.assertIs(wrapped_via_decorator, real_wrapped_via_decorator)
        self.assertFalse(hasattr(wrapped_via_decorator, "__fx_already_patched"))

    def test_wrap_with_submodule(self):
        class M(torch.nn.Module):
            def __init__(self) -> None:
                super().__init__()
                self.batchnorm1d = torch.nn.BatchNorm1d(2, affine=False)

            def forward(self, x: torch.Tensor):
                return wrapped_with_submodule(x, self.batchnorm1d)

        m = symbolic_trace(M())

        self.assertIn("wrapped_with_submodule", m.code)

        input = torch.rand(3, 2)
        ref_batchnorm1d = torch.nn.BatchNorm1d(2, affine=False)
        self.assertEqual(ref_batchnorm1d(input), m(input))

    def test_wrapped_retrace(self):
        def to_trace(y):
            return wrapped_via_decorator(y)

        m = symbolic_trace(to_trace)
        self.assertIn("wrapped_via_decorator", m.code)
        self.assertEqual(m(0), 1)

        retraced = symbolic_trace(m)
        self.assertIn("wrapped_via_decorator", retraced.code)
        self.assertEqual(retraced(0), 1)

    def test_wrap_decorated_function(self):
        def to_trace(y):
            return wrapped_decorated_fn(y)

        m = symbolic_trace(to_trace)
        self.assertIn("wrapped_decorated_fn", m.code)
        self.assertEqual(m(1), 1)

    def test_graph_edit_with_proxy(self):
        class M(torch.nn.Module):
            def forward(self, a, b):
                return a + b

        m = M()
        g = symbolic_trace(m).graph
        new_g = torch.fx.Graph()
        val_map: dict[Node, Node] = {}
        output_val = new_g.graph_copy(g, val_map)
        t = Proxy(output_val)
        # test that we can use proxy objects to generate more graph code later for things that do not need to work with modules.
        new_g.output((t + t).node)
        gm = GraphModule(m, new_g)
        gm.graph.lint()
        self.assertEqual(gm(3, 4), 14)

    def test_proxy_deepcopy_without_tracer(self):
        class MyModule(torch.nn.Module):
            def __init__(self):
                super().__init__()

            def forward(self, x):
                return 2 * x

        module = MyModule()
        traced = symbolic_trace(module)
        node = list(traced.graph.nodes)[-2]
        p = torch.fx.Proxy(node, None)
        node.proxy = p
        p2 = copy.deepcopy(p)
        self.assertTrue(isinstance(p2, torch.fx.Proxy))
        self.assertEqual(p2.node.name, node.name)
        self.assertEqual(p2.node.target, node.target)
        self.assertNotEqual(id(p2.node), id(node))

    def test_proxy_deepcopy_with_tracer(self):
        class TestTracer(Tracer):
            def __init__(self, name):
                super().__init__()
                self.name = name

            def is_leaf_module(self, module, name):
                return True

        class MyModule(torch.nn.Module):
            def __init__(self):
                super().__init__()

            def forward(self, x):
                return 2 * x

        module = MyModule()
        tracer = TestTracer("mytracer")
        traced = symbolic_trace(module)
        node = list(traced.graph.nodes)[-2]
        p = torch.fx.Proxy(node, tracer)
        node.proxy = p
        p2 = copy.deepcopy(p)
        self.assertTrue(isinstance(p2, torch.fx.Proxy))
        self.assertTrue(isinstance(p2.tracer, torch.fx._symbolic_trace.Tracer))
        self.assertEqual(p2.tracer.name, "mytracer")
        self.assertEqual(p2.node.name, node.name)
        self.assertEqual(p2.node.target, node.target)
        self.assertNotEqual(id(p2.node), id(node))
        self.assertNotEqual(id(p2.tracer), id(tracer))

    def test_concrete_arg_none_assert(self):
        class Foo(torch.nn.Module):
            def forward(self, x, val=None):
                return x if val is None else x + val

        f = Foo()
        traced = torch.fx.symbolic_trace(f, concrete_args={"val": None})
        with self.assertRaisesRegex(
            AssertionError, "val has been specialized to have value None"
        ):
            traced(torch.randn(5), torch.randn(5))

        x = torch.randn(5)
        torch.testing.assert_close(traced(x), f(x))

    def test_trace_multiple_funcs(self):
        class Foo(torch.nn.Module):
            def forward(self, x, y):
                return x + y

            def minus_forward(self, x, y):
                return x - y

            def multiply_forward(self, x, y):
                return x * y

        f = Foo()
        x, y = torch.randn(5), torch.randn(5)

        print(torch.__version__)

        tracer = Tracer()
        torch.testing.assert_close(GraphModule(f, tracer.trace(f))(x, y), f(x, y))

        tracer.traced_func_name = "minus_forward"
        torch.testing.assert_close(
            GraphModule(f, tracer.trace(f))(x, y),
            f.minus_forward(x, y),
        )

        tracer.traced_func_name = "multiply_forward"
        torch.testing.assert_close(
            GraphModule(f, tracer.trace(f))(x, y),
            f.multiply_forward(x, y),
        )

        tracer.traced_func_name = "add_forward"
        with self.assertRaisesRegex(AssertionError, "doesn't exist in"):
            tracer.trace(f)

    def test_graph_unique_names(self):
        class M(torch.nn.Module):
            def forward(self, a, b):
                return a + b

        m = M()
        g = symbolic_trace(m).graph
        new_g = torch.fx.Graph()
        val_map: dict[Node, Node] = {}
        output_val = new_g.graph_copy(g, val_map)
        t = Proxy(output_val)
        # test that we can use proxy objects to generate more graph code later for things that do not need to work with modules.
        new_g.output((t + t).node)
        gm = GraphModule(m, new_g)
        seen_names: set[str] = set()
        for node in gm.graph.nodes:
            assert node.name not in seen_names
            seen_names.add(node.name)

    def test_stack_traces(self):
        class M(torch.nn.Module):
            def forward(self, a, b):
                return a + b

        tracer = torch.fx.Tracer()
        tracer.record_stack_traces = True

        graph = tracer.trace(M())
        # saving the original list because we will insert new nodes as a part of a test
        orig_graph_nodes = list(graph.nodes)
        for node in orig_graph_nodes:
            if node.op == "output":
                continue
            self.assertTrue(node.stack_trace is not None)
            assert "test_fx.py" in node.stack_trace

            # verify that copying the node does not lose the stack trace
            new_node = graph.node_copy(node)
            self.assertTrue(new_node.stack_trace is not None)
            assert "test_fx.py" in new_node.stack_trace

    def test_stack_traces_with_transformer(self):
        class M(torch.nn.Module):
            def forward(self, a, b):
                return a + b

        tracer = torch.fx.Tracer()
        tracer.record_stack_traces = True

        graph = tracer.trace(M())
        gm = GraphModule(tracer.root, graph)
        new_gm = Transformer(gm).transform()

        # nodes after Transformer should still preserve the original node's stack trace
        for node in new_gm.graph.nodes:
            if node.op in {"placeholder", "output"}:
                continue
            self.assertTrue(node.stack_trace is not None)
            assert "test_fx.py" in node.stack_trace

    def test_lineno_map(self):
        class M(torch.nn.Module):
            def forward(self, a, b):
                a = torch.sin(a)
                b = torch.cos(b)
                return a + b

        tracer = torch.fx.Tracer()
        graph = tracer.trace(M())
        gm = GraphModule(tracer.root, graph)
        expected = {1: 2, 2: 3, 3: 4, 4: 5}
        self.assertTrue(set(expected.items()).issubset(set(gm._lineno_map.items())))

        # test custom codegen
        def transform_code(code):
            return ["print('hello!')\n", *code]

        gm.graph.on_generate_code(lambda _: transform_code)
        gm.recompile()
        expected = {2: 2, 3: 3, 4: 4, 5: 5}
        self.assertTrue(set(expected.items()).issubset(set(gm._lineno_map.items())))

    def test_graph_unique_names_manual(self):
        graph: torch.fx.Graph = torch.fx.Graph()
        a: torch.fx.Node = graph.create_node("placeholder", "x")
        b: torch.fx.Node = graph.create_node(
            "call_module", "linear_mod", args=(a,), name="foo_1_1"
        )
        c: torch.fx.Node = graph.create_node("get_attr", "y_attr", name="foo_1")
        d: torch.fx.Node = graph.create_node("call_function", operator.add, args=(b, c))
        graph.output(d)
        graph2 = torch.fx.Graph()
        val_map: dict[Node, Node] = {}
        graph2.graph_copy(graph, val_map)
        seen_names: set[str] = set()
        for node in graph2.nodes:
            assert node.name not in seen_names
            seen_names.add(node.name)

    def test_unpack(self):
        class M(torch.nn.Module):
            def forward(self, a, b):
                c, d = a
                return c + d + b

        a = (torch.rand(1), torch.rand(1))
        b = torch.rand(1)
        m = M()
        self.checkGraphModule(m, (a, b))

    def test_native_callable(self):
        if IS_FBCODE or IS_WINDOWS or IS_MACOS:
            raise unittest.SkipTest("non-portable load_library call used in test")
        # This test exercises the case where we use FX to translate from Python
        # code to some native callable object
        #
        # For the purposes of testing, we use ElementwiseInterpreter defined
        # in test_custom_class.cpp.
        #
        # We test that we can
        # 1) Construct a native callable from FX IR
        # 2) Construct a drop-in replacement module that delegates to the
        #    native callable rather than the original code
        # 3) Run both the original code and native callable wrapper with
        #    equivalent results
        # 4) TorchScript compile the native callable wrapper and confirm
        #    equivalent results with the reference
        # 5) TorchScript serialize and deserialize the native callable
        #    and confirm equivalent results with the reference

        # We use this simple Module as a reference computation
        class MySimpleMod(torch.nn.Module):
            def forward(self, x):
                return 3.0 * x + x

        msm = MySimpleMod()

        # This is what a lowering pass might look like: a function that takes
        # a valid nn.Module, symbolically traces it, lowers the Module to some
        # representation, and wraps that representation up into another
        # nn.Module instance that handles dispatch to the compiled/lowered code.
        def lower_to_elementwise_interpreter(
            orig_mod: torch.nn.Module,
        ) -> torch.nn.Module:
            # ===== Stage 1: Symbolic trace the module =====
            mod = symbolic_trace(orig_mod)

            # ===== Stage 2: Lower GraphModule representation to the C++
            #       interpreter's instruction format ======
            instructions = []
            constant_idx = 0
            constants = {}
            fn_input_names = []

            target_to_name = {operator.add: "add", operator.mul: "mul"}

            output_node: Optional[Node] = None
            # For each instruction, create a triple
            # (instruction_name : str, inputs : List[str], output : str)
            # to feed into the C++ interpreter
            for n in mod.graph.nodes:
                target, args, out_name = n.target, n.args, n.name
                assert len(n.kwargs) == 0, "kwargs currently not supported"

                if n.op == "placeholder":
                    # Placeholders specify function argument names. Save these
                    # for later when we generate the wrapper GraphModule
                    fn_input_names.append(target)
                elif n.op == "call_function":
                    assert target in target_to_name, "Unsupported call target " + target
                    arg_names = []
                    for arg in args:
                        if not isinstance(arg, Node):
                            # Pull out constants. These constants will later be
                            # fed to the interpreter C++ object via add_constant()
                            arg_name = f"constant_{constant_idx}"
                            constants[arg_name] = torch.tensor(
                                [arg] if isinstance(arg, numbers.Number) else arg
                            )
                            arg_names.append(arg_name)
                            constant_idx += 1
                        else:
                            arg_names.append(arg.name)
                    instructions.append((target_to_name[target], arg_names, out_name))
                elif n.op == "output":
                    if output_node is not None:
                        raise RuntimeError("Multiple output nodes!")
                    output_node = n
                else:
                    raise RuntimeError("Unsupported opcode " + n.op)

            interpreter = torch.classes._TorchScriptTesting._ElementwiseInterpreter()
            # Load constants
            for k, v in constants.items():
                interpreter.add_constant(k, v)
            # Specify names for positional input arguments
            interpreter.set_input_names(fn_input_names)
            # Load instructions
            interpreter.set_instructions(instructions)
            # Specify name for single output
            assert isinstance(output_node.args[0], torch.fx.Node)
            interpreter.set_output_name(output_node.args[0].name)

            # ===== Stage 3: Create a wrapper GraphModule around the interpreter =====
            class WrapperModule(torch.nn.Module):
                def __init__(self, interpreter):
                    super().__init__()
                    self.interpreter = interpreter

            wrapper = WrapperModule(interpreter)

            # Create a graph that: 1) Takes function arguments 2) Invokes the interpreter
            # 3) Returns the speficied return value

            # FIXME: The following code could be greatly simplified by symbolic_trace'ing
            # the wrapper with a Tracer that considers the Wrapper instance a root
            # module, however, I can't get `__call__` exposed on TorchBind classes
            # without it messing up Python `hasattr` for some reason. More digging
            # into CPython's implementation of hasattr is probably in order...

            graph = torch.fx.Graph()
            # Add placeholders for fn inputs
            placeholder_nodes = []
            for name in fn_input_names:
                placeholder_nodes.append(graph.create_node("placeholder", name))

            # Get the interpreter object
            interpreter_node = graph.create_node("get_attr", "interpreter")

            # Add a node to call the interpreter instance
            output_node = graph.create_node(
                op="call_method",
                target="__call__",
                args=(interpreter_node, placeholder_nodes),
            )

            # Register output
            graph.output(output_node)

            graph.lint()

            # Return final GraphModule!!!
            return GraphModule(wrapper, graph)

        # Lower GraphModule to C++ interpreter
        lowered = lower_to_elementwise_interpreter(msm)

        # Compare correctness with original module
        x = torch.rand(3, 4)
        ref_out = msm(x)
        test_out = lowered(x)
        torch.testing.assert_close(test_out, ref_out)

        # Test TorchScript compilation
        scripted_lowered = torch.jit.script(lowered)
        script_out = scripted_lowered(x)
        torch.testing.assert_close(script_out, ref_out)

        # Test TorchScript ser/de
        import_copy = self.getExportImportCopy(scripted_lowered)
        imported_out = import_copy(x)
        torch.testing.assert_close(imported_out, ref_out)

    def test_reserved_getattr(self):
        """Ensure that we do not name any nodes with a reserved builtin like `getattr`"""

        class M(torch.nn.Module):
            def forward(self, a):
                return a.foo.bar.baz

        m = M()
        m_g = symbolic_trace(m)
        m_g.graph.lint()
        for node in m_g.graph.nodes:
            self.assertTrue(node.name != "getattr")

    @unittest.skip("Hotfix for SEV remediation")
    def test_trace_buffer_slice(self):
        bs, d_hid = 10, 23

        class ExampleCode(torch.nn.Module):
            def __init__(self) -> None:
                super().__init__()
                self.mm_param = torch.nn.Parameter(torch.randn(d_hid, d_hid))
                self.mm_param2 = torch.nn.Parameter(torch.randn(d_hid, d_hid))
                self.lin = torch.nn.Linear(d_hid, d_hid)
                self.buffer = torch.nn.Buffer(torch.randn(bs + 100, d_hid))

            def forward(self, x):
                x = torch.mm(x, self.mm_param)
                skip_connection = x
                x = torch.relu(x)
                x = torch.mm(x, self.mm_param) + self.buffer[: x.shape[0]]
                x = self.lin(x)
                x = torch.relu(x)
                x = x + skip_connection
                x = torch.mm(x, self.mm_param2)
                x = self.lin(x)
                return x

        ec = ExampleCode()

        traced = torch.fx.symbolic_trace(ec)

        x = torch.randn(bs, d_hid)
        torch.testing.assert_close(ec(x), traced(x))

    def test_node_tagging(self):
        class TaggingTracer(Tracer):
            def create_node(
                self,
                kind: str,
                target: Union[str, Callable],
                args: tuple[Argument, ...],
                kwargs: dict[str, Any],
                name: Optional[str] = None,
                type_expr: Optional[Any] = None,
            ) -> Node:
                n = super().create_node(kind, target, args, kwargs, name)
                n.tag = "foo"
                return n

        class M(torch.nn.Module):
            def forward(self, a, b):
                return a + b

        m = M()
        g = TaggingTracer().trace(m)
        g.lint()
        for n in g.nodes:
            self.assertTrue(hasattr(n, "tag"))
            self.assertEqual(n.tag, "foo")

    def test_tensor_attribute(self):
        class TensorAttribute(torch.nn.Module):
            def __init__(self) -> None:
                super().__init__()
                self.tensor = torch.rand(3, 4)

            def forward(self, x):
                return torch.nn.functional.linear(x, self.tensor)

        ta = TensorAttribute()
        traced = symbolic_trace(ta)
        traced(torch.rand(4, 4))

        class WrapperForQualname(torch.nn.Module):
            def __init__(self) -> None:
                super().__init__()
                self.ta = TensorAttribute()

            def forward(self, x):
                return torch.nn.functional.linear(x, self.ta.tensor)

        wfq = WrapperForQualname()
        traced2 = symbolic_trace(wfq)
        traced2.graph.lint()
        traced2(torch.rand(4, 4))

    def test_tensor_attribute_coalseced(self):
        def count_attrs(fx_module):
            targets = set()
            for node in traced.graph.nodes:
                if node.op == "get_attr":
                    targets.add(node.target)
            return len(targets)

        val = torch.tensor(5)

        def f(x):
            return x + val + val

        traced = symbolic_trace(f)
        traced.graph.lint()
        self.assertEqual(count_attrs(traced), 1)

        val2 = torch.tensor(5)

        def f(x):
            val = torch.tensor(5)
            return x + val + val2

        traced = symbolic_trace(f)
        traced.graph.lint()
        self.assertEqual(count_attrs(traced), 2)

    def test_symbolic_trace_sequential(self):
        class Simple(torch.nn.Module):
            def forward(self, x):
                return torch.neg(x)

        seq = torch.nn.Sequential(Simple(), Simple(), Simple())
        traced = symbolic_trace(seq)
        traced.graph.lint()
        x = torch.rand(3, 4)
        self.assertEqual(traced(x), seq(x))

    def test_tensor_constant(self):
        class ConstTensor(torch.nn.Module):
            def forward(self, x):
                return torch.nn.functional.linear(x, torch.zeros(3, 4))

        ct = ConstTensor()
        traced = symbolic_trace(ct)
        traced.graph.lint()
        traced(torch.rand(4, 4))

    def test_pickle_graphmodule(self):
        class Nested(torch.nn.Module):
            def __init__(self) -> None:
                super().__init__()
                self.st = torch.nn.Linear(4, 4)

            def forward(self, x):
                return self.st(x)

        n = Nested()
        traced = symbolic_trace(n)
        traced.graph.lint()
        pickled = pickle.dumps(traced)
        loaded = pickle.loads(pickled)
        loaded.graph.lint()
        x = torch.rand(3, 4)
        self.assertEqual(loaded(x), traced(x))

    def test_pickle_custom_import(self):
        graph = torch.fx.Graph()
        a = graph.placeholder("x")
        b = graph.placeholder("y")
        c = graph.call_function(a_non_torch_leaf, (a, b))
        d = graph.call_function(torch.sin, (c,))
        graph.output(d)
        gm = GraphModule(torch.nn.Module(), graph)
        pickled = pickle.dumps(gm)
        loaded = pickle.loads(pickled)
        loaded.graph.lint()
        x, y = torch.rand(1), torch.rand(1)
        self.assertEqual(loaded(x, y), gm(x, y))

    def test_all_input_nodes(self):
        graph: torch.fx.Graph = torch.fx.Graph()
        a: torch.fx.Node = graph.placeholder("x")
        b: torch.fx.Node = graph.call_module("linear_mod", args=(a,))
        c: torch.fx.Node = graph.get_attr("y_attr")
        d: torch.fx.Node = graph.call_function(operator.add, args=(b, c))
        e: torch.fx.Node = graph.call_function(torch.unsqueeze, args=(d, 0))
        graph.output(e)
        graph.lint()

        self.assertEqual(b.all_input_nodes, [a])
        self.assertEqual(c.all_input_nodes, [])
        self.assertEqual(d.all_input_nodes, [b, c])
        self.assertEqual(e.all_input_nodes, [d])

    def test_deepcopy_graphmodule_with_transform(self):
        st = SimpleTest()
        traced = symbolic_trace(st)
        traced.graph.lint()

        def transform(traced):
            new_graph = torch.fx.Graph()
            val_map: dict[Node, Node] = {}
            output_value = new_graph.graph_copy(traced.graph, val_map)
            relu_out = new_graph.create_node(
                op="call_method", target="neg", args=(output_value,), kwargs={}
            )
            new_graph.output(relu_out)
            return GraphModule(traced, new_graph)

        transformed = transform(traced)
        transformed.graph.lint()
        copied = copy.deepcopy(transformed)
        self.assertNotEqual(id(type(transformed)), id(type(copied)))
        x = torch.randn(3, 4)
        self.assertEqual(copied(x), transformed(x))

    def test_deepcopy_with_submods_params(self):
        class Bar(torch.nn.Module):
            def __init__(self) -> None:
                super().__init__()
                self.param = torch.nn.Parameter(torch.rand(3, 4))

            def forward(self, x):
                return torch.relu(x) + self.param

        class Baz(torch.nn.Module):
            def __init__(self) -> None:
                super().__init__()
                self.param = torch.nn.Parameter(torch.rand(3, 4))
                self.bar = Bar()

            def forward(self, x):
                return self.bar(x) - self.param

        baz = Baz()
        traced = symbolic_trace(baz)
        traced.graph.lint()
        copied = copy.deepcopy(traced)
        copied.graph.lint()

    def test_deepcopy_graph_with_tracer_cls(self):
        class TestTracer(Tracer):
            def is_leaf_module(self, module, name):
                return True

        g = Graph(tracer_cls=TestTracer)
        x = g.placeholder("x")
        g.output(x)

        h = copy.deepcopy(g)
        self.assertIsNotNone(h._tracer_cls)
        self.assertTrue(g._tracer_cls == h._tracer_cls)

    def test_unpack_list_better_error(self):
        class SomeArgs(torch.nn.Module):
            def forward(self, a, b):
                return torch.rand(3, 4)

        class UnpacksList(torch.nn.Module):
            def __init__(self) -> None:
                super().__init__()
                self.sa = SomeArgs()

            def forward(self, x: list):
                return self.sa(*x)

        ul = UnpacksList()
        with self.assertRaisesRegex(TraceError, "Proxy object cannot be iterated."):
            symbolic_trace(ul)

    def test_unpack_dict_better_error(self):
        class SomeKwargs(torch.nn.Module):
            def forward(self, x=3, y=4):
                return torch.rand(3, 4)

        class UnpacksDict(torch.nn.Module):
            def __init__(self) -> None:
                super().__init__()
                self.sk = SomeKwargs()

            def forward(self, x: dict):
                return self.sk(**x)

        ud = UnpacksDict()
        with self.assertRaisesRegex(TraceError, "Proxy object cannot be iterated."):
            symbolic_trace(ud)

    def test_pretty_print_targets(self):
        # Test that Graph pretty-print prints friendly name for targets
        # in `operator` and `builtins`

        class SomeMod(torch.nn.Module):
            def forward(self, x):
                return torch.add(x.foo + x.bar, 3.0)

        traced = symbolic_trace(SomeMod())
        graph_str = str(traced.graph)
        self.assertIn("builtins.getattr", graph_str)
        self.assertIn("operator.add", graph_str)
        self.assertIn("torch.add", graph_str)

    def test_pretty_print_node(self):
        class M(torch.nn.Module):
            def __init__(self) -> None:
                super().__init__()
                self.param: torch.nn.Parameter = torch.nn.Parameter(torch.rand(3, 4))
                self.linear = torch.nn.Linear(4, 5)

            def forward(self, x: torch.Tensor, y: int = 2):
                return self.linear(x[y] + self.param).clamp(min=0.0, max=1.0)

        traced = symbolic_trace(M())

        all_formatted = "\n".join([n.format_node() for n in traced.graph.nodes])

        FileCheck().check("x").check("placeholder").check("y").check(
            "placeholder"
        ).check("getitem").check("call_function").check("param").check(
            "get_attr"
        ).check("add").check("call_function").check("linear").check(
            "call_module"
        ).check("clamp").check("call_method").run(all_formatted)

    def test_script_tensor_constant(self):
        # TorchScript seems to ignore attributes that start with `__`.
        # We used to call anonymous Tensor values `__tensor_constant*`, but
        # they were getting ignored by script. Now they're called
        # `_tensor_constant*`
        class IHaveATensorConstant(torch.nn.Module):
            def forward(self, x):
                return x + torch.rand(3, 4)

        traced = torch.fx.symbolic_trace(IHaveATensorConstant())
        torch.jit.script(traced)

    def test_autowrap_functions(self):
        class AutowrapFnTest(torch.nn.Module):
            def forward(self, x):
                return fx_int(x.shape[0] / 2)

        class AutowrapFnTest2(torch.nn.Module):
            def forward(self, x):
                return fx_int(x.shape[0] / 2) + fx_int_x2(x.shape[0] / 2)

        # Check function(s) are wrapped
        # `int` would normally throw a TypeError as argument can't be `Proxy`
        tracer = Tracer(autowrap_functions=(fx_int,))
        graph = tracer.trace(AutowrapFnTest())
        traced = GraphModule(tracer.root, graph, "test")
        tracer_2 = Tracer(autowrap_functions=(fx_int, fx_int_x2))
        tracer_2.trace(AutowrapFnTest2())

        # Test scriptability
        traced_scripted = torch.jit.script(traced)
        self.assertEqual(traced_scripted(torch.rand(4)), 2)

    def test_tuple_no_subscript(self):
        def foo(x: tuple):
            return x[0]

        traced = torch.fx.symbolic_trace(foo)
        x = (torch.randn(5, 3),)
        torch.testing.assert_close(traced(x), x[0])

        bio = io.BytesIO()

        torch.save(traced, bio)

        bio.seek(0)

        # weights_only=False as this loads a GraphModule
        # GLOBAL torch.fx.graph_module.reduce_graph_module was not an allowed global by default
        loaded = torch.load(bio, weights_only=False)

        torch.testing.assert_close(loaded(x), x[0])

    def test_torch_fx_len(self):
        class FXLenTest(torch.nn.Module):
            def forward(self, x):
                return len(x)

        traced = symbolic_trace(FXLenTest())
        self.assertEqual(traced(torch.rand(3, 4)), 3)

        # Test scriptability
        scripted = torch.jit.script(FXLenTest())
        self.assertEqual(scripted(torch.rand(3)), 3)

        traced_scripted = torch.jit.script(traced)
        self.assertEqual(traced_scripted(torch.rand(3)), 3)

        # Test non-proxy len
        class FXLenTest2(torch.nn.Module):
            def __init__(self) -> None:
                super().__init__()
                self.l = [3, 4, 5]

            def forward(self, x):
                return x + len(self.l)

        traced2 = symbolic_trace(FXLenTest2())
        inp = torch.rand(3, 4)
        self.assertEqual(traced2(inp), inp + 3.0)
        self.assertIs(len, builtins.len)

    def test_torch_fx_getattr(self):
        class FXGetattrTest(torch.nn.Module):
            def forward(self, x):
                return getattr(x, "nonexistent_attr", torch.Tensor([2, 3]))

        traced = symbolic_trace(FXGetattrTest())
        self.assertEqual(traced(torch.rand(3, 4)), torch.Tensor([2, 3]))

    def test_sqrt(self):
        class Sqrt1(torch.nn.Module):
            def forward(self, x):
                return sqrt(x.size(0))

        class Sqrt2(torch.nn.Module):
            def forward(self, x):
                return math.sqrt(x.size(0))

        class Sqrt3(torch.nn.Module):
            def forward(self, x):
                return x + math.sqrt(2) + sqrt(2)

        self.checkGraphModule(Sqrt1(), [torch.zeros(8)])
        self.checkGraphModule(Sqrt2(), [torch.zeros(8)])
        self.checkGraphModule(Sqrt3(), [torch.zeros(8)])
        self.assertIs(sqrt, _sqrt)
        self.assertIs(math.sqrt, _sqrt)

    def test_torch_custom_ops(self):
        class M(torch.nn.Module):
            def forward(self, a):
                b = torch.ops.aten.sigmoid(a)
                c = torch.ops.aten.cat([a, b])
                return torch.ops.aten.cat((c, c))

        m = M()
        input = torch.randn(3)
        ref_out = m(input)
        gm = symbolic_trace(m)
        gm.graph.lint()
        out = gm(input)
        self.assertEqual(out, ref_out)

    def test_torch_op_overloads(self):
        class M(torch.nn.Module):
            def forward(self, a):
                b = torch.ops.aten.add.Tensor(a, a)
                return b

        m = M()
        input = torch.randn(3)
        ref_out = m(input)
        gm = symbolic_trace(m)
        gm.graph.lint()
        out = gm(input)
        self.assertEqual(out, ref_out)

        for node in gm.graph.nodes:
            if node.op == "call_function":
                assert isinstance(node.target, torch._ops.OpOverload)
                assert node.target.__name__ == "add.Tensor"

    def test_pickle_torch_custom_ops(self):
        class M(torch.nn.Module):
            def forward(self, a):
                b = torch.ops.aten.sigmoid(a)
                c = torch.ops.aten.cat([a, b])
                return torch.ops.aten.cat((c, c))

        m = M()
        input = torch.randn(3)
        ref_out = m(input)
        gm = symbolic_trace(m)
        gm.graph.lint()
        pickled = pickle.dumps(gm)
        loaded = pickle.loads(pickled)
        self.assertEqual(loaded(input), gm(input))

    def test_pretty_print(self):
        st = SimpleTest()
        traced = symbolic_trace(st)
        traced.graph.lint()
        printed = str(traced)
        assert "SimpleTest()" in printed
        assert "torch.relu" in printed

    def test_pretty_print_graph(self):
        class KwargPrintTest(torch.nn.Module):
            def forward(self, x):
                return torch.squeeze(x + 3.0, dim=2)

        st = KwargPrintTest()
        traced = symbolic_trace(st)
        traced.graph.lint()
        stringed = str(traced.graph)
        for s in ["args", "kwargs", "num_users"]:
            assert s in stringed

    def test_custom_proxy_type(self):
        class TensorPair:
            def __init__(self, left, right):
                self.left, self.right = left, right

            def add(self, other):
                l = self.left + other.left
                r = self.right + other.right
                return TensorPair(l, r)

            def mul(self, other):
                l = self.left * other.left
                r = self.right * other.right
                return TensorPair(l, r)

        def use_tensor_pair(x: TensorPair, y: TensorPair):
            s = x.add(y)
            return s.mul(x)

        x = TensorPair(torch.randn(5, 3), torch.randn(5, 3))
        y = TensorPair(torch.randn(5, 3), torch.randn(5, 3))

        ref_out = use_tensor_pair(x, y)

        traced = symbolic_trace(use_tensor_pair)

        traced_out = traced(x, y)
        self.assertEqual(traced_out.left, ref_out.left)
        self.assertEqual(traced_out.right, ref_out.right)

    def test_custom_proxy_type_literal(self):
        class TensorPair(metaclass=torch.fx.ProxyableClassMeta):
            def __init__(self, left, right):
                self.left, self.right = left, right

            def add(self, other):
                l = self.left + other.left
                r = self.right + other.right
                return TensorPair(l, r)

            def mul(self, other):
                l = self.left * other.left
                r = self.right * other.right
                return TensorPair(l, r)

        def use_tensor_pair_literal(x: TensorPair):
            s = x.add(TensorPair(torch.zeros(5, 3), torch.zeros(5, 3)))
            return s.mul(x)

        x = TensorPair(torch.randn(5, 3), torch.randn(5, 3))

        ref_out = use_tensor_pair_literal(x)

        traced = symbolic_trace(use_tensor_pair_literal)

        traced_out = traced(x)
        self.assertEqual(traced_out.left, ref_out.left)
        self.assertEqual(traced_out.right, ref_out.right)

    def test_custom_proxy_dynamic_value(self):
        class TensorPair(metaclass=torch.fx.ProxyableClassMeta):
            def __init__(self, left, right):
                self.left, self.right = left, right

            def add(self, other):
                l = self.left + other.left
                r = self.right + other.right
                return TensorPair(l, r)

            def mul(self, other):
                l = self.left * other.left
                r = self.right * other.right
                return TensorPair(l, r)

        def use_tensor_pair_ctor(x: TensorPair, y: torch.Tensor):
            s = x.add(TensorPair(y, y))
            return s.mul(x)

        x = TensorPair(torch.randn(5, 3), torch.randn(5, 3))
        y = torch.randn(5, 3)
        ref_out = use_tensor_pair_ctor(x, y)

        traced = symbolic_trace(use_tensor_pair_ctor)

        traced_out = traced(x, y)
        self.assertEqual(traced_out.left, ref_out.left)
        self.assertEqual(traced_out.right, ref_out.right)

    def test_custom_proxy_input_dependent_control_flow(self):
        class ZeroTensor(metaclass=torch.fx.ProxyableClassMeta):
            def __init__(self, inp):
                if inp.sum() == 0:
                    self.is_zero = True
                    self.tensor = torch.tensor([])
                else:
                    self.is_zero = False
                    self.tensor = inp

            def add(self, other):
                if self.is_zero:
                    return ZeroTensor(other.tensor)
                elif other.is_zero:
                    return self

        def use_zero_tensor(x: torch.Tensor, y: torch.Tensor):
            return ZeroTensor(x + y)

        x, y = torch.randn(5, 3), torch.randn(5, 3)

        ref_out = use_zero_tensor(x, y)

        traced = symbolic_trace(use_zero_tensor)

        traced_out = traced(x, y)

        self.assertEqual(traced_out.is_zero, ref_out.is_zero)
        self.assertEqual(traced_out.tensor, ref_out.tensor)

    def test_graph_fns(self):
        g = Graph()
        a = g.placeholder("a")
        b = g.call_module("linear", (a,))
        c = g.get_attr("bias")
        d = g.call_method("add", (b, c))
        e = g.call_function(torch.sin, (d,))
        g.output(e)
        mod = torch.nn.Module()
        mod.linear = torch.nn.Linear(3, 4)
        mod.bias = torch.rand(4)
        gm = GraphModule(mod, g)
        gm.graph.lint()
        input = torch.rand(3)
        r = gm(input)
        ref = torch.sin(mod.linear(input) + mod.bias)
        self.assertEqual(r, ref)

    def test_remove_uses(self):
        g: torch.fx.Graph = Graph()
        x: torch.fx.Node = g.placeholder("x")
        relu: torch.fx.Node = g.call_function(torch.relu, (x,))
        neg: torch.fx.Node = g.call_function(torch.neg, (relu,))
        g.output(neg)

        neg.replace_all_uses_with(relu)
        g.erase_node(neg)

        self.assertTrue(neg not in relu.users)

    def test_remove_uses_with_custom_filter(self):
        g: torch.fx.Graph = Graph()
        x: torch.fx.Node = g.placeholder("x")
        relu: torch.fx.Node = g.call_function(torch.relu, (x,))
        neg: torch.fx.Node = g.call_function(torch.neg, (relu,))
        g.output(neg)

        neg.replace_all_uses_with(relu, lambda x: x != neg)

        self.assertTrue(neg in relu.users)

    def test_nonetype_annotation(self):
        eb = torch.nn.EmbeddingBag(3, 4)
        symbolic_trace(eb)

    def test_pickle_nonetype_annotation(self):
        eb = torch.nn.EmbeddingBag(10, 3, mode="sum")
        traced = symbolic_trace(eb)
        pickled = pickle.dumps(traced)
        loaded = pickle.loads(pickled)
        loaded.graph.lint()
        input = torch.LongTensor([1, 2, 4, 5, 4, 3, 2, 9])
        offsets = torch.LongTensor([0, 4])
        self.assertEqual(loaded(input, offsets), traced(input, offsets))

    def test_return_tuple(self):
        class M(torch.nn.Module):
            def forward(self, x: torch.Tensor) -> tuple[torch.Tensor, torch.Tensor]:
                return (x, x + x)

        original = M()
        traced = symbolic_trace(original)
        self.assertEqual(traced(torch.ones(1)), original.forward(torch.ones(1)))

    def test_construct_root_dict(self):
        graph: torch.fx.Graph = torch.fx.Graph()
        a: torch.fx.Node = graph.create_node("placeholder", "x")
        b: torch.fx.Node = graph.create_node("call_module", "foo.bar.baz", args=(a,))
        c: torch.fx.Node = graph.create_node("get_attr", "zip.zap.zam")
        d: torch.fx.Node = graph.create_node("call_function", operator.add, args=(b, c))
        graph.output(d)

        linear_mod: torch.nn.Module = torch.nn.Linear(3, 4)
        add_param: torch.Tensor = torch.rand(3, 4)
        gm: torch.fx.GraphModule = torch.fx.GraphModule(
            {"foo.bar.baz": linear_mod, "zip.zap.zam": add_param}, graph
        )
        gm.graph.lint()

        assert "self.foo.bar.baz" in gm.code

        x: torch.Tensor = torch.rand(3, 3)
        out: torch.Tensor = gm(x)
        ref_out: torch.Tensor = linear_mod(x) + add_param
        self.assertEqual(out, ref_out)

    def test_symbolic_trace_assert(self):
        class AssertsTensorShape(torch.nn.Module):
            def forward(self, x):
                torch._assert(x.shape[1] > 4, "assert_foobar")
                return x

        m = AssertsTensorShape()
        # verify traceability
        traced = symbolic_trace(m)
        # verify assertion on traced model works correctly at runtime
        traced(torch.rand(4, 5))
        with self.assertRaisesRegex(AssertionError, "assert_foobar"):
            traced(torch.rand(4, 3))
        # verify the symbolically traced module is scriptable
        ms = torch.jit.script(m)
        with self.assertRaisesRegex(torch.jit.Error, "assert_foobar"):
            ms(torch.rand(4, 3))

    def test_fx_create_arg(self):
        class CustomArgObject:
            def __init__(self, x, y):
                self.x = x
                self.y = y

            def __fx_create_arg__(self, tracer: torch.fx.Tracer):
                return tracer.create_node(
                    "call_function",
                    CustomArgObject,
                    args=(
                        tracer.create_arg(self.x),
                        tracer.create_arg(self.y),
                    ),
                    kwargs={},
                )

        class HasCustomArgObjectWhenLeaf(torch.nn.Module):
            def forward(self, o: CustomArgObject):
                # Not normally traceable; good reason to make
                # this module a leaf.
                for x in o.x:
                    o.y += x
                return o.y

        class Root(torch.nn.Module):
            def __init__(self) -> None:
                super().__init__()
                self.inner = HasCustomArgObjectWhenLeaf()

            def forward(self, x, y):
                o = CustomArgObject(x, y)
                return self.inner(o)

        class CreateArgTracer(torch.fx.Tracer):
            def is_leaf_module(self, m, module_qualified_name):
                return type(m) is HasCustomArgObjectWhenLeaf

        m = Root()
        graph = CreateArgTracer().trace(m)
        gm = torch.fx.GraphModule(m, graph)
        assert "CustomArgObject(" in gm.code

    def test_trace_fn_constant(self):
        some_constant = torch.rand(3, 4)

        def add_const(x):
            return some_constant + x

        traced = symbolic_trace(add_const)

        input = torch.rand(3, 4)
        self.assertEqual(traced(input), add_const(input))

    def test_copy_no_remap(self):
        traced = symbolic_trace(SimpleTest())
        g = traced.graph
        copied = torch.fx.Graph()
        for node in g.nodes:
            copied.node_copy(node)
        with self.assertRaisesRegex(RuntimeError, "does not belong to this Graph"):
            copied.lint()

    def test_wrong_topo(self):
        graph: torch.fx.Graph = torch.fx.Graph()
        a: torch.fx.Node = graph.create_node("placeholder", "x")
        b: torch.fx.Node = graph.create_node("call_module", "foo.bar.baz", args=(a,))
        c: torch.fx.Node = graph.create_node("get_attr", "zip.zap.zam")
        d: torch.fx.Node = graph.create_node("call_function", operator.add, args=(b, c))
        graph.output(d)
        nodes = list(graph.nodes)
        nodes[3].append(nodes[2])
        with self.assertRaisesRegex(
            RuntimeError, "was used before it has been defined"
        ):
            graph.lint()

    def test_wrong_target_type(self):
        graph: torch.fx.Graph = torch.fx.Graph()
        with self.assertRaises(ValueError):
            n = torch.fx.Node(
                graph=graph,
                name="foo",
                op="call_function",
                target="foo",
                args=(),
                kwargs={},
            )

    def test_example_shape_prop(self):
        class TestCase(torch.nn.Module):
            def __init__(self) -> None:
                super().__init__()
                self.attr = torch.randn(3, 4)
                self.submod = torch.nn.Linear(4, 4)

            def forward(self, x):
                return torch.neg(self.submod(x.relu() + self.attr))

        tc = TestCase()
        tc_traced = symbolic_trace(tc)
        ref_out = tc_traced(torch.rand(3, 4))
        shape_prop.ShapeProp(tc_traced).propagate(torch.rand(3, 4))

        # Make sure we're testing all opcodes
        opcodes = set()
        output_shape: Optional[torch.Shape] = None
        output_stride: Optional[tuple[int]] = None
        for node in tc_traced.graph.nodes:
            opcodes.add(node.op)
            if node.op == "output":
                output_shape = node.args[0].meta["tensor_meta"].shape
                output_stride = node.args[0].meta["tensor_meta"].stride
        self.assertEqual(
            opcodes,
            {
                "placeholder",
                "get_attr",
                "call_function",
                "call_method",
                "call_module",
                "output",
            },
        )

        # Test shape propagation and make sure results match actual
        self.assertEqual(output_shape, ref_out.shape)
        self.assertEqual(output_stride, ref_out.stride())

    def test_shape_prop_layout(self):
        class ConvTest(torch.nn.Module):
            def __init__(self) -> None:
                super().__init__()
                self.conv_mod = torch.nn.Conv2d(5, 5, 3)

            def forward(self, x):
                return self.conv_mod(x)

        # contiguous layout
        test_mod = ConvTest()
        traced = symbolic_trace(test_mod)
        x = torch.randn(5, 5, 224, 224)
        shape_prop.ShapeProp(traced).propagate(x)

        assert all(
            node.meta["tensor_meta"].memory_format is torch.contiguous_format
            for node in traced.graph.nodes
        )

        x_channels_last = x.contiguous(memory_format=torch.channels_last)
        traced.to(memory_format=torch.channels_last)
        shape_prop.ShapeProp(traced).propagate(x_channels_last)
        for node in traced.graph.nodes:
            # NB: the implementation of conv may not preserve the memory format,
            # unfortunately. The best we can do is just check that the placeholder
            # node is channels-last
            if node.op in {"placeholder"}:
                self.assertEqual(
                    node.meta["tensor_meta"].memory_format, torch.channels_last
                )

    def test_shape_prop_aggregate(self):
        class ReturnTwo(torch.nn.Module):
            def forward(self, x):
                return (3, torch.sum(x))

        class UnderTest(torch.nn.Module):
            def __init__(self) -> None:
                super().__init__()
                self.rt = ReturnTwo()

            def forward(self, x):
                return self.rt(x)

        ut = UnderTest()

        class RTTracer(torch.fx.Tracer):
            def is_leaf_module(self, m, module_qualified_name):
                return type(m) is ReturnTwo

        graph = RTTracer().trace(ut)
        mod = torch.fx.GraphModule(ut, graph)

        shape_prop.ShapeProp(mod).propagate(torch.rand(3, 4))

        for node in mod.graph.nodes:
            if node.op == "call_module":
                assert "tensor_meta" in node.meta
                tensor_meta = node.meta["tensor_meta"]
                assert tensor_meta[0] == 3
                assert tensor_meta[1].shape == torch.Size([])

    def test_shape_prop_layout_3d(self):
        class ConvTest3d(torch.nn.Module):
            def __init__(self) -> None:
                super().__init__()
                self.conv_mod = torch.nn.Conv3d(5, 5, 3)

            def forward(self, x):
                return self.conv_mod(x)

        test_mod_3d = ConvTest3d()
        traced_3d = symbolic_trace(test_mod_3d)
        x_3d = torch.randn(5, 5, 224, 224, 15)
        shape_prop.ShapeProp(traced_3d).propagate(x_3d)
        assert all(
            node.meta["tensor_meta"].memory_format is torch.contiguous_format
            for node in traced_3d.graph.nodes
        )

        x_channels_last_3d = x_3d.contiguous(memory_format=torch.channels_last_3d)
        traced_3d.to(memory_format=torch.channels_last_3d)
        shape_prop.ShapeProp(traced_3d).propagate(x_channels_last_3d)
        for node in traced_3d.graph.nodes:
            # NB: the implementation of conv may not preserve the memory format,
            # unfortunately. The best we can do is just check that the placeholder
            # node is channels-last
            if node.op in {"placeholder"}:
                self.assertEqual(
                    node.meta["tensor_meta"].memory_format, torch.channels_last_3d
                )

    def test_shape_prop_unbacked_sym(self):
        from torch._dynamo.utils import detect_fake_mode

        class M(torch.nn.Module):
            def forward(self, x: torch.Tensor):
                return torch.nonzero(x)

        inp = (torch.tensor([1, 0, 1, 0]),)
        gm = torch.export.export(M(), inp, strict=True).module()
        fake_inputs = [
            node.meta.get("val") for node in gm.graph.nodes if node.op == "placeholder"
        ]
        inp = fake_inputs
        fake_mode = detect_fake_mode(inp)
        shape_prop.ShapeProp(gm=gm, fake_mode=fake_mode).propagate(*inp)
        self.assertEqual(len(fake_mode.shape_env.pending_fresh_unbacked_symbols), 0)

    def test_nn_module_stack(self):
        class SubModule(torch.nn.Module):
            def __init__(self) -> None:
                super().__init__()
                self.conv_mod = torch.nn.Conv2d(64, 64, (3, 3), padding=1, bias=False)

            def forward(self, x):
                return self.conv_mod(x)

        class MyModule(torch.nn.Module):
            def __init__(self) -> None:
                super().__init__()
                self.sub_mod = SubModule()

            def forward(self, x):
                return self.sub_mod(x)

        m = MyModule()
        gm = torch.fx.symbolic_trace(m)

        mod_stack = {}
        expected_stack = [
            ("sub_mod", ("sub_mod", type(m.sub_mod))),
            ("sub_mod.conv_mod", ("sub_mod.conv_mod", type(m.sub_mod.conv_mod))),
        ]
        for node in gm.graph.nodes:
            mod_stack = node.meta.get("nn_module_stack", {})
            if mod_stack:
                break
        stack_list = list(mod_stack.items())
        self.assertEqual(stack_list, expected_stack)

    def test_transformer_preserves_nn_module_stack_for_get_attr(self):
        class M(torch.nn.Module):
            def __init__(self) -> None:
                super().__init__()
                self.weight = torch.nn.Parameter(torch.ones(1, 1))

            def forward(self, x):
                return self.weight + x

        tracer = torch.fx.Tracer()
        graph = tracer.trace(M())
        gm = GraphModule(tracer.root, graph)
        for node in gm.graph.nodes:
            if node.op == "get_attr":
                node.meta["nn_module_stack"] = "self"
                node.meta["stack_trace"] = "stack_trace"
                node.meta["source_fn_stack"] = "source_fn_stack"
        new_gm = Transformer(gm).transform()
        for node in new_gm.graph.nodes:
            if node.op == "get_attr":
                self.assertEqual(node.meta["nn_module_stack"], "self")
                self.assertEqual(node.meta["stack_trace"], "stack_trace")
                self.assertEqual(node.meta["source_fn_stack"], "source_fn_stack")

    def test_interpreter(self):
        class MyModule(torch.nn.Module):
            def __init__(self) -> None:
                super().__init__()
                self.param = torch.nn.Parameter(torch.rand(3, 4))
                self.linear = torch.nn.Linear(4, 5)

            def forward(self, x):
                return self.linear(x + self.param).clamp(min=0.0, max=1.0)

        m = MyModule()
        gm = torch.fx.symbolic_trace(m)

        interpreter = Interpreter(gm)
        input = torch.randn(3, 4)
        self.assertEqual(interpreter.run(input), gm(input))
        self.assertEqual(interpreter.run(input), m(input))

    def test_interpreter_other_graph(self):
        class MyModule(torch.nn.Module):
            def __init__(self) -> None:
                super().__init__()
                self.param = torch.nn.Parameter(torch.rand(3, 4))
                self.linear = torch.nn.Linear(4, 5)

            def forward(self, x):
                return self.linear(x + self.param).clamp(min=0.0, max=1.0)

        m = MyModule()
        gm = torch.fx.symbolic_trace(m)

        interpreter = Interpreter(gm, graph=gm.graph)
        input = torch.randn(3, 4)
        self.assertEqual(interpreter.run(input), gm(input))
        self.assertEqual(interpreter.run(input), m(input))

    def test_interpreter_run_node_override(self):
        class MyModule(torch.nn.Module):
            def __init__(self) -> None:
                super().__init__()
                self.param = torch.nn.Parameter(torch.rand(3, 4))
                self.linear = torch.nn.Linear(4, 5)

            def forward(self, x):
                return self.linear(x + self.param).clamp(min=0.0, max=1.0)

        m = MyModule()
        gm = torch.fx.symbolic_trace(m)

        class RunNodeInterpreter(Interpreter):
            def __init__(self, module):
                super().__init__(module)

            def run_node(self, n: Node) -> Any:
                result = super().run_node(n)
                n.cached_value = result
                return result

        input = torch.randn(3, 4)
        RunNodeInterpreter(gm).run(input)
        for node in gm.graph.nodes:
            assert hasattr(node, "cached_value")

    def test_interpreter_onthefly_swap(self):
        def fn(x):
            return torch.sigmoid(x).neg()

        gm = torch.fx.symbolic_trace(fn)

        class NegSigmSwapInterpreter(Interpreter):
            def call_function(self, target: Target, args: tuple, kwargs: dict) -> Any:
                if target == torch.sigmoid:
                    return torch.neg(*args, **kwargs)
                return super().call_function(n)  # noqa: F821

            def call_method(self, target: Target, args: tuple, kwargs: dict) -> Any:
                if target == "neg":
                    call_self, *args_tail = args
                    return call_self.sigmoid(*args_tail, **kwargs)
                return super().call_method(n)  # noqa: F821

        input = torch.randn(3, 4)
        result = NegSigmSwapInterpreter(gm).run(input)
        self.assertEqual(result, torch.neg(input).sigmoid())

    def test_interpreter_partial_eval(self):
        class MyModule(torch.nn.Module):
            def __init__(self) -> None:
                super().__init__()
                self.param = torch.nn.Parameter(torch.rand(3, 4))
                self.linear = torch.nn.Linear(4, 5)

            def forward(self, x):
                return self.linear(x + self.param).clamp(min=0.0, max=1.0)

        gm = torch.fx.symbolic_trace(MyModule())
        interp = Interpreter(gm)
        env = {}
        for node in gm.graph.nodes:
            if node.op == "call_module" and node.target == "linear":
                env[node] = torch.arange(0, 12, 1).reshape(3, 4) - 6.0
                break
        assert len(env) == 1
        x = torch.randn(3, 4)
        result = interp.run(x, initial_env=env)
        self.assertEqual(
            result, (torch.arange(0, 12, 1).reshape(3, 4) - 6.0).clamp(0.0, 1.0)
        )

    def test_interpreter_star_args(self):
        def with_star_args(x, *args):
            return x + args[0]

        gm = torch.fx.symbolic_trace(with_star_args)
        interp = Interpreter(gm)
        result = interp.run(torch.ones(3, 4), torch.ones(3, 4), torch.rand(3, 4))
        self.assertEqual(result, torch.ones(3, 4) * 2.0)

    @skipIfNoTorchVision
    def test_interpreter_noop_resnet18(self):
        rn18 = torchvision_models.resnet18()
        transformed = torch.fx.Transformer(symbolic_trace(rn18)).transform()
        inp = torch.randn(5, 3, 224, 224)
        self.assertEqual(transformed(inp), rn18(inp))

    @skipIfNoTorchVision
    def test_interpreter_gc_values(self):
        rn18 = torchvision_models.resnet18()
        interp = Interpreter(symbolic_trace(rn18))
        inp = torch.rand(5, 3, 224, 224)
        out = interp.run(inp)
        env_key_names = {n.name for n in interp.env.keys()}
        self.assertEqual(env_key_names, {"output"})

    def test_interpreter_default_args(self):
        class Model(torch.nn.Module):
            def forward(self, x, y=3.14159):
                return x + y

        model = Model()
        gm = torch.fx.symbolic_trace(model)

        interp = Interpreter(gm)
        x = torch.randn(5, 3)
        out = interp.run(x)
        torch.testing.assert_close(out, x + 3.14159)

    def test_interpreter_not_enough_args(self):
        class Model(torch.nn.Module):
            def forward(self, x, y):
                return x + y

        model = Model()
        gm = torch.fx.symbolic_trace(model)

        interp = Interpreter(gm)
        x = torch.randn(5, 3)
        with self.assertRaisesRegex(
            RuntimeError,
            "Expected positional argument for parameter y, but one was not passed in",
        ):
            out = interp.run(x)

    def test_transformer_noop(self):
        class MyModule(torch.nn.Module):
            def __init__(self) -> None:
                super().__init__()
                self.param = torch.nn.Parameter(torch.rand(3, 4))
                self.linear = torch.nn.Linear(4, 5)

            def forward(self, x):
                return self.linear(x + self.param).clamp(min=0.0, max=1.0)

        m = MyModule()
        gm = torch.fx.symbolic_trace(m)

        new_gm = Transformer(gm).transform()

        input = torch.randn(3, 4)
        self.assertEqual(new_gm(input), gm(input))

    def test_transformer_op_swap(self):
        def fn(x):
            return torch.sigmoid(x).neg()

        gm = torch.fx.symbolic_trace(fn)

        class NegSigmSwapXformer(Transformer):
            def call_function(self, target: Target, args: tuple, kwargs: dict) -> Any:
                if target == torch.sigmoid:
                    return torch.neg(*args, **kwargs)
                return super().call_function(n)  # noqa: F821

            def call_method(self, target: Target, args: tuple, kwargs: dict) -> Any:
                if target == "neg":
                    call_self, *args_tail = args
                    return call_self.sigmoid(*args_tail, **kwargs)
                return super().call_method(n)  # noqa: F821

        transformed = NegSigmSwapXformer(gm).transform()
        input = torch.randn(3, 4)
        self.assertEqual(transformed(input), torch.neg(input).sigmoid())

    def test_transformer_multi_outputs(self):
        class MyModule(torch.nn.Module):
            def __init__(self) -> None:
                super().__init__()
                self.param = torch.nn.Parameter(torch.rand(3, 4))
                self.linear = torch.nn.Linear(4, 5)

            def forward(self, x):
                x = x + self.param
                out = self.linear(x)
                return x, out

        m = MyModule()
        gm = torch.fx.symbolic_trace(m)

        new_gm = Transformer(gm).transform()

        input = torch.randn(3, 4)
        self.assertEqual(new_gm(input), gm(input))

    def test_fn_type_annotations(self):
        class Foo(torch.nn.Module):
            def forward(
                self, p: Pair, z: torch.Tensor, i: int
            ) -> dict[str, torch.Tensor]:
                return {"a": p.x + p.y + z + i}

        foo_scripted = torch.jit.script(Foo())
        foo_scripted(Pair(torch.rand(5), torch.rand(5)), torch.rand(5), 3)

        fxed = symbolic_trace(Foo())
        fxed_scripted = torch.jit.script(fxed)
        fxed_scripted(Pair(torch.rand(5), torch.rand(5)), torch.rand(5), 3)

    def test_fn_type_annotation_empty(self):
        def forward(a: list[torch.Tensor]):
            return a[0]

        torch.jit.script(symbolic_trace(forward))

    def test_wrapped_method(self):
        def wrap_with_relu(fn):
            @functools.wraps(fn)
            def wrapper(*args, **kwargs):
                return torch.relu(fn(*args, **kwargs))

            return wrapper

        class Foo(torch.nn.Module):
            @wrap_with_relu
            def forward(self, x, w):
                return torch.matmul(x, w)

        f = Foo()
        traced = symbolic_trace(f)
        x, w = torch.rand(3, 4), torch.rand(4, 4)
        self.assertTrue(any(n.target == torch.relu for n in traced.graph.nodes))

    def test_empty_graph_codegen(self):
        graph = torch.fx.Graph()
        gm = torch.fx.GraphModule(torch.nn.Module(), graph)
        self.assertEqual(gm(), None)

    def test_sequential(self):
        m = torch.nn.Sequential(torch.nn.Conv2d(1, 1, 1))
        gm = torch.fx.symbolic_trace(m)
        gm_copy = copy.deepcopy(gm)

    def test_ctx_mgr(self):
        @contextlib.contextmanager
        def do_nothing():
            yield

        class M(torch.nn.Module):
            @do_nothing()
            def forward(self, x):
                return torch.relu(x)

        m = M()
        self.checkGraphModule(m, (torch.rand(3, 4),))

    def test_typename_print(self):
<<<<<<< HEAD
        graph : torch.fx.Graph = torch.fx.Graph()
        x : torch.fx.Node = graph.create_node('placeholder', 'x')
        b : torch.fx.Node = graph.create_node('call_function', target=torch.relu, args=(x,),
                                              type_expr=list[float])
        output : torch.fx.Node = graph.output(b)

        self.assertTrue('list[float]' in str(graph))

    def test_typename_print_pre_pep585(self):
        graph : torch.fx.Graph = torch.fx.Graph()
        x : torch.fx.Node = graph.create_node('placeholder', 'x')
        b : torch.fx.Node = graph.create_node('call_function', target=torch.relu, args=(x,),
                                              type_expr=typing.List[float])  # noqa: UP006
        output : torch.fx.Node = graph.output(b)
=======
        graph: torch.fx.Graph = torch.fx.Graph()
        x: torch.fx.Node = graph.create_node("placeholder", "x")
        b: torch.fx.Node = graph.create_node(
            "call_function", target=torch.relu, args=(x,), type_expr=List[float]
        )
        output: torch.fx.Node = graph.output(b)
>>>>>>> b37d1605

        self.assertTrue("typing.List[float]" in str(graph))

    def test_layout(self):
        class M(torch.nn.Module):
            def forward(self, x):
                return torch.empty_like(
                    x, layout=torch.strided, pin_memory=False
                ).fill_(0)

        traced = symbolic_trace(M())
        x = torch.rand(5, 9, 3, 4)
        self.assertEqual(traced(x), torch.zeros_like(x))

    def test_ellipsis(self):
        class M(torch.nn.Module):
            def forward(self, x, y):
                return x + y[:, 1:10, ...]

        traced = symbolic_trace(M())
        x, y = torch.rand(5, 9, 3, 4), torch.rand(5, 15, 3, 4)
        self.assertEqual(traced(x, y), x + y[:, 1:10, ...])

    def test_inf_nan(self):
        class FooMod(torch.nn.Module):
            def forward(self, x):
                return x + float("inf"), x + float("-inf"), x + float("nan")

        fm = FooMod()
        self.checkGraphModule(fm, (torch.rand(3, 4),))

    def test_inf_nan_kwds(self):
        graph: torch.fx.Graph = torch.fx.Graph()
        x: torch.fx.Node = graph.create_node("placeholder", "x")
        b: torch.fx.Node = graph.create_node(
            "call_function", operator.add, (x, float("inf")), {}, name="inf"
        )
        c: torch.fx.Node = graph.create_node(
            "call_function", operator.add, (x, float("nan")), {}, name="nan"
        )
        graph.output((b, c))

        gm = torch.fx.GraphModule(torch.nn.Module(), graph)
        x = torch.rand(3, 4)
        self.assertEqual(gm(x), (x + float("inf"), x + float("nan")))

    def test_deepcopy_recursion_depth(self):
        depth = sys.getrecursionlimit() + 20

        g = torch.fx.Graph()
        x = g.placeholder("x")
        for i in range(depth):
            x = g.call_function(torch.relu, (x,))
        g.output(x)

        copied_graph = copy.deepcopy(g)

        val_map = {}
        for orig_node, new_node in zip(g.nodes, copied_graph.nodes):
            val_map[orig_node] = new_node

        for orig_node, new_node in zip(g.nodes, copied_graph.nodes):
            orig_users = set(orig_node.users.keys())
            orig_users_equiv = {val_map[u] for u in orig_users}
            new_users = set(new_node.users.keys())
            self.assertEqual(orig_users_equiv, new_users)

    @skipIfNoTorchVision
    def test_replace_uses(self):
        rn18 = torchvision_models.resnet18()

        class LowerReluTracer(torch.fx.Tracer):
            def is_leaf_module(self, m: torch.nn.Module, qualname: str):
                if isinstance(m, torch.nn.ReLU):
                    return False
                return super().is_leaf_module(m, qualname)

        rn18_traced = GraphModule(rn18, LowerReluTracer().trace(rn18))

        to_erase = []
        for node in rn18_traced.graph.nodes:
            if node.op == "call_function" and node.target in [
                torch.relu,
                torch.nn.functional.relu,
            ]:
                kwargs = node.kwargs.copy()
                # Neg doesn't have in-place
                kwargs.pop("inplace")
                with rn18_traced.graph.inserting_before(node):
                    new_node = rn18_traced.graph.call_function(
                        the_function=torch.neg, args=node.args, kwargs=node.kwargs
                    )
                node.replace_all_uses_with(replace_with=new_node)
                to_erase.append(node)

        for node in to_erase:
            rn18_traced.graph.erase_node(node)

    def test_replace_input(self):
        graph: torch.fx.Graph = torch.fx.Graph()
        x: torch.fx.Node = graph.create_node("placeholder", "x")
        y: torch.fx.Node = graph.create_node("placeholder", "y")
        b: torch.fx.Node = graph.create_node(
            "call_function", target=torch.relu, args=(x,)
        )
        output: torch.fx.Node = graph.output(b)

        b.replace_input_with(x, y)

        gm = torch.fx.GraphModule(torch.nn.Module(), graph)

        input_x = torch.randn(33, 44)
        input_y = torch.randn(11, 22)
        self.assertEqual(gm(input_x, input_y), torch.relu(input_y))

    def test_insertion_point(self):
        graph: torch.fx.Graph = torch.fx.Graph()
        x: torch.fx.Node = graph.create_node("placeholder", "x")
        b: torch.fx.Node = graph.create_node(
            "call_function", target=torch.relu, args=(x,)
        )
        output: torch.fx.Node = graph.output(b)

        with graph.inserting_before(b):
            neg: torch.fx.Node = graph.call_function(the_function=torch.neg, args=(x,))
            _, *relu_args = b.args
            b.args = (neg, *relu_args)

        gm = torch.fx.GraphModule(torch.nn.Module(), graph)

        input = torch.randn(33, 44)
        self.assertEqual(gm(input), torch.relu(torch.neg(input)))

    def test_update_args_api(self):
        graph: torch.fx.Graph = torch.fx.Graph()
        x: torch.fx.Node = graph.create_node("placeholder", "x")
        y: torch.fx.Node = graph.create_node("placeholder", "y")
        b: torch.fx.Node = graph.create_node(
            "call_function", target=torch.relu, args=(x,)
        )
        output: torch.fx.Node = graph.output(b)

        orig_gm = torch.fx.GraphModule(torch.nn.Module(), graph)
        inp_x, inp_y = torch.randn(5, 3), torch.randn(3, 5)
        self.assertEqual(orig_gm(inp_x, inp_y), torch.relu(inp_x))

        b.update_arg(0, y)
        new_gm = torch.fx.GraphModule(torch.nn.Module(), graph)
        self.assertEqual(new_gm(inp_x, inp_y), torch.relu(inp_y))

    def test_update_kwargs_api(self):
        graph: torch.fx.Graph = torch.fx.Graph()
        x: torch.fx.Node = graph.create_node("placeholder", "x")
        y: torch.fx.Node = graph.create_node("placeholder", "y")
        b: torch.fx.Node = graph.create_node(
            "call_function", target=torch.relu, kwargs={"input": x}
        )
        output: torch.fx.Node = graph.output(b)

        orig_gm = torch.fx.GraphModule(torch.nn.Module(), graph)
        inp_x, inp_y = torch.randn(5, 3), torch.randn(3, 5)
        self.assertEqual(orig_gm(inp_x, inp_y), torch.relu(inp_x))

        b.update_kwarg("input", y)
        new_gm = torch.fx.GraphModule(torch.nn.Module(), graph)
        self.assertEqual(new_gm(inp_x, inp_y), torch.relu(inp_y))

    def test_immutable_list_pytree_ops(self):
        rand_tensor = torch.randn(5, 3)
        l = immutable_list([3, [rand_tensor, 42]])

        flattened, spec = pytree.tree_flatten(l)
        assert flattened == [3, rand_tensor, 42]

        unflattened = pytree.tree_unflatten(flattened, spec)
        assert unflattened == l
        assert isinstance(unflattened, immutable_list)

    def test_immutable_dict_pytree_ops(self):
        rand_tensor = torch.randn(5, 3)
        d = immutable_dict({"a": 3, "b": [rand_tensor, 42]})

        flattened, spec = pytree.tree_flatten(d)
        assert flattened == [3, rand_tensor, 42]

        unflattened = pytree.tree_unflatten(flattened, spec)
        assert unflattened == d
        assert isinstance(unflattened, immutable_dict)

    def test_move_before(self):
        graph: torch.fx.Graph = torch.fx.Graph()
        x: torch.fx.Node = graph.create_node("placeholder", "x")
        b: torch.fx.Node = graph.create_node(
            "call_function", target=torch.relu, args=(x,)
        )
        output: torch.fx.Node = graph.output(b)

        neg: torch.fx.Node = graph.call_function(the_function=torch.neg, args=(x,))
        _, *relu_args = b.args
        b.args = (neg, *relu_args)
        b.prepend(neg)

        gm = torch.fx.GraphModule(torch.nn.Module(), graph)

        input = torch.randn(33, 44)
        self.assertEqual(gm(input), torch.relu(torch.neg(input)))

    def test_prepend_self(self):
        graph: torch.fx.Graph = torch.fx.Graph()
        x: torch.fx.Node = graph.create_node("placeholder", "x")
        b: torch.fx.Node = graph.create_node(
            "call_function", target=torch.relu, args=(x,)
        )
        output: torch.fx.Node = graph.output(b)

        b.prepend(b)
        x.append(b)
        self.assertEqual(len(graph.nodes), 3)

    def test_erase_node_error(self):
        st = SimpleTest()
        traced = symbolic_trace(st)

        for node in traced.graph.nodes:
            # Test deleting with uses both in another Node and at the output
            if node.target in [operator.add, torch.relu]:
                with self.assertRaisesRegex(
                    RuntimeError, "but it still had .* users in the graph"
                ):
                    traced.graph.erase_node(node)

    def test_copy_it(self):
        d = immutable_dict([(3, 4), (5, 6)])
        l = immutable_list([(3, 4), (5, 6)])

        self.assertEqual(d, deepcopy(d))
        self.assertEqual(l, deepcopy(l))

    def test_get_torch_func_signature(self):
        for key in dir(torch):
            obj = getattr(torch, key)
            if callable(obj):
                schemas = get_signature_for_torch_op(obj)

    def test_find_uses(self):
        graph = torch.fx.Graph()
        x = torch.fx.Proxy(graph.placeholder("x"))

        y = torch.relu(x)
        z = x + x
        u = torch.neg(x)
        graph.output((y + z + u).node)
        graph.lint()

        users_of_x = x.node.users
        self.assertEqual(len(users_of_x), 3)
        expected_ops = {"relu", "add", "neg"}
        for use in users_of_x:
            assert any(use.name.startswith(prefix) for prefix in expected_ops)

    def test_inline_graph(self):
        class InlineInto(torch.nn.Module):
            def forward(self, x):
                return torch.relu(x)

        class ToInline(torch.nn.Module):
            def forward(self, x):
                return torch.neg(x)

        inline_into = symbolic_trace(InlineInto())
        to_inline = symbolic_trace(ToInline())

        combined_graph = torch.fx.Graph()
        output_node = combined_graph.graph_copy(inline_into.graph, {})

        input_node = next(iter(to_inline.graph.nodes))
        assert input_node and input_node.op == "placeholder"

        val_map = {input_node: output_node}
        output = combined_graph.graph_copy(to_inline.graph, val_map)
        combined_graph.output(output)

        combined_module = torch.fx.GraphModule(torch.nn.Module(), combined_graph)

        input = torch.rand(3, 4)
        self.assertEqual(combined_module(input), input.relu().neg())

    def test_multi_insert_point(self):
        graph = torch.fx.Graph()
        x = torch.fx.Proxy(graph.placeholder("x"))
        relu = torch.relu(x)

        with graph.inserting_before(relu.node):
            y = torch.neg(x)
            z = torch.tanh(y)

        graph.output((relu.node, z.node))
        graph.lint()

        expected_ops = ["x", "neg", "tanh", "relu"]
        for node, expected in zip(graph.nodes, expected_ops):
            assert expected in node.name

    def test_reassign_args_kwargs_uses(self):
        graph = torch.fx.Graph()
        x, y = Proxy(graph.placeholder("x")), Proxy(graph.placeholder("y"))
        z = x + y
        zed = z + z + z
        graph.output(zed.node)
        graph.lint()

        # zed = z + z + z -> zed = z + z + x
        zed.node.args = (zed.node.args[0], x.node)
        self.assertEqual(list(x.node.users.keys()), [z.node, zed.node])

        # z = x + y -> z = y + y
        z.node.args = (y.node, y.node)
        self.assertEqual(list(x.node.users.keys()), [zed.node])

    def test_trace_function(self):
        def foo(x, y):
            return torch.relu(x) + y

        x, y = torch.randn(3, 4), torch.randn(3, 4)
        self.checkGraphModule(foo, (x, y))

    def test_trace_return_dataclass(self):
        """
        Test case for Module that return dataclass
        """
        from dataclasses import dataclass

        @dataclass
        class MyOutput:
            foo: torch.Tensor
            bar: torch.Tensor

        class ModuleReturnDataclass(torch.nn.Module):
            def forward(self, d: torch.Tensor):
                return MyOutput(foo=d + d, bar=d * 3)

        module = ModuleReturnDataclass()
        traced_graph = symbolic_trace(module).graph
        print(traced_graph)

        gm = GraphModule(module, traced_graph)
        x = torch.rand(1)

        self.assertEqual(module(x), gm(x))

    def test_trace_return_dataclass_nested(self):
        """
        Test case for Module that return dataclass
        """
        from dataclasses import dataclass

        @dataclass
        class MyOutput:
            foo: torch.Tensor
            bar: torch.Tensor

        class ModuleReturnDataclass(torch.nn.Module):
            def forward(self, d: torch.Tensor):
                return MyOutput(foo=d + d, bar=d * 3)

        class CallsModule(torch.nn.Module):
            def __init__(self) -> None:
                super().__init__()
                self.m = ModuleReturnDataclass()

            def forward(self, x):
                tmp = self.m(x)
                return MyOutput(foo=tmp.foo, bar=tmp.bar)

        module = CallsModule()
        traced_graph = symbolic_trace(module).graph
        print(traced_graph)

        gm = GraphModule(module, traced_graph)
        x = torch.rand(1)

        self.assertEqual(module(x), gm(x))

    def test_trace_return_namedtuple(self):
        """
        Test case for Module that return namedtuple
        """

        class MyOutput(NamedTuple):
            foo: torch.Tensor
            bar: torch.Tensor

        class ModuleReturnNamedTuple(torch.nn.Module):
            def forward(self, d: torch.Tensor):
                return MyOutput(foo=d, bar=d)

        module = ModuleReturnNamedTuple()

        traced_graph = symbolic_trace(module).graph
        print(traced_graph)

        gm = GraphModule(module, traced_graph)
        x = torch.rand(1)

        self.assertEqual(module(x), gm(x))

    def test_trace_dict_int_keys(self):
        class ModWithDictArg(torch.nn.Module):
            def forward(self, d: dict[int, torch.Tensor]):
                return d[42]

        class CallsModWithDict(torch.nn.Module):
            def __init__(self) -> None:
                super().__init__()
                self.m = ModWithDictArg()

            def forward(self, x):
                return self.m({42: x})

        class MyTracer(torch.fx.Tracer):
            def is_leaf_module(
                self, m: torch.nn.Module, module_qualified_name: str
            ) -> bool:
                return isinstance(m, ModWithDictArg)

        traced_graph = MyTracer().trace(CallsModWithDict())

    def test_trace_dict_proxy_keys(self):
        class ModWithDictArg(torch.nn.Module):
            def forward(self, d: dict[torch.Tensor, torch.Tensor]):
                return d[42]

        class CallsModWithDict(torch.nn.Module):
            def __init__(self) -> None:
                super().__init__()
                self.m = ModWithDictArg()

            def forward(self, x):
                return self.m({x: x})

        class MyTracer(torch.fx.Tracer):
            def is_leaf_module(
                self, m: torch.nn.Module, module_qualified_name: str
            ) -> bool:
                return isinstance(m, ModWithDictArg)

        with self.assertRaisesRegex(RuntimeError, "cannot contain a Node"):
            traced_graph = MyTracer().trace(CallsModWithDict())

    def test_module_deepcopy_edit_nodes(self):
        class Foo(torch.nn.Module):
            def forward(self, x):
                return torch.relu(x)

        traced1 = symbolic_trace(Foo())
        copied = copy.deepcopy(traced1)

        for node in copied.graph.nodes:
            if node.target == torch.relu:
                node.target = torch.neg

        copied.recompile()
        traced1.recompile()

        x = torch.randn(15, 15)
        torch.testing.assert_close(traced1(x), torch.relu(x))
        torch.testing.assert_close(copied(x), torch.neg(x))

    def test_direct_param_use(self):
        class TransposeTest(torch.nn.Module):
            def __init__(self) -> None:
                super().__init__()
                self.b = torch.nn.Parameter(torch.rand(4, 3))

            def forward(self, x):
                return self.b

        class Foo(torch.nn.Module):
            def __init__(self) -> None:
                super().__init__()
                self.a = TransposeTest()

            def forward(self, x):
                return self.a.b, self.a.b.t(), self.a.b.view(12)

        traced = torch.fx.symbolic_trace(Foo())
        assert all("constant" not in node.target for node in traced.graph.nodes)

    def test_single_default_arg(self):
        class M(torch.nn.Module):
            def forward(self, y=1):
                return y

        m = M()
        self.checkGraphModule(m, ())
        self.checkGraphModule(m, (3,))

    def test_multiple_default_args(self):
        class M(torch.nn.Module):
            def forward(self, y=1, z=2):
                return y + z

        m = M()
        self.checkGraphModule(m, ())
        self.checkGraphModule(m, (3,))
        self.checkGraphModule(m, (3, 4))

    def test_regular_and_default_args(self):
        class M(torch.nn.Module):
            def forward(self, x, y=1):
                return x + y

        m = M()
        self.checkGraphModule(m, (2,))
        self.checkGraphModule(m, (2, 3))

    def test_string_literal_return(self):
        class M(torch.nn.Module):
            def forward(self):
                return "foo"

        m = M()
        self.checkGraphModule(m, ())

    def test_namedtuple_return_qualname(self):
        class NamedTupReturn(torch.nn.Module):
            def forward(self, x):
                return MyNamedTup(x, x)

        traced = symbolic_trace(NamedTupReturn())
        input = torch.rand(3, 4)
        self.assertEqual(traced(input), MyNamedTup(input, input))

    def test_update_args_kwargs_yells_at_you(self):
        symtraced = symbolic_trace(SimpleTest())
        node = next(iter(symtraced.graph.nodes))
        with self.assertRaisesRegex(AttributeError, "__update_args_kwargs"):
            node.__update_args_kwargs((), {})

    def test_torchbind_class_attribute_in_fx(self):
        if IS_FBCODE or IS_WINDOWS or IS_MACOS:
            self.skipTest(
                "torch.classes._TorchScriptTesting._StackString is registered, skipping"
            )

        class FooBar1234(torch.nn.Module):
            def __init__(self) -> None:
                super().__init__()
                self.f = torch.classes._TorchScriptTesting._StackString(["3", "4"])

            def forward(self):
                return self.f.top()

        m = FooBar1234()
        self.checkGraphModule(m, ())

    def test_torchbind_class_attribute_in_fx_tensor_arg(self):
        if IS_FBCODE or IS_WINDOWS or IS_MACOS:
            self.skipTest(
                "torch.classes._TorchScriptTesting._ReLUClass is registered, skipping"
            )

        class FooBar2341(torch.nn.Module):
            def __init__(self) -> None:
                super().__init__()
                self.f = torch.classes._TorchScriptTesting._ReLUClass()

            def forward(self, x):
                return self.f.run(x)

        m = FooBar2341()

        traced = symbolic_trace(m)
        input = torch.randn(3, 4)
        self.assertEqual(traced(input), m(input))

        self.assertTrue(any(n.op == "call_method" for n in traced.graph.nodes))

    def test_script_method_trace(self):
        class Scripted(torch.nn.Module):
            def forward(self, x):
                return torch.relu(x)

        class Holder(torch.nn.Module):
            def __init__(self) -> None:
                super().__init__()
                self.s = torch.jit.script(Scripted())

            def forward(self, x):
                return self.s(x)

        h = Holder()
        traced = symbolic_trace(h)
        input = torch.randn(3, 4)
        self.assertEqual(traced(input), h(input))

        self.assertTrue(any(n.op == "call_method" for n in traced.graph.nodes))

    def test_namedtuple_return_trace(self):
        class NamedTupReturn(torch.nn.Module):
            def forward(self, x):
                return Pair(x, x)

        traced = symbolic_trace(NamedTupReturn())
        input = torch.rand(3, 4)
        self.assertEqual(traced(input), Pair(input, input))

    def test_named_tuple_inlined(self):
        class NamedTupMod(torch.nn.Module):
            def forward(self, inp):
                return wrapped_named_tup(Pair(inp, 1.2), p2=Pair(3.4, inp))

        m = NamedTupMod()
        input = torch.rand(3, 4)
        ref = m(input)
        traced = symbolic_trace(m)

        res = traced(input)
        self.assertEqual(ref, res)

        # Check Pair NamedTuple works when inlined into the function call.
        ph = call_func = None
        for node in traced.graph.nodes:
            if node.op == "placeholder":
                ph = node
            elif node.op == "call_function" and node.target == wrapped_named_tup:
                node.update_arg(0, Pair(ph, 1.2))
                node.update_kwarg("p2", Pair(3.4, ph))
                call_func = node
                break
        self.assertTrue(call_func is not None)
        self.assertTrue(isinstance(call_func.args[0], Pair))
        self.assertTrue(isinstance(call_func.kwargs["p2"], Pair))
        self.assertEqual(_format_arg(call_func.args[0]), "Pair(x=%inp, y=1.2)")
        self.assertEqual(_format_arg(call_func.kwargs["p2"]), "Pair(x=3.4, y=%inp)")

        traced.graph.eliminate_dead_code()
        traced.recompile()
        res = traced(input)
        self.assertEqual(ref, res)

    def test_return_type_exists(self):
        class ReturnTypeModule(torch.nn.Module):
            def other(self, x: list[str]) -> list[str]:
                return x

            def forward(self, x: list[str]) -> list[str]:
                return self.other(x)

        traced = symbolic_trace(ReturnTypeModule())
        self.assertIn("-> list[str]", traced._code)
        scripted = torch.jit.script(traced)
        self.assertIn("-> List[str]", scripted.code)

    def test_return_type_exists_pre_pep585(self):
        class ReturnTypeModule(torch.nn.Module):
            def other(self, x: typing.List[str]) -> typing.List[str]:  # noqa: UP006
                return x

            def forward(self, x: typing.List[str]) -> typing.List[str]:  # noqa: UP006
                return self.other(x)

        traced = symbolic_trace(ReturnTypeModule())
        self.assertIn("-> typing_List[str]", traced._code)
        scripted = torch.jit.script(traced)
        self.assertIn("-> List[str]", scripted.code)

    def getitem_inner(self):
        class GetItemBase(torch.nn.Module):
            def __init__(self) -> None:
                super().__init__()
                self.pe = torch.nn.Buffer(torch.randn(8, 8))

        class GetItem1(GetItemBase):
            def forward(self, x):
                return self.pe[:, : x.size(0)]

        class GetItem2(GetItemBase):
            def forward(self, x):
                return self.pe[x.size(0)]

        class GetItem3(GetItemBase):
            def forward(self, x):
                return self.pe[4]  # fx creates `self._tensor_constant0` here

        self.checkGraphModule(GetItem1(), [torch.zeros(4)])
        self.checkGraphModule(GetItem2(), [torch.zeros(4)])
        self.checkGraphModule(GetItem3(), [torch.zeros(4)])

    @unittest.skipUnless(
        os.environ.get("FX_PATCH_GETITEM") == "1",
        "Will be checked in test_getitem_subproc",
    )
    def test_getitem(self):
        self.getitem_inner()

    def test_getitem_subproc(self):
        # need to run this test in a subproc to work around:
        #   https://github.com/pytorch/pytorch/issues/50710
        proc = Process(target=run_getitem_target)
        proc.start()
        proc.join()
        self.assertEqual(proc.exitcode, 0)

    def test_user_friendly_call_provenance_with_function(self):
        def fn(x):
            return wrapper_fn(x)

        traced = torch.fx.symbolic_trace(fn)

        with self.assertRaisesRegex(
            RuntimeError,
            "'wrapper_fn' is "
            "being compiled since it was called"
            " from 'fn.forward'",
        ):
            scripted = torch.jit.script(traced)

    def test_user_friendly_call_provenance_with_module(self):
        class M(torch.nn.Module):
            def forward(self, x):
                return wrapper_fn(x)

        traced = torch.fx.symbolic_trace(M())

        with self.assertRaisesRegex(
            RuntimeError,
            "'wrapper_fn' is " "being compiled since it was called" " from 'M.forward'",
        ):
            scripted = torch.jit.script(traced)

    def test_snake_case(self):
        class M(torch.nn.Module):
            def __init__(self) -> None:
                super().__init__()
                self.activations = torch.nn.ModuleDict(
                    [
                        ["snake_case", torch.nn.ReLU()],
                        ["PascalCase", torch.nn.LeakyReLU()],
                        ["ALL_CAPS", torch.nn.PReLU()],
                    ]
                )

            def forward(self, x):
                a = self.activations["snake_case"](x)
                b = self.activations["PascalCase"](x)
                c = self.activations["ALL_CAPS"](x)
                return a, b, c

        traced = symbolic_trace(M())

        check = [
            ("activations_snake_case", "activations.snake_case"),
            ("activations_pascal_case", "activations.PascalCase"),
            ("activations_all_caps", "activations.ALL_CAPS"),
        ]

        i = 0
        for node in traced.graph.nodes:
            if node.op == "placeholder" or node.op == "output":
                continue
            name = check[i][0]
            target = check[i][1]
            self.assertEqual(name, node.name)
            self.assertEqual(target, node.target)
            i += 1
        self.assertEqual(i, 3)

    def test_no_mutation(self):
        from torch.fx.immutable_collections import immutable_list

        x = immutable_list([3, 4])
        with self.assertRaisesRegex(NotImplementedError, "new_args"):
            x[0] = 4

    def test_partial_trace(self):
        class Foo(torch.nn.Module):
            def forward(self, x, y):
                if y:
                    return 2 * x
                else:
                    return x

        mod = Foo()
        mod_true = symbolic_trace(mod, concrete_args={"y": True})
        mod_false = symbolic_trace(mod, concrete_args={"y": False})
        self.assertEqual(mod_true(3, True), 6)
        print(mod_true.code)
        assert any(i.target == torch._assert for i in mod_true.graph.nodes)
        with self.assertRaises(AssertionError):
            mod_true(3, False)
        self.assertEqual(mod_false(3, False), 3)
        with self.assertRaises(AssertionError):
            mod_false(3, True)

        def f_higher(a, f):
            return f(a)

        nf = symbolic_trace(f_higher, concrete_args={"f": lambda x: x * 2})
        self.assertEqual(nf(3, lambda x: x * 2), 6)

    def test_custom_traceback_raised_when_exception_source_is_graphmodule(self):
        class M(torch.nn.Module):
            def __init__(self) -> None:
                super().__init__()
                self.W = torch.nn.Parameter(torch.randn(5))

            def forward(self, x):
                return torch.dot(self.W, x)

        traced = torch.fx.symbolic_trace(M())

        out = [n for n in traced.graph.nodes if n.op == "output"][-1]
        with traced.graph.inserting_before(out):
            relu_out = traced.graph.call_method(method_name="relu", args=(out.args[0],))
        out.args = (relu_out,)

        traced.recompile()

        with self.capture_stderr() as captured:
            with self.assertRaises(TypeError):
                traced(5)

        self.assertRegex(
            captured[0],
            r"Call using an FX-traced Module, line .* of the "
            r"traced Module's generated forward function:",
        )

    def test_custom_traceback_not_raised_when_exception_source_is_submodule(self):
        class M(torch.nn.Module):
            def __init__(self) -> None:
                super().__init__()
                self.linear = torch.nn.Linear(3, 4)

            def forward(self, x):
                return self.linear(x)

        traced = torch.fx.symbolic_trace(M())

        # Do not change this to `capture_stderr` or another context
        # manager without ensuring that the output is as expected
        try:
            traced(torch.rand(5, 5))
        except RuntimeError:
            captured = traceback.format_exc()

        self.assertNotRegex(
            captured,
            r"Call using an FX-traced Module, line .* of the "
            r"traced Module's generated forward function:",
        )

    def test_graph_module_replicate_for_dp(self):
        class Foo(torch.nn.Module):
            def forward(self, x):
                return torch.relu(x)

        gm = torch.fx.symbolic_trace(Foo())

        x = torch.randn(5, 3)
        out = gm(x)

        replica = gm._replicate_for_data_parallel()
        out_replica = replica(x)

        torch.testing.assert_close(out_replica, out)

    def test_ast_rewriter_rewrites_assert(self):
        class M(torch.nn.Module):
            def forward(self, x: torch.Tensor, y: int, z: int):
                assert y == z
                return torch.add(x, x)

        ast_rewriter = RewritingTracer()
        graph = ast_rewriter.trace(M())
        traced = GraphModule(ast_rewriter.root, graph, "gm")

        traced.graph.lint()

    def test_ast_rewriter_rewrites_assert_with_message(self):
        class M(torch.nn.Module):
            def forward(self, x: torch.Tensor, y: int, z: int):
                assert y == z, "msg"
                return torch.add(x, x)

        ast_rewriter = RewritingTracer()
        graph = ast_rewriter.trace(M())
        traced = GraphModule(ast_rewriter.root, graph, "gm")

        traced.graph.lint()

    def test_throw_out_variant(self):
        def foo(x):
            y = torch.rand_like(x)
            torch.sigmoid(x, out=y)
            return y

        class MyTracer(torch.fx.Tracer):
            check_mutable_operations = True

        tracer = MyTracer()
        with self.assertRaisesRegex(
            RuntimeError, "mutable operation aten::sigmoid.out"
        ):
            traced_graph = tracer.trace(foo)

    def test_ast_rewriter_reassigns_submodules(self):
        class M(torch.nn.Module):
            def __init__(self) -> None:
                super().__init__()
                self.bn = torch.nn.BatchNorm2d(100)

            def forward(self, x: torch.Tensor):
                return torch.add(x, x)

        ast_rewriter = RewritingTracer()
        graph = ast_rewriter.trace(M())
        traced = GraphModule(ast_rewriter.root, graph, "gm")

        traced.graph.lint()

    def test_ast_rewriter_wrap(self):
        self.assertEqual(3 + 4 + 5, a_lifted_leaf((3, 4), 5))

        def to_trace(y):
            return (
                a_lifted_leaf((4, y), 3)
                + a_lifted_leaf((3, 4), 5)
                + a_lifted_leaf((y, y), y)
            )

        ast_rewriter = RewritingTracer()
        graph = ast_rewriter.trace(to_trace)
        traced = GraphModule(ast_rewriter.root, graph, "gm")

        self.assertIn("a_lifted_leaf", traced.code)
        self.assertEqual(27, traced(2))
        self.assertIs(a_lifted_leaf, real_a_lifed_leaf)

    def test_ast_rewriter_wrap_fn_directly(self):
        self.assertEqual(3 + 4 + 5, a_lifted_leaf2((3, 4), 5))

        def to_trace(y):
            return (
                a_lifted_leaf2((4, y), 3)
                + a_lifted_leaf2((3, 4), 5)
                + a_lifted_leaf2((y, y), y)
            )

        ast_rewriter = RewritingTracer()
        graph = ast_rewriter.trace(to_trace)
        traced = GraphModule(ast_rewriter.root, graph, "gm")

        self.assertIn("a_lifted_leaf2", traced.code)
        self.assertEqual(27, traced(2))
        self.assertIs(a_lifted_leaf2, real_a_lifed_leaf2)

    def test_profiler_ranges_side_effect(self):
        g = torch.fx.Graph()
        handle = g.call_function(
            torch.ops.profiler._record_function_enter_new, ("test_range",)
        )
        g.call_function(torch.ops.profiler._record_function_exit, (handle,))
        g.output(None)

        found_targets = {}
        for node in g.nodes:
            if node.op == "call_function":
                found_targets.setdefault(node.target)
        self.assertEqual(
            list(found_targets.keys()),
            [
                torch.ops.profiler._record_function_enter_new,
                torch.ops.profiler._record_function_exit,
            ],
        )

        g.eliminate_dead_code()
        found_targets = {}
        for node in g.nodes:
            if node.op == "call_function":
                found_targets.setdefault(node.target)
        self.assertEqual(
            list(found_targets.keys()),
            [
                torch.ops.profiler._record_function_enter_new,
                torch.ops.profiler._record_function_exit,
            ],
        )

    def test_ast_rewriter_wrapped_via_decorator(self):
        class F(torch.nn.Module):
            def forward(self, x):
                return wrapped_via_decorator(x)

        ast_rewriter = RewritingTracer()
        graph = ast_rewriter.trace(F())
        traced = GraphModule(ast_rewriter.root, graph, "gm")

        self.assertIn("wrapped_via_decorator", traced.code)
        self.assertEqual(traced(0), 1)
        self.assertIs(wrapped_via_decorator, real_wrapped_via_decorator)
        self.assertFalse(hasattr(wrapped_via_decorator, "__fx_already_patched"))

    def test_ast_rewriter_wrapped_via_decorator_and_transformed(self):
        self.assertEqual(wrapped_via_decorator(0), 1)

        def to_trace(y):
            return wrapped_via_decorator(y)

        ast_rewriter = RewritingTracer()
        graph = ast_rewriter.trace(to_trace)
        traced = GraphModule(ast_rewriter.root, graph, "gm")

        self.assertIn("wrapped_via_decorator", traced.code)
        self.assertEqual(traced(0), 1)
        self.assertIs(wrapped_via_decorator, real_wrapped_via_decorator)
        self.assertFalse(hasattr(wrapped_via_decorator, "__fx_already_patched"))

        transformed = torch.fx.Transformer(traced).transform()
        self.assertIn("wrapped_via_decorator", transformed.code)
        self.assertEqual(transformed(0), 1)
        self.assertIs(wrapped_via_decorator, real_wrapped_via_decorator)
        self.assertFalse(hasattr(wrapped_via_decorator, "__fx_already_patched"))

    def test_ast_rewriter_wrap_with_submodule(self):
        class M(torch.nn.Module):
            def __init__(self) -> None:
                super().__init__()
                self.batchnorm1d = torch.nn.BatchNorm1d(2, affine=False)

            def forward(self, x: torch.Tensor):
                return wrapped_with_submodule(x, self.batchnorm1d)

        ast_rewriter = RewritingTracer()
        graph = ast_rewriter.trace(M())
        traced = GraphModule(ast_rewriter.root, graph, "gm")

        self.assertIn("wrapped_with_submodule", traced.code)

        input = torch.rand(3, 2)
        ref_batchnorm1d = torch.nn.BatchNorm1d(2, affine=False)
        self.assertEqual(ref_batchnorm1d(input), traced(input))

    def test_submodule_manipulation_API(self):
        class C(torch.nn.Module):
            def __init__(self) -> None:
                super().__init__()
                self.conv = torch.nn.Conv2d(16, 33, 3, stride=2)
                self.param = torch.nn.Parameter(torch.rand(2, 3))

            def forward(self, x):
                return self.conv(torch.cat([self.param, x]))

        class B(torch.nn.Module):
            def __init__(self) -> None:
                super().__init__()
                self.linear = torch.nn.Linear(100, 200)
                self.buf = torch.nn.Buffer(torch.randn(2, 3))
                self.net_c = C()

            def forward(self, x):
                return self.linear(torch.cat([self.buf, self.net_c(x)]))

        class A(torch.nn.Module):
            def __init__(self) -> None:
                super().__init__()
                self.net_b = B()
                self.param = torch.nn.Parameter(torch.rand(2, 3))

            def forward(self, x):
                return self.net_b(x) + self.param

        a = symbolic_trace(A())

        a.add_submodule("net_b.net_c.dropout", torch.nn.Dropout(p=0.2))

        conv = [n for n in a.graph.nodes if n.target == "net_b.net_c.conv"][-1]
        with a.graph.inserting_before(conv):
            with warnings.catch_warnings(record=True) as w:
                dropout = a.graph.call_module(
                    module_name="net_b.net_c.dropout", args=conv.args
                )
                self.assertEqual(len(w), 0)

        conv.replace_all_uses_with(dropout)
        a.graph.erase_node(conv)
        a.recompile()

        def module_exists(gm: GraphModule, path: str) -> bool:
            return any(path == name for name, _ in gm.named_modules())

        def parameter_exists(gm: GraphModule, path: str) -> bool:
            return any(path == name for name, _ in gm.named_parameters()) and any(
                path == name for name in gm.state_dict().keys()
            )

        def buffer_exists(gm: GraphModule, path: str) -> bool:
            return any(path == name for name, _ in gm.named_buffers()) and any(
                path == name for name in gm.state_dict().keys()
            )

        # Test that we added the "dropout" submodule
        self.assertTrue(module_exists(a, "net_b.net_c.dropout"))

        # Test `get_submodule` with an added submodule
        self.assertIsNotNone(a.get_submodule("net_b.net_c.dropout"))

        # Test that the "conv" submodule is still there
        self.assertTrue(module_exists(a, "net_b.net_c.conv"))

        # Test `get_submodule` with an original module
        self.assertIsNotNone(a.get_submodule("net_b.net_c.conv"))

        # Test that the "conv" node is NOT still there
        conv = [n for n in a.graph.nodes if n.target == "net_b.net_c.conv"]
        self.assertEqual(conv, [])

        a.delete_submodule("net_b.net_c.conv")

        # Test that the "conv" submodule is now gone
        self.assertFalse(module_exists(a, "net_b.net_c.conv"))

        # Test `get_submodule` with a deleted submodule
        with self.assertRaisesRegex(AttributeError, "has no attribute " "`conv`"):
            self.assertIsNone(a.get_submodule("net_b.net_c.conv"))

        # Test `get_attr` warnings
        cat = [n for n in a.graph.nodes if n.target == torch.cat][-1]

        with a.graph.inserting_before(cat):
            with warnings.catch_warnings(record=True) as w:
                param = a.graph.get_attr(qualified_name="net_b.net_c.param")
                self.assertEqual(len(w), 0)

            with self.assertWarnsRegex(
                UserWarning,
                "Attempted to "
                "insert a get_attr Node with no "
                "underlying reference in the "
                "owning GraphModule",
            ):
                bad_param = a.graph.get_attr(qualified_name="net_b.param")
                a.graph.erase_node(bad_param)

        cat.args = (*cat.args, param)

        a.recompile()

        a.graph.lint()

        # Test `get_parameter`
        a.get_parameter("net_b.net_c.param")
        with self.assertRaisesRegex(AttributeError, "is not an " "nn.Parameter"):
            a.get_parameter("net_b.buf")
        with self.assertRaisesRegex(AttributeError, "has no attribute " "`param`"):
            a.get_parameter("net_b.param")

        # Test `get_buffer`
        a.get_buffer("net_b.buf")
        with self.assertRaisesRegex(AttributeError, "is not a " "buffer"):
            a.get_buffer("net_b.net_c.param")
        with self.assertRaisesRegex(AttributeError, "has no attribute " "`buf`"):
            a.get_buffer("net_b.net_c.buf")

        # Test non-nested attributes
        a.get_submodule("")
        a.get_parameter("param")

        # Insert some unused submodules
        a.add_submodule("net_b.embedding", torch.nn.Embedding(10, 3))
        a.add_submodule("net_b.net_c.embedding", torch.nn.Embedding(10, 3))
        a.add_submodule("net_b.net_c.rnn", torch.nn.RNN(10, 20, 2))
        a.add_submodule("batch_norm_2d", torch.nn.BatchNorm2d(100))

        # Garbage collection
        a.delete_all_unused_submodules()

        # Test that all the unused submodules are gone
        self.assertFalse(module_exists(a, "net_b.embedding"))
        self.assertFalse(module_exists(a, "net_b.net_c.embedding"))
        self.assertFalse(module_exists(a, "net_b.net_c.rnn"))
        self.assertFalse(module_exists(a, "batch_norm_2d"))

        # Test that we didn't delete any unused Parameters or buffers
        self.assertTrue(parameter_exists(a, "net_b.net_c.param"))
        self.assertTrue(buffer_exists(a, "net_b.buf"))

        a.graph.lint()

    def test_delete_unused_submodules_leaf(self):
        class SubModule(torch.nn.Module):
            def __init__(self) -> None:
                super().__init__()
                self.linear = torch.nn.Linear(10, 10)
                self.relu = torch.nn.ReLU()

            def forward(self, x):
                x = self.linear(x)
                x = self.relu(x)
                return x

        class Model(torch.nn.Module):
            def __init__(self) -> None:
                super().__init__()
                self.submod = SubModule()

            def forward(self, x):
                x = self.submod(x)
                return x

        model = Model()

        class MyCustomTracer(torch.fx.Tracer):
            def is_leaf_module(
                self, m: torch.nn.Module, module_qualified_name: str
            ) -> bool:
                return module_qualified_name == "submod"

        inputs = torch.randn(1, 10)
        traced_graph = MyCustomTracer().trace(model)
        gm2 = torch.fx.GraphModule(model, traced_graph)
        gm2.delete_all_unused_submodules()
        torch.testing.assert_close(gm2(inputs), model(inputs))

    def test_fx_stateless(self):
        class MockModule(torch.nn.Module):
            def __init__(self) -> None:
                super().__init__()
                self.l1 = torch.nn.Linear(1, 1)
                self.buffer = torch.nn.Buffer(torch.ones(1))

            def forward(self, x):
                return self.l1(x) + self.buffer

        module = MockModule()
        x = torch.rand((1, 1))
        weight = torch.tensor([[1.0]], requires_grad=True)
        bias = torch.tensor([0.0], requires_grad=True)
        buffer = torch.tensor([0.0])
        parameters = {"l1.weight": weight, "l1.bias": bias, "buffer": buffer}
        fx_module = torch.fx.symbolic_trace(module)
        res = torch.func.functional_call(fx_module, parameters, x)
        res.backward()
        self.assertIsNotNone(weight.grad)
        self.assertIsNotNone(bias.grad)
        self.assertIsNone(buffer.grad)
        # Gradient was not calculated for the module stated and buffers
        self.assertIsNone(module.l1.weight.grad)
        self.assertIsNone(module.l1.bias.grad)
        self.assertIsNone(module.buffer.grad)

    def test_tracing_graphmodules_as_leaf_submodules(self):
        class A(torch.nn.Module):
            def forward(self, t):
                return t + t

        class B(torch.nn.Module):
            def __init__(self) -> None:
                super(type(self), self).__init__()
                self.calling = False
                self.called = False

            def forward(self, t):
                if self.calling:
                    return t - t
                else:
                    return t + t

            def __call__(self, *args):
                self.called = True
                self.calling = True
                return super(type(self), self).__call__(*args)
                self.calling = False

        class M(torch.nn.Module):
            def __init__(self, a, b):
                super().__init__()
                self.a = a
                self.b = b

            def forward(self, t):
                x = self.a(t)
                y = self.b(t)
                return x + y

        class LeafTracer(Tracer):
            def is_leaf_module(self, module, name):
                return True

        class LeafTracerNotB(Tracer):
            def is_leaf_module(self, module, name):
                return False if "b" in name else True

        # Recompile calls added "for fun", since they
        # chain __call__ wrappers.

        #
        # Test: B as a regular, non-leaf module
        #
        a = symbolic_trace(A())
        a.recompile()
        m = M(a, B())
        graph = LeafTracerNotB().trace(m)
        gm = GraphModule(m, graph)
        gm.recompile()

        # Test graphmodule/submodule a is not inlined.
        self.assertTrue(isinstance(gm.get_submodule("a"), GraphModule))
        match = [n for n in gm.graph.nodes if n.op == "call_module" and n.target == "a"]
        self.assertTrue(len(match) == 1)

        # Test submodule b is not treated as leaf.
        self.assertFalse(hasattr(gm, "b"))

        # Test assert custom __call__ on submodule b was honored.
        match = [
            n
            for n in gm.graph.nodes
            if n.op == "call_function" and n.target == operator.sub
        ]
        self.assertTrue(len(match) == 1)

        #
        # Test: B as a regular, leaf module
        # symbolic_trace should only patch torch.nn.Module.__call__,
        # which means B.__call__ should still execute
        #
        a = symbolic_trace(A())
        a.recompile()
        b = B()
        m = M(a, b)
        graph = LeafTracer().trace(m)
        gm = GraphModule(m, graph)
        gm.recompile()

        # Test graphmodule/submodule a is not inlined.
        self.assertTrue(isinstance(gm.get_submodule("a"), GraphModule))
        match = [n for n in gm.graph.nodes if n.op == "call_module" and n.target == "a"]
        self.assertTrue(len(match) == 1)

        # Test submodule b is leaf:
        self.assertTrue(isinstance(gm.get_submodule("b"), torch.nn.Module))
        match = [n for n in gm.graph.nodes if n.op == "call_module" and n.target == "b"]
        self.assertTrue(len(match) == 1)

        # Test b.__call__ was run
        self.assertTrue(b.called)
        self.assertTrue(gm.get_submodule("b").called)

        #
        # Test: B as GraphModule leaf
        # __call__ not honored since symbolic_trace directly invokes forward()
        #
        a = symbolic_trace(A())
        a.recompile()
        b = symbolic_trace(B())
        b.recompile()
        m = M(a, b)
        graph = LeafTracer().trace(m)
        gm = GraphModule(m, graph)
        gm.recompile()

        self.assertTrue(isinstance(gm.get_submodule("a"), GraphModule))
        match = [n for n in gm.graph.nodes if n.op == "call_module" and n.target == "a"]
        self.assertTrue(len(match) == 1)

        self.assertTrue(isinstance(gm.get_submodule("b"), torch.nn.Module))
        match = [n for n in gm.graph.nodes if n.op == "call_module" and n.target == "b"]
        self.assertTrue(len(match) == 1)

    def _test_graph_module_init_buffer_param_copied(self, use_dict_init: bool):
        class MyModule(torch.nn.Module):
            def __init__(self) -> None:
                super().__init__()
                self.my_buff = torch.nn.Buffer(torch.rand(3, 4))
                self.register_parameter(
                    "my_param", torch.nn.Parameter(torch.rand(3, 4))
                )

            def forward(self, x):
                return x + self.my_buff + self.my_param

        mod = MyModule()
        mod_traced = symbolic_trace(mod)

        # Create new GraphModule based on original, either w/ dict or root module.
        orig_buff = mod_traced.get_buffer("my_buff")
        orig_param = mod_traced.get_parameter("my_param")
        mod_traced_new = GraphModule(
            {"my_buff": orig_buff, "my_param": orig_param} if use_dict_init else mod,
            mod_traced.graph,
        )

        # Check that both my_buff and my_param are found and the same.
        try:
            new_buff = mod_traced_new.get_buffer("my_buff")
        except Exception:
            self.fail("Did not find my_buff")
        self.assertEqual(orig_buff, new_buff)

        try:
            new_param = mod_traced_new.get_parameter("my_param")
        except Exception:
            self.fail("Did not find my_param")
        self.assertEqual(orig_param, new_param)

        x = torch.rand(3, 4)
        orig_out = mod_traced(x)
        submodules_out = mod_traced_new(x)

        self.assertEqual(orig_out, submodules_out)

    def test_graph_module_init_buffer_param_copied_dict_init(self):
        self._test_graph_module_init_buffer_param_copied(use_dict_init=True)

    def test_graph_module_init_buffer_param_copied_mod_init(self):
        self._test_graph_module_init_buffer_param_copied(use_dict_init=False)

    def test_annotations_with_no_forward_references(self):
        class A:
            def __call__(self, x: torch.Tensor):
                return torch.add(x, x)

        class M(torch.nn.Module):
            def forward(self, x: torch.Tensor, a: A) -> torch.Tensor:
                return a(x)

        self.checkGraphModule(M(), (torch.rand(2, 3), A()), kwargs=None)

    def test_annotations_with_forward_references(self):
        class A:
            def __call__(self, x: torch.Tensor):
                return torch.add(x, x)

        class M(torch.nn.Module):
            def forward(self, x: "torch.Tensor", a: "A") -> "torch.Tensor":
                return a(x)

        self.checkGraphModule(M(), (torch.rand(2, 3), A()), kwargs=None)

    def test_annotations_with_non_torch_reference_and_no_internal_forward_references(
        self,
    ):
        class A:
            def __call__(self, x: torch.Tensor):
                return torch.add(x, x)

        class M(torch.nn.Module):
            def forward(self, x: list[torch.Tensor], a: A) -> torch.Tensor:
                return a(x[0])

        self.checkGraphModule(M(), (torch.rand(2, 3), A()), kwargs=None)

    def test_annotations_with_non_torch_reference_and_internal_forward_references(self):
        class A:
            def __call__(self, x: torch.Tensor):
                return torch.add(x, x)

        class M(torch.nn.Module):
            def forward(self, x: list["torch.Tensor"], a: A) -> "torch.Tensor":
                return a(x)[0]

        self.checkGraphModule(M(), (torch.rand(2, 3), A()), kwargs=None)

    def test_annotation_with_future(self):
        try:
            import fx.test_future  # noqa: F401
        finally:
            del sys.modules["__future__"]

    @unittest.skipIf(sys.version_info > (3, 11), "Does not work in 3.11")
    def test_annotations_empty_tuple(self):
        class Foo(torch.nn.Module):
            def forward(self, x: typing.Tuple[()], y: typing.Tuple[str, typing.Tuple[()]]):  # noqa: UP006
                return "foo"

        traced = torch.fx.symbolic_trace(Foo())

        x = ()
        y = ("bar", ())

        traced(x, y)

        FileCheck().check("typing_Tuple[()]").check(
            "typing_Tuple[str,typing_Tuple[()]]"
        ).run(traced.code)

        scripted = torch.jit.script(traced)

        scripted(x, y)

        FileCheck().check("Tuple[()]").check("Tuple[str, Tuple[()]]").run(scripted.code)

    @unittest.skipIf(
        IS_WINDOWS, "Python Windows bug? https://bugs.python.org/issue45108"
    )
    @unittest.skipIf(sys.version_info >= (3, 10), "Does not work on Python-3.10")
    def test_assert(self):
        def f(x):
            assert x > 1
            return x + 1

        try:
            torch.fx.proxy.TracerBase.trace_asserts = True
            traced = symbolic_trace(f)
        finally:
            torch.fx.proxy.TracerBase.trace_asserts = False

        self.assertEqual(f(2), traced(2))
        with self.assertRaises(AssertionError):
            traced(0)

    def test_pytree(self):
        # Used to test that you can use your own placeholder class
        class PHTest(PHBase):
            pass

        def f_sum(x):
            return sum(x)

        def f_sum_dict(x):
            out = 0
            for v in x.values():
                out += v
            return out

        def f_dict_list_map(x):
            new_dict = {}
            for k, v in x.items():
                new_dict[k] = [i + 1 for i in v]
            return new_dict

        def f_dict_add(x):
            return x["a"] + sum(x["z"])

        def f_namedtuple_add(x):
            return x.x + x.y

        pytree.register_pytree_node(
            Foo,
            lambda x: ([x.a, x.b], None),
            lambda x, _: Foo(x[0], x[1]),
        )
        fx_pytree.register_pytree_flatten_spec(Foo, lambda x, _: [x.a, x.b])

        def f_custom(x):
            return x.a + x.b

        def f_custom_dict(x):
            return f_sum_dict(x.a) + x.b

        def f_return_custom(x):
            return Foo(x.b, x.a)

        tests = [
            (f_sum, [PH, PH, PH]),
            (f_sum, []),
            (f_sum, [PHTest(), PHTest(), PHTest()]),
            (f_sum_dict, {"a": PH, "b": PH, "c": PH}),
            (f_dict_list_map, {"a": (PH, PH), "b": [PH], "c": []}),
            (f_dict_list_map, {5: (PH, PH, PH)}),
            (f_dict_add, {"a": PH, "z": (PH, PH, PH)}),
            (f_dict_add, {"a": PH, "z": []}),
            (f_custom, Foo(PH, PH)),
            (f_custom, Foo(PH, 3)),
            (f_custom_dict, Foo({"a": PH, "b": PH}, PH)),
            # (f_return_custom, Foo(PH, PH)), # Don't currently support output pytrees
            (f_namedtuple_add, Point(PH, PH)),
        ]

        def verify_pytree(f, inp):
            val = pytree.tree_map(
                lambda x: torch.randn(3) if isinstance(x, PHBase) else x, inp
            )
            num_flat_args = len(pytree.tree_leaves(inp))
            orig_out = f(val)
            nf = symbolic_trace(f, concrete_args={"x": inp})
            self.assertEqual(nf(val), orig_out)

            bare_fx = GraphModule({}, copy.deepcopy(nf.graph))
            bare_fx.graph.set_codegen(CodeGen())
            bare_fx.recompile()
            self.assertEqual(
                nf.graph.process_outputs(bare_fx(*nf.graph.process_inputs(val))),
                orig_out,
            )

            assert num_flat_args == 0 or "tree_flatten_spec" in nf.code
            assert sum(i.op == "placeholder" for i in nf.graph.nodes) == num_flat_args

            nf = symbolic_trace(nf)
            self.assertEqual(nf(val), orig_out)
            assert "tree_flatten_spec" not in nf.code
            assert sum(i.op == "placeholder" for i in nf.graph.nodes) == 1

            nf = symbolic_trace(nf, concrete_args={"x": inp})
            self.assertEqual(nf(val), orig_out)
            assert num_flat_args == 0 or "tree_flatten_spec" in nf.code
            assert sum(i.op == "placeholder" for i in nf.graph.nodes) == num_flat_args

            pickled = pickle.dumps(nf)
            nf = pickle.loads(pickled)
            self.assertEqual(nf(val), orig_out)

        for f, inp in tests:
            verify_pytree(f, inp)

    def test_pytree_concrete(self):
        def f(b, a):
            if b:
                return a["a"]
            else:
                return a["z"]

        inp = {"a": {"a": PH, "z": PH}, "b": True}
        nf = symbolic_trace(f, concrete_args=inp)
        val = pytree.tree_map(lambda x: torch.randn(3) if x == PH else x, inp)
        self.assertEqual(nf(**val), f(**val))

        nf = symbolic_trace(nf)
        self.assertEqual(nf(**val), f(**val))

    def test_metadata_on_ph(self):
        def f_sum(a: int, b: int) -> int:
            return a + b

        # Due to unflattening of dict, the batch argument
        # will be split into two separate nodes with the names
        # "batch_1" and "batch_2", referring to the keys
        # "f1" and "f2" respectively in the dict.
        def f_dict(a: dict[str, str]) -> bool:
            return a["f1"] == a["f2"]

        def verify_metadata(gm: GraphModule, arg_names: list[str], metadata: list[str]):
            for node in gm.graph.nodes:
                if node.op == "placeholder":
                    self.assertTrue(node.name in arg_names)
                    self.assertTrue(node.ph_key in metadata)

        verify_metadata(
            gm=symbolic_trace(
                f_sum,
                concrete_args={
                    "a": PHWithMeta(ph_key="a"),
                    "b": PHWithMeta(ph_key="b"),
                },
            ),
            arg_names=["a_1", "b_1"],
            metadata=["a", "b"],
        )
        verify_metadata(
            gm=symbolic_trace(
                f_dict,
                concrete_args={
                    "a": {"f1": PHWithMeta(ph_key="f1"), "f2": PHWithMeta(ph_key="f2")}
                },
            ),
            arg_names=["a_1", "a_2"],
            metadata=["f1", "f2"],
        )

        # Ensures that tags on nodes are NOT overwritten by PH attributes with same attr name (tag)
        class TaggingTracer(Tracer):
            def create_node(
                self,
                kind: str,
                target: Union[str, Callable],
                args: tuple[Argument, ...],
                kwargs: dict[str, Any],
                name: Optional[str] = None,
                type_expr: Optional[Any] = None,
            ) -> Node:
                n = super().create_node(kind, target, args, kwargs, name)
                n.tag = "foo"
                return n

        class PHWithTag(PHBase):
            def __init__(self, tag: str):
                super().__init__()

                self.tag = tag

        g = TaggingTracer().trace(
            f_sum, concrete_args={"a": PHWithTag(tag="bar"), "b": PHWithTag(tag="bar")}
        )
        for n in g.nodes:
            self.assertTrue(hasattr(n, "tag"))
            # Ensure that tag is still "foo" and not "bar" (from PHWithTag)
            self.assertEqual(n.tag, "foo")

    def test_custom_codegen(self):
        class ListCodeGen(CodeGen):
            def gen_fn_def(self, free_vars, maybe_return_annotation):
                lst_unpack = f"""
def forward(self, args_list: List[torch.Tensor]){maybe_return_annotation}:
    {', '.join(free_vars)} = args_list"""
                return lst_unpack

            def additional_globals(self):
                return [("List", list)]

            def process_inputs(self, *inputs):
                assert len(inputs) == 1
                return inputs[0]

        def f(a, b):
            return a + b

        nf = symbolic_trace(f)
        vals = [torch.randn(3), torch.randn(3)]
        self.assertEqual(nf(*vals), f(*vals))

        nf.graph.set_codegen(ListCodeGen())
        nf.recompile()

        bare_fx = GraphModule({}, copy.deepcopy(nf.graph))
        bare_fx.graph.set_codegen(CodeGen())
        bare_fx.recompile()

        self.assertEqual(nf(vals), f(*vals))
        self.assertEqual(
            nf.graph.process_outputs(bare_fx(*nf.graph.process_inputs(vals))), f(*vals)
        )

        ts_f = torch.jit.script(nf)
        self.assertEqual(nf(vals), ts_f(vals))

    def test_custom_codegen_with_transformer(self):
        class ListCodeGen(CodeGen):
            def gen_fn_def(self, free_vars, maybe_return_annotation):
                lst_unpack = f"""
def forward(self, args_list: List[torch.Tensor]){maybe_return_annotation}:
    {', '.join(free_vars)} = args_list"""
                return lst_unpack

            def additional_globals(self):
                return [("List", list)]

            def process_inputs(self, *inputs):
                assert len(inputs) == 1
                return inputs[0]

        def f(a, b):
            return a + b

        nf = symbolic_trace(f)
        vals = [torch.randn(3), torch.randn(3)]
        self.assertEqual(nf(*vals), f(*vals))

        nf.graph.set_codegen(ListCodeGen())
        nf.recompile()
        self.assertEqual(nf(vals), f(*vals))

        transformed_gm = Transformer(nf).transform()
        self.assertEqual(nf(vals), transformed_gm(vals))

    def test_interpreter_with_codegen(self):
        class ListCodeGen(CodeGen):
            def gen_fn_def(self, free_vars, maybe_return_annotation):
                lst_unpack = f"""
def forward(self, args_list: List[torch.Tensor]){maybe_return_annotation}:
    {', '.join(free_vars)} = args_list"""
                return lst_unpack

            def additional_globals(self):
                return [("List", list)]

            def process_inputs(self, *inputs):
                assert len(inputs) == 1
                return inputs[0]

            def generate_output(self, output_args):
                return f"return list({repr(output_args)})"

            def process_outputs(self, outputs):
                return list(outputs)

        def f(a, b):
            a = a + b
            b = a + b
            return a, b

        nf = symbolic_trace(f)
        vals = [torch.randn(3), torch.randn(3)]
        nf.graph.set_codegen(ListCodeGen())
        nf.recompile()
        self.assertEqual(Interpreter(nf).run(vals), nf(vals))

    def test_imul_code_print(self):
        graph = torch.fx.Graph()
        a = graph.placeholder("a")
        b = graph.placeholder("b")
        graph.call_function(operator.imul, (a, b), {})
        graph.output(a)
        gm = torch.fx.GraphModule({}, graph)
        gm.recompile()
        self.assertEqual(gm(2, 3), 6)
        self.assertIn("a *= b", gm.code)

    def test_deepcopy_tracer(self):
        def fn(x, y):
            return (x + y).relu().sin()

        tracer = Tracer()
        tracer_before = copy.deepcopy(tracer)
        tracer.trace(fn)
        tracer_after = copy.deepcopy(tracer)

        self.assertEqual(str(tracer.graph), str(tracer_after.graph))
        self.assertTrue(
            not hasattr(tracer_before, "graph")
            or str(tracer.graph) != str(tracer_before.graph)
        )

    def test_deepcopy_graphmodule(self):
        m = symbolic_trace(SimpleTest())
        m.meta["hello"] = "world"
        copy_m = copy.deepcopy(m)
        self.assertEqual(copy_m.meta["hello"], "world")

    def test_deepcopy_no_recursion(self):
        m = symbolic_trace(SimpleTest())
        m.meta["hello"] = m  # circular reference
        copy_m = copy.deepcopy(m)  # finishes
        self.assertEqual(id(copy_m), id(copy_m.meta["hello"]))

    def test_enum(self):
        from enum import Enum

        class Foo(Enum):
            A = 1
            B = 2

        def leaf_fn(arr, enum_val):
            # Use the raw enum.
            arr.append(enum_val)
            return arr[-1].value

        def foo(x):
            # Pass the enum as argument.
            return leaf_fn(x, Foo.A)

        traced = torch.fx.symbolic_trace(foo)
        self.assertEqual(foo([]), traced([]))

    def test_insert_arg(self):
        m = symbolic_trace(SimpleTest())
        m.buf = torch.nn.Buffer(torch.tensor(0))
        output_node = next(iter(reversed(m.graph.nodes)))
        with m.graph.inserting_before(output_node):
            a = m.graph.get_attr("buf")
        r = len(output_node.args)
        output_node.insert_arg(0, a)
        self.assertEqual(len(output_node.args), r + 1)
        self.assertEqual(len(a.users), 1)
        self.assertIs(output_node.args[0], a)
        self.assertIs(next(iter(a.users.keys())), output_node)
        output_node.insert_arg(2, a)
        self.assertEqual(len(output_node.args), r + 2)
        self.assertEqual(len(a.users), 1)
        self.assertIs(output_node.args[2], a)
        self.assertIs(next(iter(a.users.keys())), output_node)
        m.graph.lint()

    def test_delete_unused_values(self):
        from torch.fx.experimental.proxy_tensor import make_fx

        # disable mutable checking temporarily
        orig_tracer_mutable_flag = torch.fx.proxy.TracerBase.check_mutable_operations
        torch.fx.proxy.TracerBase.check_mutable_operations = False

        def fn(a, b, c, d):
            x = a + b
            y = c + d
            y.copy_(x)
            x = torch.relu(x)
            return x

        a, b, c, d = (torch.randn(2, 4, requires_grad=False) for _ in range(4))
        fx_fn = make_fx(fn)(a, b, c, d)
        print(fx_fn)

        fx_fn.graph.eliminate_dead_code()
        py_code = fx_fn.recompile()
        self.assertTrue("copy_ = torch.ops.aten.copy_.default" in py_code.src)
        self.assertTrue("copy_ = None" in py_code.src)

        # recorver mutable checking flag
        torch.fx.proxy.TracerBase.check_mutable_operations = orig_tracer_mutable_flag


def run_getitem_target():
    from torch.fx._symbolic_trace import _wrapped_methods_to_patch

    _wrapped_methods_to_patch.append((torch.Tensor, "__getitem__"))
    try:
        TestFX().getitem_inner()
    finally:
        _wrapped_methods_to_patch.pop()


class TestOperatorSignatures(JitTestCase):
    def setUp(self):
        # Checking for mutable operations whil tracing is feature flagged
        # Enable it in testing but not by default
        self.orig_tracer_mutable_flag = (
            torch.fx.proxy.TracerBase.check_mutable_operations
        )
        torch.fx.proxy.TracerBase.check_mutable_operations = True

    def tearDown(self):
        torch.fx.proxy.TracerBase.check_mutable_operations = (
            self.orig_tracer_mutable_flag
        )

    @onlyCPU
    @ops(op_db, allowed_dtypes=(torch.float,))
    def test_get_torch_func_signature_exhaustive(self, device, dtype, op):
        if not isinstance(op.op, types.BuiltinFunctionType):
            raise unittest.SkipTest("This path doesn't work on Python functions")
        sample_inputs_itr = op.sample_inputs(device, dtype, requires_grad=False)
        schemas = get_signature_for_torch_op(op.op)
        if not schemas:
            raise RuntimeError("No Schemas Returned")
        for sample_input in sample_inputs_itr:
            # Iterate through overloads until we hit a match. If we exit this
            # loop via `else`, we haven't found a match
            for schema in schemas:
                try:
                    bound_args = schema.bind(
                        sample_input.input, *sample_input.args, **sample_input.kwargs
                    )
                    bound_args.apply_defaults()
                    op(*bound_args.args, **bound_args.kwargs)
                    break
                except TypeError as e:
                    pass
            else:
                raise RuntimeError(f"Did not match any schemas for op {op.name}!")


class TestFXAPIBackwardCompatibility(JitTestCase):
    def setUp(self):
        super().setUp()
        self.maxDiff = None

        # Checking for mutable operations whil tracing is feature flagged
        # Enable it in testing but not by default
        self.orig_tracer_mutable_flag = (
            torch.fx.proxy.TracerBase.check_mutable_operations
        )
        torch.fx.proxy.TracerBase.check_mutable_operations = True

    def tearDown(self):
        super().tearDown()
        torch.fx.proxy.TracerBase.check_mutable_operations = (
            self.orig_tracer_mutable_flag
        )

    def _fn_to_stable_annotation_str(self, obj):
        """
        Unfortunately we have to serialize function signatures manually since
        serialization for `inspect.Signature` objects is not stable across
        python versions
        """
        fn_name = torch.typename(obj)

        signature = inspect.signature(obj)

        sig_str = f"{fn_name}{signature}"

        arg_strs = []
        for k, v in signature.parameters.items():
            maybe_type_annotation = (
                f": {self._annotation_type_to_stable_str(v.annotation, sig_str)}"
                if v.annotation is not inspect.Signature.empty
                else ""
            )

            def default_val_str(val):
                if isinstance(val, (tuple, list)):
                    str_pieces = ["(" if isinstance(val, tuple) else "["]
                    str_pieces.append(", ".join(default_val_str(v) for v in val))
                    if isinstance(val, tuple) and len(str_pieces) == 2:
                        str_pieces.append(",")
                    str_pieces.append(")" if isinstance(val, tuple) else "]")
                    return "".join(str_pieces)

                # Need to fix up some default value strings.
                # First case: modules. Default module `repr` contains the FS path of the module.
                # Don't leak that
                if isinstance(val, types.ModuleType):
                    return f"<module {val.__name__}>"

                # Second case: callables. Callables (such as lambdas) encode their address in
                # their string repr. Don't do that
                if callable(val):
                    return f"<function {val.__name__}>"

                return str(val)

            if v.default is not inspect.Signature.empty:
                default_val_str = (
                    default_val_str(v.default)
                    if not isinstance(v.default, str)
                    else f"'{v.default}'"
                )
                maybe_default = f" = {default_val_str}"
            else:
                maybe_default = ""
            maybe_stars = ""
            if v.kind == inspect.Parameter.VAR_POSITIONAL:
                maybe_stars = "*"
            elif v.kind == inspect.Parameter.VAR_KEYWORD:
                maybe_stars = "**"
            arg_strs.append(f"{maybe_stars}{k}{maybe_type_annotation}{maybe_default}")

        return_annot = (
            f" -> {self._annotation_type_to_stable_str(signature.return_annotation, sig_str)}"
            if signature.return_annotation is not inspect.Signature.empty
            else ""
        )

        return f'{fn_name}({", ".join(arg_strs)}){return_annot}'

    _trivial_mappings = {
        str: "str",
        int: "int",
        float: "float",
        bool: "bool",
        torch.dtype: "torch.dtype",
        torch.Tensor: "torch.Tensor",
        torch.device: "torch.device",
        torch.memory_format: "torch.memory_format",
        slice: "slice",
        torch.nn.Module: "torch.nn.modules.module.Module",
        torch.fx.Graph: "torch.fx.graph.Graph",
        torch.fx.Node: "torch.fx.node.Node",
        torch.fx.Proxy: "torch.fx.proxy.Proxy",
        torch.fx.node.Target: "torch.fx.node.Target",
        torch.fx.node.Argument: "torch.fx.node.Argument",
        torch.fx.graph.PythonCode: "torch.fx.graph.PythonCode",
        torch.fx.graph_module.GraphModule: "torch.fx.graph_module.GraphModule",
        torch.fx.subgraph_rewriter.Match: "torch.fx.subgraph_rewriter.Match",
        Ellipsis: "...",
        typing.Any: "Any",
        type(None): "NoneType",
        None: "None",
        typing.Iterator: "Iterator",
        collections.abc.Iterator: "Iterator",
    }

    _UNBOUND_TYPES = {
        dict,
        list,
        tuple,
        type,
        typing.Callable,
        typing.Dict,  # noqa: UP006
        typing.List,  # noqa: UP006
        typing.Tuple,  # noqa: UP006
        typing.Type,  # noqa: UP006
        typing.Union,
    }

    def _annotation_type_to_stable_str(self, t, sig_str, recursive: bool = False):
        if t is inspect.Signature.empty:
            return ""

        # Forward ref
        if isinstance(t, str):
            if recursive:
                return t
            else:
                return f"'{t}'"
        if hasattr(typing, "ForwardRef") and isinstance(t, typing.ForwardRef):
            return t.__forward_arg__
        if hasattr(typing, "_ForwardRef") and isinstance(t, typing._ForwardRef):
            return t.__forward_arg__

        mapping = self._trivial_mappings.get(t, None)
        if mapping:
            return mapping

        # Handle types with contained types
        contained = getattr(t, "__args__", None) or []

        # Callables contain a bare List for arguments
        contained = t if isinstance(t, list) else contained

        # Python 3.8 puts type vars into __args__ for unbound types such as Dict
        if all(isinstance(ct, typing.TypeVar) for ct in contained):
            contained = []

        contained_type_annots = [
            self._annotation_type_to_stable_str(ct, sig_str, True) for ct in contained
        ]
        contained_type_str = (
            f'[{", ".join(contained_type_annots)}]'
            if len(contained_type_annots) > 0
            else ""
        )

        origin = getattr(t, "__origin__", None)
        if origin is None:
            # Unbound types don't have `__origin__` in some Python versions, so fix that up here.
            origin = t if t in self._UNBOUND_TYPES else origin

        if origin in {tuple, tuple}:
            return f"Tuple{contained_type_str}"
        if origin in {typing.Union}:
            # Annoying hack to detect Optional
            if len(contained) == 2 and (contained[0] is type(None)) ^ (
                contained[1] is type(None)
            ):
                not_none_param = (
                    contained[0] if contained[0] is not type(None) else contained[1]
                )
                return f"Optional[{self._annotation_type_to_stable_str(not_none_param, sig_str, True)}]"
            return f"Union{contained_type_str}"
        if origin in {dict, dict}:
            return f"Dict{contained_type_str}"
        if origin in {list, list}:
            return f"List{contained_type_str}"
        if origin in {type, type}:
            return f"Type{contained_type_str}"
        if isinstance(t, typing.Callable):
            if len(contained) > 0 and contained[0] is not Ellipsis:
                return f'Callable[[{", ".join(contained_type_annots[:-1])}], {contained_type_annots[-1]}]'
            else:
                return f"Callable{contained_type_str}"

        raise RuntimeError(
            f"Unrecognized type {t} used in BC-compatible type signature {sig_str}."
            f"Please add support for this type and confirm with the "
            f"FX team that your signature change is valid."
        )

    def test_function_back_compat(self):
        """
        Test backward compatibility for function signatures with
        @compatibility(is_backward_compatible=True). Currently this checks for
        exact signature matches, which may lead to false positives. If this
        becomes too annoying, we can refine this check to actually parse out
        the saved schema strings and check if the change is truly backward-
        incompatible.
        """
        signature_strs = []

        for obj in _BACK_COMPAT_OBJECTS:
            if not isinstance(obj, type):
                signature_strs.append(self._fn_to_stable_annotation_str(obj))

        signature_strs.sort()

        try:
            self.assertExpected(
                "\n".join(signature_strs) + "\n", "fx_backcompat_function_signatures"
            )
        except AssertionError as e:
            msg = (
                f"{e}\n****** ERROR ******\nAn FX function that has been marked "
                f"as backwards-compatible has experienced a signature change. See the "
                f"above exception context for more information. If this change was "
                f"unintended, please revert it. If it was intended, check with the FX "
                f"team to ensure that the proper deprecation protocols have been followed "
                f"and subsequently --accept the change."
            )
            raise AssertionError(msg)  # noqa: B904

    def test_class_member_back_compat(self):
        """
        Test backward compatibility for members of classes with
        @compatibility(is_backward_compatible=True). Currently this checks for
        exact matches on the publicly visible members of the class.
        """
        class_method_strs = []

        for obj in _BACK_COMPAT_OBJECTS:
            if isinstance(obj, type):
                public_members = [
                    name for name in obj.__dict__ if not name.startswith("_")
                ]
                class_method_strs.append(
                    f"{torch.typename(obj)} {sorted(public_members)}"
                )

        class_method_strs.sort()

        try:
            self.assertExpected(
                "\n".join(class_method_strs), "fx_backcompat_class_members"
            )
        except AssertionError as e:
            msg = (
                f"{e}\n****** ERROR ******\nAn FX class that has been marked "
                f"as backwards-compatible has experienced change in its public members. See the "
                f"above exception context for more information. If this change was "
                f"unintended, please revert it. If it was intended, check with the FX "
                f"team to ensure that the proper deprecation protocols have been followed "
                f"and subsequently --accept the change."
            )
            raise AssertionError(msg) from e

    def test_public_api_surface(self):
        non_back_compat_objects = {}

        def check_symbols_have_bc_designation(m, seen):
            if not m.__name__.startswith("torch.fx"):
                return
            if m.__name__.startswith("torch.fx.experimental"):
                return
            # It's really common for inner functions to point to random modules
            # - make sure we don't recurse into modules we've already checked.
            seen.add(m.__name__)
            for k, v in m.__dict__.items():
                if hasattr(v, "__name__") and v.__name__ in seen:
                    continue
                if v is m:
                    continue
                if k.startswith("_"):
                    continue
                if isinstance(v, types.ModuleType):
                    check_symbols_have_bc_designation(v, seen)
                elif isinstance(v, (type, types.FunctionType)):
                    if v not in _MARKED_WITH_COMPATIBILITY:
                        non_back_compat_objects.setdefault(v)

        check_symbols_have_bc_designation(torch.fx, set())
        check_symbols_have_bc_designation(torch.fx.passes, set())

        non_back_compat_strs = [
            torch.typename(obj) for obj in non_back_compat_objects.keys()
        ]
        # Only want objects in torch.fx
        non_back_compat_strs = [
            s
            for s in non_back_compat_strs
            if s.startswith("torch.fx") and not s.startswith("torch.fx.experimental")
        ]
        # Only want objects in public namespaces
        non_back_compat_strs = [
            s
            for s in non_back_compat_strs
            if all(not atom.startswith("_") for atom in s.split("."))
        ]
        non_back_compat_strs.sort()

        if len(non_back_compat_strs) != 0:
            raise AssertionError(
                f"Public FX API(s) {non_back_compat_strs} introduced but not given a "
                f"backwards-compatibility classification! Please decorate these "
                f"API(s) with `@torch.fx._compatibility.compatibility` to specify "
                f"BC guarantees."
            )

    def test_adding_side_effect_function(self):
        class TestModule(torch.nn.Module):
            def forward(self, x):
                side_effect_func(x)
                return x

        gm = torch.fx.symbolic_trace(TestModule())
        self.assertEqual(len(gm.graph.nodes), 3)
        gm.graph.eliminate_dead_code()
        gm.recompile()
        self.assertEqual(len(gm.graph.nodes), 3)
        found = False
        for node in gm.graph.nodes:
            if node.op == "call_function" and node.target == side_effect_func:
                found = True
        self.assertTrue(found)

    def test_preserve_unused_attr_after_unpickle(self):
        gm = torch.fx.symbolic_trace(Add())
        gm.add_submodule("foo", Add())
        gm.dummy_buffer = torch.nn.Buffer(torch.empty(1))
        gm.register_parameter("dummy_parameter", torch.nn.Parameter(torch.empty(1)))
        b = io.BytesIO()
        torch.save(gm, b)
        b.seek(0)
        # weights_only=False as this loads a GraphModule
        # GLOBAL torch.fx.graph_module.reduce_graph_module was not an allowed global by default
        reload_gm = torch.load(b, weights_only=False)
        self.assertTrue(hasattr(reload_gm, "foo"))
        self.assertTrue(hasattr(reload_gm, "dummy_buffer"))
        self.assertTrue(hasattr(reload_gm, "dummy_parameter"))


# This is failing on Python 3.12 : https://github.com/pytorch/pytorch/issues/119454
@unittest.skipIf(sys.version_info >= (3, 12), "Failing on python 3.12+")
class TestFunctionalTracing(JitTestCase):
    def setUp(self):
        super().setUp()
        # Checking for mutable operations whil tracing is feature flagged
        # Enable it in testing but not by default
        self.orig_tracer_mutable_flag = (
            torch.fx.proxy.TracerBase.check_mutable_operations
        )
        torch.fx.proxy.TracerBase.check_mutable_operations = True

    def tearDown(self):
        super().tearDown()
        torch.fx.proxy.TracerBase.check_mutable_operations = (
            self.orig_tracer_mutable_flag
        )

    IGNORE_FUNCS = (
        "has_torch_function",
        "has_torch_function_unary",
        "has_torch_function_variadic",
        "handle_torch_function",
        "boolean_dispatch",
    )
    TO_PATCH = {
        "has_torch_function": None,
        "has_torch_function_unary": None,
        "has_torch_function_variadic": None,
    }

    BUILT_IN_FUNC = (AssertionError, "")
    PROXY_ITERABLE = (TypeError, r"argument of type 'Proxy' is not iterable")
    PROXY_ITERATED = (TraceError, r"Proxy object cannot be iterated")
    LEN_ERROR = (RuntimeError, r"'len' is not supported in symbolic tracing by default")
    ARG_TYPE_MISMATCH = (TypeError, r", not Proxy$")
    CONTROL_FLOW = (
        TraceError,
        r"symbolically traced variables cannot be used as inputs to control flow",
    )
    INTERPOLATE_ARGS_CONFLICT = (
        ValueError,
        r"only one of size or scale_factor should be defined",
    )
    MUTABLE = (RuntimeError, r"Tried to trace mutable operation")

    UNTRACEABLE_FUNCTIONALS = {
        "adaptive_avg_pool1d": BUILT_IN_FUNC,
        "avg_pool1d": BUILT_IN_FUNC,
        "avg_pool2d": BUILT_IN_FUNC,
        "avg_pool3d": BUILT_IN_FUNC,
        "bilinear": BUILT_IN_FUNC,
        "celu_": BUILT_IN_FUNC,
        "channel_shuffle": BUILT_IN_FUNC,
        "native_channel_shuffle": BUILT_IN_FUNC,
        "conv1d": BUILT_IN_FUNC,
        "conv2d": BUILT_IN_FUNC,
        "conv3d": BUILT_IN_FUNC,
        "conv_tbc": BUILT_IN_FUNC,
        "conv_transpose1d": BUILT_IN_FUNC,
        "conv_transpose2d": BUILT_IN_FUNC,
        "conv_transpose3d": BUILT_IN_FUNC,
        "cosine_similarity": BUILT_IN_FUNC,
        "elu_": BUILT_IN_FUNC,
        "gelu": BUILT_IN_FUNC,
        "hardshrink": BUILT_IN_FUNC,
        "hardtanh_": BUILT_IN_FUNC,
        "leaky_relu_": BUILT_IN_FUNC,
        "linear": BUILT_IN_FUNC,
        "logsigmoid": BUILT_IN_FUNC,
        "one_hot": BUILT_IN_FUNC,
        "pad": ARG_TYPE_MISMATCH,
        "pairwise_distance": BUILT_IN_FUNC,
        "pdist": BUILT_IN_FUNC,
        "pixel_shuffle": BUILT_IN_FUNC,
        "pixel_unshuffle": BUILT_IN_FUNC,
        "prelu": BUILT_IN_FUNC,
        "relu_": BUILT_IN_FUNC,
        "rrelu_": BUILT_IN_FUNC,
        "selu_": BUILT_IN_FUNC,
        "scaled_dot_product_attention": BUILT_IN_FUNC,
        "softplus": BUILT_IN_FUNC,
        "softshrink": BUILT_IN_FUNC,
        "threshold_": BUILT_IN_FUNC,
        "adaptive_avg_pool2d": LEN_ERROR,
        "adaptive_avg_pool3d": LEN_ERROR,
        "adaptive_max_pool2d_with_indices": LEN_ERROR,
        "adaptive_max_pool3d_with_indices": LEN_ERROR,
        "instance_norm": CONTROL_FLOW,
        "adaptive_max_pool1d": PROXY_ITERABLE,
        "adaptive_max_pool2d": PROXY_ITERABLE,
        "adaptive_max_pool3d": PROXY_ITERABLE,
        "fractional_max_pool2d": PROXY_ITERABLE,
        "fractional_max_pool3d": PROXY_ITERABLE,
        "max_pool1d": PROXY_ITERABLE,
        "max_pool2d": PROXY_ITERABLE,
        "max_pool3d": PROXY_ITERABLE,
        "lp_pool2d": PROXY_ITERATED,
        "lp_pool3d": PROXY_ITERATED,
        "max_unpool1d": PROXY_ITERATED,
        "max_unpool2d": PROXY_ITERATED,
        "max_unpool3d": PROXY_ITERATED,
        "fold": PROXY_ITERATED,
        "unfold": PROXY_ITERATED,
        "adaptive_max_pool1d_with_indices": ARG_TYPE_MISMATCH,
        "fractional_max_pool2d_with_indices": ARG_TYPE_MISMATCH,
        "fractional_max_pool3d_with_indices": ARG_TYPE_MISMATCH,
        "layer_norm": ARG_TYPE_MISMATCH,
        "rms_norm": ARG_TYPE_MISMATCH,
        "lp_pool1d": ARG_TYPE_MISMATCH,
        "affine_grid": CONTROL_FLOW,
        "alpha_dropout": CONTROL_FLOW,
        "batch_norm": CONTROL_FLOW,
        "binary_cross_entropy": CONTROL_FLOW,
        "binary_cross_entropy_with_logits": CONTROL_FLOW,
        "celu": CONTROL_FLOW,
        "cosine_embedding_loss": CONTROL_FLOW,
        "cross_entropy": CONTROL_FLOW,
        "ctc_loss": CONTROL_FLOW,
        "dropout": CONTROL_FLOW,
        "dropout1d": CONTROL_FLOW,
        "dropout2d": CONTROL_FLOW,
        "dropout3d": CONTROL_FLOW,
        "elu": CONTROL_FLOW,
        "embedding": CONTROL_FLOW,
        "embedding_bag": CONTROL_FLOW,
        "feature_alpha_dropout": CONTROL_FLOW,
        "gaussian_nll_loss": CONTROL_FLOW,
        "glu": CONTROL_FLOW,
        "grid_sample": CONTROL_FLOW,
        "group_norm": CONTROL_FLOW,
        "gumbel_softmax": CONTROL_FLOW,
        "hardsigmoid": CONTROL_FLOW,
        "hardswish": CONTROL_FLOW,
        "hardtanh": CONTROL_FLOW,
        "hinge_embedding_loss": CONTROL_FLOW,
        "huber_loss": CONTROL_FLOW,
        "interpolate": CONTROL_FLOW,
        "kl_div": CONTROL_FLOW,
        "l1_loss": CONTROL_FLOW,
        "leaky_relu": CONTROL_FLOW,
        "local_response_norm": CONTROL_FLOW,
        "margin_ranking_loss": CONTROL_FLOW,
        "max_pool1d_with_indices": ARG_TYPE_MISMATCH,
        "max_pool2d_with_indices": ARG_TYPE_MISMATCH,
        "max_pool3d_with_indices": ARG_TYPE_MISMATCH,
        "mse_loss": CONTROL_FLOW,
        "multi_head_attention_forward": CONTROL_FLOW,
        "multi_margin_loss": CONTROL_FLOW,
        "multilabel_margin_loss": CONTROL_FLOW,
        "multilabel_soft_margin_loss": CONTROL_FLOW,
        "nll_loss": CONTROL_FLOW,
        "poisson_nll_loss": CONTROL_FLOW,
        "relu": CONTROL_FLOW,
        "relu6": CONTROL_FLOW,
        "rrelu": CONTROL_FLOW,
        "selu": CONTROL_FLOW,
        "silu": CONTROL_FLOW,
        "mish": CONTROL_FLOW,
        "smooth_l1_loss": CONTROL_FLOW,
        "soft_margin_loss": CONTROL_FLOW,
        "threshold": CONTROL_FLOW,
        "triplet_margin_loss": CONTROL_FLOW,
        "triplet_margin_with_distance_loss": CONTROL_FLOW,
        "upsample": CONTROL_FLOW,
        "upsample_bilinear": INTERPOLATE_ARGS_CONFLICT,
        "upsample_nearest": INTERPOLATE_ARGS_CONFLICT,
    }

    # List of nn.functionals with Tensor inputs but not with type annotation
    FUNCTIONALS_WITHOUT_ANNOTATION = (
        "adaptive_max_pool1d",
        "adaptive_max_pool2d",
        "adaptive_max_pool3d",
        "fractional_max_pool2d",
        "fractional_max_pool3d",
        "max_pool1d",
        "max_pool2d",
        "max_pool3d",
        "gaussian_nll_loss",
        "upsample",
        "upsample_bilinear",
        "upsample_nearest",
    )

    # Inconsistent behavior between Python 3.8 and other Python versions:
    # - Python 3.8+: Re-raise internal exception like `PROXY_ITERATED`
    # - Other Python: Raise `argument of type 'Proxy' is not iterable` due to the same
    #                 internal exception above
    # Use the following map to override the expected exception for Python 3.8
    UNTRACEABLE_FUNCTIONALS_PY38 = {
        "adaptive_max_pool1d": PROXY_ITERATED,
        "adaptive_max_pool2d": PROXY_ITERATED,
        "adaptive_max_pool3d": PROXY_ITERATED,
        "fractional_max_pool2d": PROXY_ITERATED,
        "fractional_max_pool3d": PROXY_ITERATED,
        "max_pool1d": PROXY_ITERATED,
        "max_pool2d": PROXY_ITERATED,
        "max_pool3d": PROXY_ITERATED,
        "group_norm": CONTROL_FLOW,
    }

    @classmethod
    def _get_functional(cls):
        functional_list = []
        for f in dir(torch.nn.functional):
            if not f.islower():
                continue
            # Ignore internal functions
            if f.startswith("_"):
                continue
            # Ignore supporting functions
            if f in cls.IGNORE_FUNCS:
                continue
            fn = getattr(torch.nn.functional, f)
            # Ignore non-callable object like modules
            if not isinstance(fn, Callable):
                continue
            if f not in cls.FUNCTIONALS_WITHOUT_ANNOTATION:
                try:
                    sig = inspect.signature(fn)
                    has_tensor_arg = False
                    for param in sig.parameters.values():
                        if isinstance(param.annotation, type) and issubclass(
                            param.annotation, torch.Tensor
                        ):
                            has_tensor_arg = True
                    if not has_tensor_arg:
                        continue
                # No signature or Object is not supported
                except ValueError:
                    pass
            functional_list.append((f, fn))
        return functional_list

    @classmethod
    def generate_test_func(cls, func_name, fn):
        def functional_test(self):
            if (
                func_name in self.UNTRACEABLE_FUNCTIONALS_PY38
                and sys.version_info >= (3, 8)
                and sys.version_info < (3, 12)
            ):
                exc, err = self.UNTRACEABLE_FUNCTIONALS_PY38[func_name]
                with self.assertRaisesRegex(exc, err):
                    symbolic_trace(fn)
            elif func_name in self.UNTRACEABLE_FUNCTIONALS:
                exc, err = self.UNTRACEABLE_FUNCTIONALS[func_name]
                with self.assertRaisesRegex(exc, err):
                    symbolic_trace(fn)
            else:
                symbolic_trace(fn)

        return functional_test

    @classmethod
    def generate_tests(cls):
        functional_list = cls._get_functional()
        for func_name, fn in functional_list:
            test_name = "test_nn_functional_" + func_name
            functional_test = cls.generate_test_func(func_name, fn)
            setattr(cls, test_name, functional_test)

    @classmethod
    def setUpClass(cls):
        def no(*args, **kwargs):
            return False

        for name in cls.TO_PATCH.keys():
            cls.TO_PATCH[name] = getattr(torch.nn.functional, name)
            setattr(torch.nn.functional, name, no)

    @classmethod
    def tearDownClass(cls):
        for name in cls.TO_PATCH.keys():
            setattr(torch.nn.functional, name, cls.TO_PATCH[name])


TestFunctionalTracing.generate_tests()


instantiate_device_type_tests(TestOperatorSignatures, globals())


@skipIfTorchDynamo("too slow")
@skipIfNoTorchVision
class TestVisionTracing(JitTestCase):
    def setUp(self):
        # Checking for mutable operations while tracing is feature flagged
        # Enable it in testing but not by default
        self.orig_tracer_mutable_flag = (
            torch.fx.proxy.TracerBase.check_mutable_operations
        )
        torch.fx.proxy.TracerBase.check_mutable_operations = True

    def tearDown(self):
        torch.fx.proxy.TracerBase.check_mutable_operations = (
            self.orig_tracer_mutable_flag
        )

    PROXY_ITERATED = (TraceError, r"Proxy object cannot be iterated")
    INCONSISTENT_TYPE = (
        RuntimeError,
        r"Return value was annotated as having type __torch__.torchvision.models[.\w]+ but is actually of type Tensor",
    )

    UNTRACEABLE_MODELS = {
        "fasterrcnn_resnet50_fpn": PROXY_ITERATED,
        "fasterrcnn_resnet50_fpn_v2": PROXY_ITERATED,
        "fasterrcnn_mobilenet_v3_large_320_fpn": PROXY_ITERATED,
        "fasterrcnn_mobilenet_v3_large_fpn": PROXY_ITERATED,
        "maskrcnn_resnet50_fpn": PROXY_ITERATED,
        "maskrcnn_resnet50_fpn_v2": PROXY_ITERATED,
        "keypointrcnn_resnet50_fpn": PROXY_ITERATED,
        "retinanet_resnet50_fpn": PROXY_ITERATED,
        "retinanet_resnet50_fpn_v2": PROXY_ITERATED,
        "ssd300_vgg16": PROXY_ITERATED,
        "fcos_resnet50_fpn": PROXY_ITERATED,
        "ssdlite320_mobilenet_v3_large": PROXY_ITERATED,
    }
    UNSCRIPTABLE_MODELS = {
        "googlenet": INCONSISTENT_TYPE,
        "inception_v3": INCONSISTENT_TYPE,
    }

    output_transform = {
        "fcn_resnet50": lambda x: x["out"],
        "fcn_resnet101": lambda x: x["out"],
        "deeplabv3_resnet50": lambda x: x["out"],
        "deeplabv3_resnet101": lambda x: x["out"],
        "deeplabv3_mobilenet_v3_large": lambda x: x["out"],
        "lraspp_mobilenet_v3_large": lambda x: x["out"],
        "fasterrcnn_resnet50_fpn": lambda x: x[1],
        "fasterrcnn_mobilenet_v3_large_fpn": lambda x: x[1],
        "fasterrcnn_mobilenet_v3_large_320_fpn": lambda x: x[1],
        "maskrcnn_resnet50_fpn": lambda x: x[1],
        "keypointrcnn_resnet50_fpn": lambda x: x[1],
        "retinanet_resnet50_fpn": lambda x: x[1],
    }

    @classmethod
    def generate_test_fn(cls, name, x, kwargs):
        def run_test(self):
            model = torchvision_models.get_model(name, **kwargs)
            model = model.eval()
            if name in self.UNTRACEABLE_MODELS:
                err, exc = self.UNTRACEABLE_MODELS[name]
                with self.assertRaisesRegex(err, exc):
                    graph = symbolic_trace(model)
            else:
                out_transform = self.output_transform.get(name, lambda x: x)
                graph: torch.fx.GraphModule = symbolic_trace(model)
                a = out_transform(model(x))
                b = out_transform(graph(x))
                self.assertEqual(a, b)

                if name in self.UNSCRIPTABLE_MODELS:
                    err, exc = self.UNSCRIPTABLE_MODELS[name]
                    with self.assertRaisesRegex(err, exc):
                        script = torch.jit.script(graph)
                else:
                    script = torch.jit.script(graph)
                    c = out_transform(script(x))
                    self.assertEqual(a, c)

        return run_test

    @classmethod
    def generate_classification_tests(cls):
        for k in torchvision_models.list_models(module=torchvision_models):
            test_name = "test_torchvision_models_" + k
            x = (
                torch.rand(1, 3, 299, 299)
                if k in ["inception_v3"]
                else torch.rand(1, 3, 224, 224)
            )
            kwargs = dict(num_classes=50)
            model_test = cls.generate_test_fn(k, x, kwargs)
            setattr(cls, test_name, model_test)

    @classmethod
    def generate_segmentation_tests(cls):
        for k in torchvision_models.list_models(module=torchvision_models.segmentation):
            test_name = "test_torchvision_models_segmentation_" + k
            x = torch.rand(1, 3, 32, 32)
            kwargs = dict(num_classes=10, pretrained_backbone=False)
            model_test = cls.generate_test_fn(k, x, kwargs)
            setattr(cls, test_name, model_test)

    @classmethod
    def generate_detection_tests(cls):
        for k in torchvision_models.list_models(module=torchvision_models.detection):
            test_name = "test_torchvision_models_detection_" + k
            x = [torch.rand(3, 300, 300)]
            kwargs = dict(num_classes=10, pretrained_backbone=False)
            model_test = cls.generate_test_fn(k, x, kwargs)
            setattr(cls, test_name, model_test)

    @classmethod
    def generate_video_tests(cls):
        for k in torchvision_models.list_models(module=torchvision_models.video):
            test_name = "test_torchvision_models_video_" + k
            x = (
                torch.rand(1, 3, 4, 112, 112)
                if k not in {"mvit_v1_b", "mvit_v2_s", "s3d"}
                else torch.rand(1, 3, 16, 224, 224)
            )
            kwargs = dict(num_classes=50)
            model_test = cls.generate_test_fn(k, x, kwargs)
            setattr(cls, test_name, model_test)

    @classmethod
    def generate_tests(cls):
        cls.generate_classification_tests()
        cls.generate_detection_tests()
        cls.generate_segmentation_tests()
        cls.generate_video_tests()


if HAS_TORCHVISION:
    TestVisionTracing.generate_tests()

if __name__ == "__main__":
    run_tests()<|MERGE_RESOLUTION|>--- conflicted
+++ resolved
@@ -22,7 +22,7 @@
 from collections import namedtuple
 from copy import deepcopy
 from math import sqrt
-from typing import Any, Callable, List, NamedTuple, Optional, Tuple, Union
+from typing import Any, Callable, NamedTuple, Optional, Union
 
 import torch
 import torch.fx._pytree as fx_pytree
@@ -67,11 +67,6 @@
 from torch.fx.operator_schemas import get_signature_for_torch_op
 from torch.fx.passes import shape_prop
 
-<<<<<<< HEAD
-from fx.test_gradual_type import AnnotationsTest  # noqa: F401
-from fx.test_gradual_type import TypeCheckerTest  # noqa: F401
-from typing import Any, Callable, NamedTuple, Optional, Union
-=======
 from torch.fx.proxy import TraceError
 from torch.multiprocessing import Process
 from torch.testing import FileCheck
@@ -81,7 +76,6 @@
     ops,
 )
 from torch.testing._internal.common_methods_invocations import op_db
->>>>>>> b37d1605
 from torch.testing._internal.common_utils import (
     find_library_location,
     IS_FBCODE,
@@ -2273,12 +2267,12 @@
         self.checkGraphModule(m, (torch.rand(3, 4),))
 
     def test_typename_print(self):
-<<<<<<< HEAD
-        graph : torch.fx.Graph = torch.fx.Graph()
-        x : torch.fx.Node = graph.create_node('placeholder', 'x')
-        b : torch.fx.Node = graph.create_node('call_function', target=torch.relu, args=(x,),
-                                              type_expr=list[float])
-        output : torch.fx.Node = graph.output(b)
+        graph: torch.fx.Graph = torch.fx.Graph()
+        x: torch.fx.Node = graph.create_node("placeholder", "x")
+        b: torch.fx.Node = graph.create_node(
+            "call_function", target=torch.relu, args=(x,), type_expr=list[float]
+        )
+        output: torch.fx.Node = graph.output(b)
 
         self.assertTrue('list[float]' in str(graph))
 
@@ -2288,14 +2282,6 @@
         b : torch.fx.Node = graph.create_node('call_function', target=torch.relu, args=(x,),
                                               type_expr=typing.List[float])  # noqa: UP006
         output : torch.fx.Node = graph.output(b)
-=======
-        graph: torch.fx.Graph = torch.fx.Graph()
-        x: torch.fx.Node = graph.create_node("placeholder", "x")
-        b: torch.fx.Node = graph.create_node(
-            "call_function", target=torch.relu, args=(x,), type_expr=List[float]
-        )
-        output: torch.fx.Node = graph.output(b)
->>>>>>> b37d1605
 
         self.assertTrue("typing.List[float]" in str(graph))
 
