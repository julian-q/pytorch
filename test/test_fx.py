# Owner(s): ["module: fx"]
# ruff: noqa: F841

import builtins
import collections
import contextlib
import copy
import functools
import inspect
import io
import math
import numbers
import operator
import os
import pickle
import sys
import traceback
import types
import typing
import unittest
import warnings
from collections import namedtuple
from copy import deepcopy
from math import sqrt
from typing import Any, Callable, List, NamedTuple, Optional, Tuple, Union

import torch
import torch.fx._pytree as fx_pytree
<<<<<<< HEAD
from torch.fx import symbolic_trace, Proxy, Node, GraphModule, Interpreter, Tracer, Transformer, Graph, wrap, PH, CodeGen
from torch.fx.node import Target, Argument, ArgumentT, _format_arg
from torch.fx.passes import shape_prop
from torch.fx.immutable_collections import immutable_dict, immutable_list
from torch.fx.experimental.rewriter import RewritingTracer
from torch.fx.operator_schemas import get_signature_for_torch_op
from copy import deepcopy
from collections import namedtuple
=======
import torch.utils._pytree as pytree
from functorch.experimental import control_flow
>>>>>>> eaa015f4

from fx.named_tup import MyNamedTup
from fx.test_common_passes import TestCommonPass  # noqa: F401
from fx.test_cse_pass import TestCSEPass  # noqa: F401
from fx.test_dce_pass import TestDCE  # noqa: F401
from fx.test_fx_const_fold import TestConstFold  # noqa: F401
from fx.test_fx_param_shape_control_flow import (  # noqa: F401
    TestConstParamShapeInControlFlow,
)

from fx.test_gradual_type import (  # noqa: F401  # noqa: F401
    AnnotationsTest,
    TypeCheckerTest,
)
from fx.test_matcher_utils import TestMatcher  # noqa: F401
from fx.test_pass_infra import TestPassManager  # noqa: F401
from fx.test_source_matcher_utils import TestSourceMatcher  # noqa: F401
from fx.test_subgraph_rewriter import TestSubgraphRewriter  # noqa: F401
from torch.fx import (
    CodeGen,
    Graph,
    GraphModule,
    Interpreter,
    Node,
    PH,
    Proxy,
    symbolic_trace,
    Tracer,
    Transformer,
    wrap,
)
from torch.fx._compatibility import _BACK_COMPAT_OBJECTS, _MARKED_WITH_COMPATIBILITY
from torch.fx._symbolic_trace import PHBase, PHWithMeta
from torch.fx.experimental.rewriter import RewritingTracer
from torch.fx.immutable_collections import immutable_dict, immutable_list
from torch.fx.node import _format_arg, Argument, Target
from torch.fx.operator_schemas import get_signature_for_torch_op
from torch.fx.passes import shape_prop

from torch.fx.proxy import TraceError
from torch.multiprocessing import Process
from torch.testing import FileCheck
from torch.testing._internal.common_device_type import (
    instantiate_device_type_tests,
    onlyCPU,
    ops,
)
from torch.testing._internal.common_methods_invocations import op_db
from torch.testing._internal.common_utils import (
    find_library_location,
    IS_FBCODE,
    IS_MACOS,
    IS_WINDOWS,
    run_tests,
    skipIfTorchDynamo,
)
from torch.testing._internal.jit_utils import JitTestCase

try:
    from torchvision import models as torchvision_models

    HAS_TORCHVISION = True
except ImportError:
    HAS_TORCHVISION = False
skipIfNoTorchVision = unittest.skipIf(not HAS_TORCHVISION, "no torchvision")
from torch.testing._internal.common_quantization import skipIfNoDynamoSupport


class SimpleTest(torch.nn.Module):
    def forward(self, x):
        return torch.relu(x + 3.0)


def a_non_torch_leaf(a, b):
    return a + b


# Used for test_autowrap_function. Autowrapped functions need to be global
def fx_int(x: float) -> int:
    return int(x)


def fx_int_x2(x: float) -> int:
    return int(x) * 2


# used in test_pytree. It's all the way out here because pickling a GraphModule
# that uses Point errors out if Point is local to the function
Point = namedtuple("Point", ["x", "y"])


# Test wrap() passing both a function name as well as a function
# directly
def a_lifted_leaf(a, b):
    return a[0] + a[1] + b


wrap("a_lifted_leaf")
# Test wrapping twice doesn't break anything
wrap("a_lifted_leaf")


def a_lifted_leaf2(a, b):
    return a[0] + a[1] + b


wrap(a_lifted_leaf2)

wrap("len")

wrap("getattr")


def wrapped_named_tup(p1, *, p2):
    return p1.x + p2.y


wrap(wrapped_named_tup)


@wrap
def wrapped_via_decorator(a):
    return a + 1


wrap("wrapped_with_submodule")


def wrapped_with_submodule(x: torch.Tensor, batchnorm1d: torch.nn.BatchNorm1d):
    return batchnorm1d(x)


def my_decorator(f):
    @functools.wraps(f)
    def wrapper_inside_decorator(*args, **kwargs):
        return f(*args, **kwargs)

    return wrapper_inside_decorator


@wrap
@my_decorator
def wrapped_decorated_fn(x):
    return x


real_wrapped_via_decorator = wrapped_via_decorator
real_a_lifed_leaf = a_lifted_leaf
real_a_lifed_leaf2 = a_lifted_leaf2
_sqrt = sqrt

wrap("wrapper_fn")


def wrapper_fn(x):
    return torch.foo(x)


class Pair(NamedTuple):
    x: torch.Tensor
    y: torch.Tensor

    def _custom_fx_repr_fn(self) -> str:
        return f"Pair(x={_format_arg(self.x)}, y={_format_arg(self.y)})"


# for testing pytrees
class Foo:  # noqa: B209
    def __init__(self, a, b):
        self.a = a
        self.b = b


class Add(torch.nn.Module):
    def forward(self, x):
        return x + x


@torch.fx.has_side_effect
@torch.fx.wrap
def side_effect_func(x: torch.Tensor):
    print(x)


class TestFX(JitTestCase):
    def setUp(self):
        super().setUp()
        # Checking for mutable operations whil tracing is feature flagged
        # Enable it in testing but not by default
        self.orig_tracer_mutable_flag = (
            torch.fx.proxy.TracerBase.check_mutable_operations
        )
        torch.fx.proxy.TracerBase.check_mutable_operations = True

        if not (IS_FBCODE or IS_WINDOWS or IS_MACOS):
            lib_file_path = find_library_location("libtorchbind_test.so")
            torch.ops.load_library(str(lib_file_path))

    def tearDown(self):
        super().tearDown()
        torch.fx.proxy.TracerBase.check_mutable_operations = (
            self.orig_tracer_mutable_flag
        )

    def checkGraphModule(self, m: torch.nn.Module, args, kwargs=None):
        """Check that an nn.Module's results match the GraphModule version
        for a given set of args/kwargs.
        """
        kwargs = kwargs if kwargs else {}
        ref_outs = m(*args, **kwargs)
        gm = symbolic_trace(m)
        gm.graph.lint()
        test_outs = gm(*args, **kwargs)
        self.assertEqual(ref_outs, test_outs)

    def test_graph_module(self):
        class MySub(torch.nn.Module):
            def __init__(self) -> None:
                super().__init__()
                self.w = torch.nn.Parameter(torch.rand(4, 3))

            def forward(self, x):
                return self.w + x

        class MyModule(torch.nn.Module):
            def __init__(self) -> None:
                super().__init__()
                self.lin = torch.nn.Linear(4, 3)
                self.sub_mod = MySub()
                self.w = torch.nn.Parameter(torch.rand(3))

            def forward(self, A, B, c):
                t = torch.sigmoid(A) + self.lin(c)
                return self.sub_mod(
                    t.data + self.w + t + 1 - A + B // A + -A + A.add(B, alpha=3)
                )

        m = MyModule()
        gm = symbolic_trace(m)

        ms = torch.jit.script(gm)

        class M2(torch.nn.Module):
            def forward(self, A):
                m, idx = torch.max(A, 0)
                return m + 1, idx + 1

        m2 = M2()
        gm2 = symbolic_trace(m2)

        class T(torch.nn.Module):
            def forward(self, A, b=4, *args, c=5, **kwargs):
                x = A + 1 + args[0] + kwargs["3"]
                return x

        t = T()
        symbolic_trace(t)

        # test for issue described at https://github.com/pytorch/pytorch/issues/63883
        class M3(torch.nn.Module):
            def forward(self, x):
                return torch.relu(x)

        m3 = M3()
        gm3 = symbolic_trace(m3)
        new_instance = gm3.__new__(type(gm3))
        new_instance.__init__(gm3, gm3.graph)

        x = torch.randn(5, 3)
        torch.testing.assert_close(new_instance(x), torch.relu(x))

    def test_informative_co_filename(self):
        class MyModule(torch.nn.Module):
            def forward(self, a):
                return a * 2

        gm = symbolic_trace(MyModule())
        self.assertIn(os.path.basename(__file__), gm.forward.__code__.co_filename)

    def test_custom_import(self):
        graph = torch.fx.Graph()
        a = graph.placeholder("x")
        b = graph.placeholder("y")
        c = graph.call_function(a_non_torch_leaf, (a, b))
        d = graph.call_function(torch.sin, (c,))
        graph.output(d)
        gm = GraphModule(torch.nn.Module(), graph)
        x, y = torch.rand(1), torch.rand(1)
        self.assertEqual(torch.sin(x + y), gm(x, y))

    def test_args_kwargs(self):
        class T(torch.nn.Module):
            def forward(self, *args, **kwargs):
                x = args[0] + kwargs["foo"]
                return x

        t = T()
        self.checkGraphModule(t, (torch.rand(1), torch.rand(1)), {"foo": torch.rand(1)})

    def test_varargs_concrete(self):
        class T(torch.nn.Module):
            def forward(self, *args, **kwargs):
                x = args[0] + args[1]
                return x

        args = (torch.rand(1), torch.rand(1))

        t = T()
        ref_outs = t(*args)
        gm = symbolic_trace(t, concrete_args=(torch.fx.PH, torch.fx.PH))
        gm.graph.lint()
        test_outs = gm(*args)
        self.assertEqual(ref_outs, test_outs)

    def test_args_kwargs_no_self(self):
        class T(torch.nn.Module):
            def forward(*args, **kwargs):  # noqa: B902
                self = args[0]
                return torch.relu(args[1])

        t = T()
        with self.assertRaisesRegex(
            RuntimeError, r"cannot be part of \*args expansion"
        ):
            self.checkGraphModule(
                t, (torch.rand(1), torch.rand(1)), {"foo": torch.rand(1)}
            )

    def test_fx_shifts(self):
        class MyModule(torch.nn.Module):
            def forward(self, x):
                return x << 3, x >> 3

        input = torch.LongTensor(10).random_(0, 1024)

        m = MyModule()
        self.checkGraphModule(m, (input,))

    def test_fx_and_or(self):
        class MyModule(torch.nn.Module):
            def forward(self, x):
                return x & x, x | x

        input = torch.LongTensor(10).random_(0, 1024)

        m = MyModule()
        self.checkGraphModule(m, (input,))

    def test_dict(self):
        class MyDictMod(torch.nn.Module):
            def forward(self, d):
                return d["3"].relu(), {"4": d["3"].neg()}

        input_dict = {"3": torch.rand(3, 4)}
        m = MyDictMod()

        self.checkGraphModule(m, (input_dict,))

    def test_matmul_tracing(self):
        const = torch.randn(3)

        def matmul_f(x):
            return x @ const

        mod = symbolic_trace(matmul_f)
        inp = torch.randn(3)
        self.assertEqual(mod(inp), matmul_f(inp))

        def rmatmul_f(x):
            return const @ x

        mod = symbolic_trace(rmatmul_f)
        inp = torch.randn(3)
        self.assertEqual(mod(inp), rmatmul_f(inp))

    @skipIfNoDynamoSupport
    def test_control_flow_tracing(self):
        def true(x, y):
            return x + y

        def false(x, y):
            return x - y

        def f(x, y):
            x = control_flow.cond(x[0] == 0, true, false, [x, y])

        with self.assertRaisesRegex(
            RuntimeError, r"Expected pred to be bool or tensor, but got Proxy\(eq\)"
        ):
            _ = symbolic_trace(f)

    def test_disallow_override(self):
        # Custom delegate to disallow in-place tensor operations
        class NoMutableCallTracer(Tracer):
            def create_node(
                self,
                kind: str,
                target: Union[str, Callable],
                args: tuple[Argument, ...],
                kwargs: dict[str, Any],
                name: Optional[str] = None,
                type_expr: Optional[Any] = None,
            ) -> Node:
                name = target if isinstance(target, str) else torch.typename(target)
                if name[-1] == "_":
                    raise RuntimeError("In-place operations are not supported")
                return super().create_node(kind, target, args, kwargs, name)

        # Test method
        class MyInplaceMod(torch.nn.Module):
            def forward(self, x):
                x.add_(3.0)
                return x

        m = MyInplaceMod()

        with self.assertRaisesRegex(RuntimeError, "In-place operations"):
            NoMutableCallTracer().trace(m)

        # Test free function
        class MyInplaceMod2(torch.nn.Module):
            def forward(self, x):
                torch.log_(x)
                return x

        m2 = MyInplaceMod2()
        with self.assertRaisesRegex(RuntimeError, "In-place operations"):
            NoMutableCallTracer().trace(m2)

        # Test symbolic node as an arg
        class MyInplaceMod3(torch.nn.Module):
            def forward(self, x):
                y = torch.ones(3, 4)
                y.add_(x)
                return x

        m3 = MyInplaceMod3()
        with self.assertRaisesRegex(RuntimeError, "In-place operations"):
            NoMutableCallTracer().trace(m3)

    def test_leaf_module(self):
        # Custom delegate to make it so that there are no leaf modules, everything
        # should get traced through
        class NoLeafModulesTracer(Tracer):
            def is_leaf_module(self, m, qualname):
                return False

        class MyReluMod(torch.nn.Module):
            def __init__(self) -> None:
                super().__init__()
                self.relu = torch.nn.ReLU()

            def forward(self, x):
                return self.relu(x)

        mrm = MyReluMod()
        sym = NoLeafModulesTracer().trace(mrm)
        for node in sym.nodes:
            self.assertNotEqual(node.op, "call_module")
        sym.lint()

    def test_wrap(self):
        self.assertEqual(3 + 4 + 5, a_lifted_leaf((3, 4), 5))

        def to_trace(y):
            return (
                a_lifted_leaf((4, y), 3)
                + a_lifted_leaf((3, 4), 5)
                + a_lifted_leaf((y, y), y)
            )

        m = symbolic_trace(to_trace)
        self.assertIn("a_lifted_leaf", m.code)
        self.assertEqual(27, m(2))
        self.assertIs(a_lifted_leaf, real_a_lifed_leaf)

    def test_wrap_fn_directly(self):
        self.assertEqual(3 + 4 + 5, a_lifted_leaf2((3, 4), 5))

        def to_trace(y):
            return (
                a_lifted_leaf2((4, y), 3)
                + a_lifted_leaf2((3, 4), 5)
                + a_lifted_leaf2((y, y), y)
            )

        m = symbolic_trace(to_trace)
        self.assertIn("a_lifted_leaf2", m.code)
        self.assertEqual(27, m(2))
        self.assertIs(a_lifted_leaf2, real_a_lifed_leaf2)

    def test_wrapped_via_decorator(self):
        self.assertEqual(wrapped_via_decorator(0), 1)

        def to_trace(y):
            return wrapped_via_decorator(y)

        m = symbolic_trace(to_trace)
        self.assertIn("wrapped_via_decorator", m.code)
        self.assertEqual(m(0), 1)
        self.assertIs(wrapped_via_decorator, real_wrapped_via_decorator)
        self.assertFalse(hasattr(wrapped_via_decorator, "__fx_already_patched"))

    def test_wrapped_via_decorator_and_transformed(self):
        self.assertEqual(wrapped_via_decorator(0), 1)

        def to_trace(y):
            return wrapped_via_decorator(y)

        m = symbolic_trace(to_trace)
        self.assertIn("wrapped_via_decorator", m.code)
        self.assertEqual(m(0), 1)
        self.assertIs(wrapped_via_decorator, real_wrapped_via_decorator)
        self.assertFalse(hasattr(wrapped_via_decorator, "__fx_already_patched"))

        transformed = torch.fx.Transformer(m).transform()
        self.assertIn("wrapped_via_decorator", transformed.code)
        self.assertEqual(transformed(0), 1)
        self.assertIs(wrapped_via_decorator, real_wrapped_via_decorator)
        self.assertFalse(hasattr(wrapped_via_decorator, "__fx_already_patched"))

    def test_wrap_with_submodule(self):
        class M(torch.nn.Module):
            def __init__(self) -> None:
                super().__init__()
                self.batchnorm1d = torch.nn.BatchNorm1d(2, affine=False)

            def forward(self, x: torch.Tensor):
                return wrapped_with_submodule(x, self.batchnorm1d)

        m = symbolic_trace(M())

        self.assertIn("wrapped_with_submodule", m.code)

        input = torch.rand(3, 2)
        ref_batchnorm1d = torch.nn.BatchNorm1d(2, affine=False)
        self.assertEqual(ref_batchnorm1d(input), m(input))

    def test_wrapped_retrace(self):
        def to_trace(y):
            return wrapped_via_decorator(y)

        m = symbolic_trace(to_trace)
        self.assertIn("wrapped_via_decorator", m.code)
        self.assertEqual(m(0), 1)

        retraced = symbolic_trace(m)
        self.assertIn("wrapped_via_decorator", retraced.code)
        self.assertEqual(retraced(0), 1)

    def test_wrap_decorated_function(self):
        def to_trace(y):
            return wrapped_decorated_fn(y)

        m = symbolic_trace(to_trace)
        self.assertIn("wrapped_decorated_fn", m.code)
        self.assertEqual(m(1), 1)

    def test_graph_edit_with_proxy(self):
        class M(torch.nn.Module):
            def forward(self, a, b):
                return a + b

        m = M()
        g = symbolic_trace(m).graph
        new_g = torch.fx.Graph()
        val_map: dict[Node, Node] = {}
        output_val = new_g.graph_copy(g, val_map)
        t = Proxy(output_val)
        # test that we can use proxy objects to generate more graph code later for things that do not need to work with modules.
        new_g.output((t + t).node)
        gm = GraphModule(m, new_g)
        gm.graph.lint()
        self.assertEqual(gm(3, 4), 14)

    def test_proxy_deepcopy_without_tracer(self):
        class MyModule(torch.nn.Module):
            def __init__(self):
                super().__init__()

            def forward(self, x):
                return 2 * x

        module = MyModule()
        traced = symbolic_trace(module)
        node = list(traced.graph.nodes)[-2]
        p = torch.fx.Proxy(node, None)
        node.proxy = p
        p2 = copy.deepcopy(p)
        self.assertTrue(isinstance(p2, torch.fx.Proxy))
        self.assertEqual(p2.node.name, node.name)
        self.assertEqual(p2.node.target, node.target)
        self.assertNotEqual(id(p2.node), id(node))

    def test_proxy_deepcopy_with_tracer(self):
        class TestTracer(Tracer):
            def __init__(self, name):
                super().__init__()
                self.name = name

            def is_leaf_module(self, module, name):
                return True

        class MyModule(torch.nn.Module):
            def __init__(self):
                super().__init__()

            def forward(self, x):
                return 2 * x

        module = MyModule()
        tracer = TestTracer("mytracer")
        traced = symbolic_trace(module)
        node = list(traced.graph.nodes)[-2]
        p = torch.fx.Proxy(node, tracer)
        node.proxy = p
        p2 = copy.deepcopy(p)
        self.assertTrue(isinstance(p2, torch.fx.Proxy))
        self.assertTrue(isinstance(p2.tracer, torch.fx._symbolic_trace.Tracer))
        self.assertEqual(p2.tracer.name, "mytracer")
        self.assertEqual(p2.node.name, node.name)
        self.assertEqual(p2.node.target, node.target)
        self.assertNotEqual(id(p2.node), id(node))
        self.assertNotEqual(id(p2.tracer), id(tracer))

    def test_concrete_arg_none_assert(self):
        class Foo(torch.nn.Module):
            def forward(self, x, val=None):
                return x if val is None else x + val

        f = Foo()
        traced = torch.fx.symbolic_trace(f, concrete_args={"val": None})
        with self.assertRaisesRegex(
            AssertionError, "val has been specialized to have value None"
        ):
            traced(torch.randn(5), torch.randn(5))

        x = torch.randn(5)
        torch.testing.assert_close(traced(x), f(x))

    def test_trace_multiple_funcs(self):
        class Foo(torch.nn.Module):
            def forward(self, x, y):
                return x + y

            def minus_forward(self, x, y):
                return x - y

            def multiply_forward(self, x, y):
                return x * y

        f = Foo()
        x, y = torch.randn(5), torch.randn(5)

        print(torch.__version__)

        tracer = Tracer()
        torch.testing.assert_close(GraphModule(f, tracer.trace(f))(x, y), f(x, y))

        tracer.traced_func_name = "minus_forward"
        torch.testing.assert_close(
            GraphModule(f, tracer.trace(f))(x, y),
            f.minus_forward(x, y),
        )

        tracer.traced_func_name = "multiply_forward"
        torch.testing.assert_close(
            GraphModule(f, tracer.trace(f))(x, y),
            f.multiply_forward(x, y),
        )

        tracer.traced_func_name = "add_forward"
        with self.assertRaisesRegex(AssertionError, "doesn't exist in"):
            tracer.trace(f)

    def test_graph_unique_names(self):
        class M(torch.nn.Module):
            def forward(self, a, b):
                return a + b

        m = M()
        g = symbolic_trace(m).graph
        new_g = torch.fx.Graph()
        val_map: dict[Node, Node] = {}
        output_val = new_g.graph_copy(g, val_map)
        t = Proxy(output_val)
        # test that we can use proxy objects to generate more graph code later for things that do not need to work with modules.
        new_g.output((t + t).node)
        gm = GraphModule(m, new_g)
        seen_names: set[str] = set()
        for node in gm.graph.nodes:
            assert node.name not in seen_names
            seen_names.add(node.name)

    def test_stack_traces(self):
        class M(torch.nn.Module):
            def forward(self, a, b):
                return a + b

        tracer = torch.fx.Tracer()
        tracer.record_stack_traces = True

        graph = tracer.trace(M())
        # saving the original list because we will insert new nodes as a part of a test
        orig_graph_nodes = list(graph.nodes)
        for node in orig_graph_nodes:
            if node.op == "output":
                continue
            self.assertTrue(node.stack_trace is not None)
            assert "test_fx.py" in node.stack_trace

            # verify that copying the node does not lose the stack trace
            new_node = graph.node_copy(node)
            self.assertTrue(new_node.stack_trace is not None)
            assert "test_fx.py" in new_node.stack_trace

    def test_stack_traces_with_transformer(self):
        class M(torch.nn.Module):
            def forward(self, a, b):
                return a + b

        tracer = torch.fx.Tracer()
        tracer.record_stack_traces = True

        graph = tracer.trace(M())
        gm = GraphModule(tracer.root, graph)
        new_gm = Transformer(gm).transform()

        # nodes after Transformer should still preserve the original node's stack trace
        for node in new_gm.graph.nodes:
            if node.op in {"placeholder", "output"}:
                continue
            self.assertTrue(node.stack_trace is not None)
            assert "test_fx.py" in node.stack_trace

    def test_lineno_map(self):
        class M(torch.nn.Module):
            def forward(self, a, b):
                a = torch.sin(a)
                b = torch.cos(b)
                return a + b

        tracer = torch.fx.Tracer()
        graph = tracer.trace(M())
        gm = GraphModule(tracer.root, graph)
        expected = {1: 2, 2: 3, 3: 4, 4: 5}
        self.assertTrue(set(expected.items()).issubset(set(gm._lineno_map.items())))

        # test custom codegen
        def transform_code(code):
            return ["print('hello!')\n", *code]

        gm.graph.on_generate_code(lambda _: transform_code)
        gm.recompile()
        expected = {2: 2, 3: 3, 4: 4, 5: 5}
        self.assertTrue(set(expected.items()).issubset(set(gm._lineno_map.items())))

    def test_graph_unique_names_manual(self):
        graph: torch.fx.Graph = torch.fx.Graph()
        a: torch.fx.Node = graph.create_node("placeholder", "x")
        b: torch.fx.Node = graph.create_node(
            "call_module", "linear_mod", args=(a,), name="foo_1_1"
        )
        c: torch.fx.Node = graph.create_node("get_attr", "y_attr", name="foo_1")
        d: torch.fx.Node = graph.create_node("call_function", operator.add, args=(b, c))
        graph.output(d)
        graph2 = torch.fx.Graph()
        val_map: dict[Node, Node] = {}
        graph2.graph_copy(graph, val_map)
        seen_names: set[str] = set()
        for node in graph2.nodes:
            assert node.name not in seen_names
            seen_names.add(node.name)

    def test_unpack(self):
        class M(torch.nn.Module):
            def forward(self, a, b):
                c, d = a
                return c + d + b

        a = (torch.rand(1), torch.rand(1))
        b = torch.rand(1)
        m = M()
        self.checkGraphModule(m, (a, b))

    def test_native_callable(self):
        if IS_FBCODE or IS_WINDOWS or IS_MACOS:
            raise unittest.SkipTest("non-portable load_library call used in test")
        # This test exercises the case where we use FX to translate from Python
        # code to some native callable object
        #
        # For the purposes of testing, we use ElementwiseInterpreter defined
        # in test_custom_class.cpp.
        #
        # We test that we can
        # 1) Construct a native callable from FX IR
        # 2) Construct a drop-in replacement module that delegates to the
        #    native callable rather than the original code
        # 3) Run both the original code and native callable wrapper with
        #    equivalent results
        # 4) TorchScript compile the native callable wrapper and confirm
        #    equivalent results with the reference
        # 5) TorchScript serialize and deserialize the native callable
        #    and confirm equivalent results with the reference

        # We use this simple Module as a reference computation
        class MySimpleMod(torch.nn.Module):
            def forward(self, x):
                return 3.0 * x + x

        msm = MySimpleMod()

        # This is what a lowering pass might look like: a function that takes
        # a valid nn.Module, symbolically traces it, lowers the Module to some
        # representation, and wraps that representation up into another
        # nn.Module instance that handles dispatch to the compiled/lowered code.
        def lower_to_elementwise_interpreter(
            orig_mod: torch.nn.Module,
        ) -> torch.nn.Module:
            # ===== Stage 1: Symbolic trace the module =====
            mod = symbolic_trace(orig_mod)

            # ===== Stage 2: Lower GraphModule representation to the C++
            #       interpreter's instruction format ======
            instructions = []
            constant_idx = 0
            constants = {}
            fn_input_names = []

            target_to_name = {operator.add: "add", operator.mul: "mul"}

            output_node: Optional[Node] = None
            # For each instruction, create a triple
            # (instruction_name : str, inputs : List[str], output : str)
            # to feed into the C++ interpreter
            for n in mod.graph.nodes:
                target, args, out_name = n.target, n.args, n.name
                assert len(n.kwargs) == 0, "kwargs currently not supported"

                if n.op == "placeholder":
                    # Placeholders specify function argument names. Save these
                    # for later when we generate the wrapper GraphModule
                    fn_input_names.append(target)
                elif n.op == "call_function":
                    assert target in target_to_name, "Unsupported call target " + target
                    arg_names = []
                    for arg in args:
                        if not isinstance(arg, Node):
                            # Pull out constants. These constants will later be
                            # fed to the interpreter C++ object via add_constant()
                            arg_name = f"constant_{constant_idx}"
                            constants[arg_name] = torch.tensor(
                                [arg] if isinstance(arg, numbers.Number) else arg
                            )
                            arg_names.append(arg_name)
                            constant_idx += 1
                        else:
                            arg_names.append(arg.name)
                    instructions.append((target_to_name[target], arg_names, out_name))
                elif n.op == "output":
                    if output_node is not None:
                        raise RuntimeError("Multiple output nodes!")
                    output_node = n
                else:
                    raise RuntimeError("Unsupported opcode " + n.op)

            interpreter = torch.classes._TorchScriptTesting._ElementwiseInterpreter()
            # Load constants
            for k, v in constants.items():
                interpreter.add_constant(k, v)
            # Specify names for positional input arguments
            interpreter.set_input_names(fn_input_names)
            # Load instructions
            interpreter.set_instructions(instructions)
            # Specify name for single output
            assert isinstance(output_node.args[0], torch.fx.Node)
            interpreter.set_output_name(output_node.args[0].name)

            # ===== Stage 3: Create a wrapper GraphModule around the interpreter =====
            class WrapperModule(torch.nn.Module):
                def __init__(self, interpreter):
                    super().__init__()
                    self.interpreter = interpreter

            wrapper = WrapperModule(interpreter)

            # Create a graph that: 1) Takes function arguments 2) Invokes the interpreter
            # 3) Returns the speficied return value

            # FIXME: The following code could be greatly simplified by symbolic_trace'ing
            # the wrapper with a Tracer that considers the Wrapper instance a root
            # module, however, I can't get `__call__` exposed on TorchBind classes
            # without it messing up Python `hasattr` for some reason. More digging
            # into CPython's implementation of hasattr is probably in order...

            graph = torch.fx.Graph()
            # Add placeholders for fn inputs
            placeholder_nodes = []
            for name in fn_input_names:
                placeholder_nodes.append(graph.create_node("placeholder", name))

            # Get the interpreter object
            interpreter_node = graph.create_node("get_attr", "interpreter")

            # Add a node to call the interpreter instance
            output_node = graph.create_node(
                op="call_method",
                target="__call__",
                args=(interpreter_node, placeholder_nodes),
            )

            # Register output
            graph.output(output_node)

            graph.lint()

            # Return final GraphModule!!!
            return GraphModule(wrapper, graph)

        # Lower GraphModule to C++ interpreter
        lowered = lower_to_elementwise_interpreter(msm)

        # Compare correctness with original module
        x = torch.rand(3, 4)
        ref_out = msm(x)
        test_out = lowered(x)
        torch.testing.assert_close(test_out, ref_out)

        # Test TorchScript compilation
        scripted_lowered = torch.jit.script(lowered)
        script_out = scripted_lowered(x)
        torch.testing.assert_close(script_out, ref_out)

        # Test TorchScript ser/de
        import_copy = self.getExportImportCopy(scripted_lowered)
        imported_out = import_copy(x)
        torch.testing.assert_close(imported_out, ref_out)

    def test_reserved_getattr(self):
        """Ensure that we do not name any nodes with a reserved builtin like `getattr`"""

        class M(torch.nn.Module):
            def forward(self, a):
                return a.foo.bar.baz

        m = M()
        m_g = symbolic_trace(m)
        m_g.graph.lint()
        for node in m_g.graph.nodes:
            self.assertTrue(node.name != "getattr")

    @unittest.skip("Hotfix for SEV remediation")
    def test_trace_buffer_slice(self):
        bs, d_hid = 10, 23

        class ExampleCode(torch.nn.Module):
            def __init__(self) -> None:
                super().__init__()
                self.mm_param = torch.nn.Parameter(torch.randn(d_hid, d_hid))
                self.mm_param2 = torch.nn.Parameter(torch.randn(d_hid, d_hid))
                self.lin = torch.nn.Linear(d_hid, d_hid)
                self.buffer = torch.nn.Buffer(torch.randn(bs + 100, d_hid))

            def forward(self, x):
                x = torch.mm(x, self.mm_param)
                skip_connection = x
                x = torch.relu(x)
                x = torch.mm(x, self.mm_param) + self.buffer[: x.shape[0]]
                x = self.lin(x)
                x = torch.relu(x)
                x = x + skip_connection
                x = torch.mm(x, self.mm_param2)
                x = self.lin(x)
                return x

        ec = ExampleCode()

        traced = torch.fx.symbolic_trace(ec)

        x = torch.randn(bs, d_hid)
        torch.testing.assert_close(ec(x), traced(x))

    def test_node_tagging(self):
        class TaggingTracer(Tracer):
            def create_node(
                self,
                kind: str,
                target: Union[str, Callable],
                args: tuple[Argument, ...],
                kwargs: dict[str, Any],
                name: Optional[str] = None,
                type_expr: Optional[Any] = None,
            ) -> Node:
                n = super().create_node(kind, target, args, kwargs, name)
                n.tag = "foo"
                return n

        class M(torch.nn.Module):
            def forward(self, a, b):
                return a + b

        m = M()
        g = TaggingTracer().trace(m)
        g.lint()
        for n in g.nodes:
            self.assertTrue(hasattr(n, "tag"))
            self.assertEqual(n.tag, "foo")

    def test_tensor_attribute(self):
        class TensorAttribute(torch.nn.Module):
            def __init__(self) -> None:
                super().__init__()
                self.tensor = torch.rand(3, 4)

            def forward(self, x):
                return torch.nn.functional.linear(x, self.tensor)

        ta = TensorAttribute()
        traced = symbolic_trace(ta)
        traced(torch.rand(4, 4))

        class WrapperForQualname(torch.nn.Module):
            def __init__(self) -> None:
                super().__init__()
                self.ta = TensorAttribute()

            def forward(self, x):
                return torch.nn.functional.linear(x, self.ta.tensor)

        wfq = WrapperForQualname()
        traced2 = symbolic_trace(wfq)
        traced2.graph.lint()
        traced2(torch.rand(4, 4))

    def test_tensor_attribute_coalseced(self):
        def count_attrs(fx_module):
            targets = set()
            for node in traced.graph.nodes:
                if node.op == "get_attr":
                    targets.add(node.target)
            return len(targets)

        val = torch.tensor(5)

        def f(x):
            return x + val + val

        traced = symbolic_trace(f)
        traced.graph.lint()
        self.assertEqual(count_attrs(traced), 1)

        val2 = torch.tensor(5)

        def f(x):
            val = torch.tensor(5)
            return x + val + val2

        traced = symbolic_trace(f)
        traced.graph.lint()
        self.assertEqual(count_attrs(traced), 2)

    def test_symbolic_trace_sequential(self):
        class Simple(torch.nn.Module):
            def forward(self, x):
                return torch.neg(x)

        seq = torch.nn.Sequential(Simple(), Simple(), Simple())
        traced = symbolic_trace(seq)
        traced.graph.lint()
        x = torch.rand(3, 4)
        self.assertEqual(traced(x), seq(x))

    def test_tensor_constant(self):
        class ConstTensor(torch.nn.Module):
            def forward(self, x):
                return torch.nn.functional.linear(x, torch.zeros(3, 4))

        ct = ConstTensor()
        traced = symbolic_trace(ct)
        traced.graph.lint()
        traced(torch.rand(4, 4))

    def test_pickle_graphmodule(self):
        class Nested(torch.nn.Module):
            def __init__(self) -> None:
                super().__init__()
                self.st = torch.nn.Linear(4, 4)

            def forward(self, x):
                return self.st(x)

        n = Nested()
        traced = symbolic_trace(n)
        traced.graph.lint()
        pickled = pickle.dumps(traced)
        loaded = pickle.loads(pickled)
        loaded.graph.lint()
        x = torch.rand(3, 4)
        self.assertEqual(loaded(x), traced(x))

    def test_pickle_custom_import(self):
        graph = torch.fx.Graph()
        a = graph.placeholder("x")
        b = graph.placeholder("y")
        c = graph.call_function(a_non_torch_leaf, (a, b))
        d = graph.call_function(torch.sin, (c,))
        graph.output(d)
        gm = GraphModule(torch.nn.Module(), graph)
        pickled = pickle.dumps(gm)
        loaded = pickle.loads(pickled)
        loaded.graph.lint()
        x, y = torch.rand(1), torch.rand(1)
        self.assertEqual(loaded(x, y), gm(x, y))

    def test_all_input_nodes(self):
        graph: torch.fx.Graph = torch.fx.Graph()
        a: torch.fx.Node = graph.placeholder("x")
        b: torch.fx.Node = graph.call_module("linear_mod", args=(a,))
        c: torch.fx.Node = graph.get_attr("y_attr")
        d: torch.fx.Node = graph.call_function(operator.add, args=(b, c))
        e: torch.fx.Node = graph.call_function(torch.unsqueeze, args=(d, 0))
        graph.output(e)
        graph.lint()

        self.assertEqual(b.all_input_nodes, [a])
        self.assertEqual(c.all_input_nodes, [])
        self.assertEqual(d.all_input_nodes, [b, c])
        self.assertEqual(e.all_input_nodes, [d])

    def test_deepcopy_graphmodule_with_transform(self):
        st = SimpleTest()
        traced = symbolic_trace(st)
        traced.graph.lint()

        def transform(traced):
            new_graph = torch.fx.Graph()
            val_map: dict[Node, Node] = {}
            output_value = new_graph.graph_copy(traced.graph, val_map)
            relu_out = new_graph.create_node(
                op="call_method", target="neg", args=(output_value,), kwargs={}
            )
            new_graph.output(relu_out)
            return GraphModule(traced, new_graph)

        transformed = transform(traced)
        transformed.graph.lint()
        copied = copy.deepcopy(transformed)
        self.assertNotEqual(id(type(transformed)), id(type(copied)))
        x = torch.randn(3, 4)
        self.assertEqual(copied(x), transformed(x))

    def test_deepcopy_with_submods_params(self):
        class Bar(torch.nn.Module):
            def __init__(self) -> None:
                super().__init__()
                self.param = torch.nn.Parameter(torch.rand(3, 4))

            def forward(self, x):
                return torch.relu(x) + self.param

        class Baz(torch.nn.Module):
            def __init__(self) -> None:
                super().__init__()
                self.param = torch.nn.Parameter(torch.rand(3, 4))
                self.bar = Bar()

            def forward(self, x):
                return self.bar(x) - self.param

        baz = Baz()
        traced = symbolic_trace(baz)
        traced.graph.lint()
        copied = copy.deepcopy(traced)
        copied.graph.lint()

    def test_deepcopy_graph_with_tracer_cls(self):
        class TestTracer(Tracer):
            def is_leaf_module(self, module, name):
                return True

        g = Graph(tracer_cls=TestTracer)
        x = g.placeholder("x")
        g.output(x)

        h = copy.deepcopy(g)
        self.assertIsNotNone(h._tracer_cls)
        self.assertTrue(g._tracer_cls == h._tracer_cls)

    def test_unpack_list_better_error(self):
        class SomeArgs(torch.nn.Module):
            def forward(self, a, b):
                return torch.rand(3, 4)

        class UnpacksList(torch.nn.Module):
            def __init__(self) -> None:
                super().__init__()
                self.sa = SomeArgs()

            def forward(self, x: list):
                return self.sa(*x)

        ul = UnpacksList()
        with self.assertRaisesRegex(TraceError, "Proxy object cannot be iterated."):
            symbolic_trace(ul)

    def test_unpack_dict_better_error(self):
        class SomeKwargs(torch.nn.Module):
            def forward(self, x=3, y=4):
                return torch.rand(3, 4)

        class UnpacksDict(torch.nn.Module):
            def __init__(self) -> None:
                super().__init__()
                self.sk = SomeKwargs()

            def forward(self, x: dict):
                return self.sk(**x)

        ud = UnpacksDict()
        with self.assertRaisesRegex(TraceError, "Proxy object cannot be iterated."):
            symbolic_trace(ud)

    def test_pretty_print_targets(self):
        # Test that Graph pretty-print prints friendly name for targets
        # in `operator` and `builtins`

        class SomeMod(torch.nn.Module):
            def forward(self, x):
                return torch.add(x.foo + x.bar, 3.0)

        traced = symbolic_trace(SomeMod())
        graph_str = str(traced.graph)
        self.assertIn("builtins.getattr", graph_str)
        self.assertIn("operator.add", graph_str)
        self.assertIn("torch.add", graph_str)

    def test_pretty_print_node(self):
        class M(torch.nn.Module):
            def __init__(self) -> None:
                super().__init__()
                self.param: torch.nn.Parameter = torch.nn.Parameter(torch.rand(3, 4))
                self.linear = torch.nn.Linear(4, 5)

            def forward(self, x: torch.Tensor, y: int = 2):
                return self.linear(x[y] + self.param).clamp(min=0.0, max=1.0)

        traced = symbolic_trace(M())

        all_formatted = "\n".join([n.format_node() for n in traced.graph.nodes])

        FileCheck().check("x").check("placeholder").check("y").check(
            "placeholder"
        ).check("getitem").check("call_function").check("param").check(
            "get_attr"
        ).check("add").check("call_function").check("linear").check(
            "call_module"
        ).check("clamp").check("call_method").run(all_formatted)

    def test_script_tensor_constant(self):
        # TorchScript seems to ignore attributes that start with `__`.
        # We used to call anonymous Tensor values `__tensor_constant*`, but
        # they were getting ignored by script. Now they're called
        # `_tensor_constant*`
        class IHaveATensorConstant(torch.nn.Module):
            def forward(self, x):
                return x + torch.rand(3, 4)

        traced = torch.fx.symbolic_trace(IHaveATensorConstant())
        torch.jit.script(traced)

    def test_autowrap_functions(self):
        class AutowrapFnTest(torch.nn.Module):
            def forward(self, x):
                return fx_int(x.shape[0] / 2)

        class AutowrapFnTest2(torch.nn.Module):
            def forward(self, x):
                return fx_int(x.shape[0] / 2) + fx_int_x2(x.shape[0] / 2)

        # Check function(s) are wrapped
        # `int` would normally throw a TypeError as argument can't be `Proxy`
        tracer = Tracer(autowrap_functions=(fx_int,))
        graph = tracer.trace(AutowrapFnTest())
        traced = GraphModule(tracer.root, graph, "test")
        tracer_2 = Tracer(autowrap_functions=(fx_int, fx_int_x2))
        tracer_2.trace(AutowrapFnTest2())

        # Test scriptability
        traced_scripted = torch.jit.script(traced)
        self.assertEqual(traced_scripted(torch.rand(4)), 2)

    def test_tuple_no_subscript(self):
        def foo(x: tuple):
            return x[0]

        traced = torch.fx.symbolic_trace(foo)
        x = (torch.randn(5, 3),)
        torch.testing.assert_close(traced(x), x[0])

        bio = io.BytesIO()

        torch.save(traced, bio)

        bio.seek(0)

        # weights_only=False as this loads a GraphModule
        # GLOBAL torch.fx.graph_module.reduce_graph_module was not an allowed global by default
        loaded = torch.load(bio, weights_only=False)

        torch.testing.assert_close(loaded(x), x[0])

    def test_torch_fx_len(self):
        class FXLenTest(torch.nn.Module):
            def forward(self, x):
                return len(x)

        traced = symbolic_trace(FXLenTest())
        self.assertEqual(traced(torch.rand(3, 4)), 3)

        # Test scriptability
        scripted = torch.jit.script(FXLenTest())
        self.assertEqual(scripted(torch.rand(3)), 3)

        traced_scripted = torch.jit.script(traced)
        self.assertEqual(traced_scripted(torch.rand(3)), 3)

        # Test non-proxy len
        class FXLenTest2(torch.nn.Module):
            def __init__(self) -> None:
                super().__init__()
                self.l = [3, 4, 5]

            def forward(self, x):
                return x + len(self.l)

        traced2 = symbolic_trace(FXLenTest2())
        inp = torch.rand(3, 4)
        self.assertEqual(traced2(inp), inp + 3.0)
        self.assertIs(len, builtins.len)

    def test_torch_fx_getattr(self):
        class FXGetattrTest(torch.nn.Module):
            def forward(self, x):
                return getattr(x, "nonexistent_attr", torch.Tensor([2, 3]))

        traced = symbolic_trace(FXGetattrTest())
        self.assertEqual(traced(torch.rand(3, 4)), torch.Tensor([2, 3]))

    def test_sqrt(self):
        class Sqrt1(torch.nn.Module):
            def forward(self, x):
                return sqrt(x.size(0))

        class Sqrt2(torch.nn.Module):
            def forward(self, x):
                return math.sqrt(x.size(0))

        class Sqrt3(torch.nn.Module):
            def forward(self, x):
                return x + math.sqrt(2) + sqrt(2)

        self.checkGraphModule(Sqrt1(), [torch.zeros(8)])
        self.checkGraphModule(Sqrt2(), [torch.zeros(8)])
        self.checkGraphModule(Sqrt3(), [torch.zeros(8)])
        self.assertIs(sqrt, _sqrt)
        self.assertIs(math.sqrt, _sqrt)

    def test_torch_custom_ops(self):
        class M(torch.nn.Module):
            def forward(self, a):
                b = torch.ops.aten.sigmoid(a)
                c = torch.ops.aten.cat([a, b])
                return torch.ops.aten.cat((c, c))

        m = M()
        input = torch.randn(3)
        ref_out = m(input)
        gm = symbolic_trace(m)
        gm.graph.lint()
        out = gm(input)
        self.assertEqual(out, ref_out)

    def test_torch_op_overloads(self):
        class M(torch.nn.Module):
            def forward(self, a):
                b = torch.ops.aten.add.Tensor(a, a)
                return b

        m = M()
        input = torch.randn(3)
        ref_out = m(input)
        gm = symbolic_trace(m)
        gm.graph.lint()
        out = gm(input)
        self.assertEqual(out, ref_out)

        for node in gm.graph.nodes:
            if node.op == "call_function":
                assert isinstance(node.target, torch._ops.OpOverload)
                assert node.target.__name__ == "add.Tensor"

    def test_pickle_torch_custom_ops(self):
        class M(torch.nn.Module):
            def forward(self, a):
                b = torch.ops.aten.sigmoid(a)
                c = torch.ops.aten.cat([a, b])
                return torch.ops.aten.cat((c, c))

        m = M()
        input = torch.randn(3)
        ref_out = m(input)
        gm = symbolic_trace(m)
        gm.graph.lint()
        pickled = pickle.dumps(gm)
        loaded = pickle.loads(pickled)
        self.assertEqual(loaded(input), gm(input))

    def test_pretty_print(self):
        st = SimpleTest()
        traced = symbolic_trace(st)
        traced.graph.lint()
        printed = str(traced)
        assert "SimpleTest()" in printed
        assert "torch.relu" in printed

    def test_pretty_print_graph(self):
        class KwargPrintTest(torch.nn.Module):
            def forward(self, x):
                return torch.squeeze(x + 3.0, dim=2)

        st = KwargPrintTest()
        traced = symbolic_trace(st)
        traced.graph.lint()
        stringed = str(traced.graph)
        for s in ["args", "kwargs", "num_users"]:
            assert s in stringed

    def test_custom_proxy_type(self):
        class TensorPair:
            def __init__(self, left, right):
                self.left, self.right = left, right

            def add(self, other):
                l = self.left + other.left
                r = self.right + other.right
                return TensorPair(l, r)

            def mul(self, other):
                l = self.left * other.left
                r = self.right * other.right
                return TensorPair(l, r)

        def use_tensor_pair(x: TensorPair, y: TensorPair):
            s = x.add(y)
            return s.mul(x)

        x = TensorPair(torch.randn(5, 3), torch.randn(5, 3))
        y = TensorPair(torch.randn(5, 3), torch.randn(5, 3))

        ref_out = use_tensor_pair(x, y)

        traced = symbolic_trace(use_tensor_pair)

        traced_out = traced(x, y)
        self.assertEqual(traced_out.left, ref_out.left)
        self.assertEqual(traced_out.right, ref_out.right)

    def test_custom_proxy_type_literal(self):
        class TensorPair(metaclass=torch.fx.ProxyableClassMeta):
            def __init__(self, left, right):
                self.left, self.right = left, right

            def add(self, other):
                l = self.left + other.left
                r = self.right + other.right
                return TensorPair(l, r)

            def mul(self, other):
                l = self.left * other.left
                r = self.right * other.right
                return TensorPair(l, r)

        def use_tensor_pair_literal(x: TensorPair):
            s = x.add(TensorPair(torch.zeros(5, 3), torch.zeros(5, 3)))
            return s.mul(x)

        x = TensorPair(torch.randn(5, 3), torch.randn(5, 3))

        ref_out = use_tensor_pair_literal(x)

        traced = symbolic_trace(use_tensor_pair_literal)

        traced_out = traced(x)
        self.assertEqual(traced_out.left, ref_out.left)
        self.assertEqual(traced_out.right, ref_out.right)

    def test_custom_proxy_dynamic_value(self):
        class TensorPair(metaclass=torch.fx.ProxyableClassMeta):
            def __init__(self, left, right):
                self.left, self.right = left, right

            def add(self, other):
                l = self.left + other.left
                r = self.right + other.right
                return TensorPair(l, r)

            def mul(self, other):
                l = self.left * other.left
                r = self.right * other.right
                return TensorPair(l, r)

        def use_tensor_pair_ctor(x: TensorPair, y: torch.Tensor):
            s = x.add(TensorPair(y, y))
            return s.mul(x)

        x = TensorPair(torch.randn(5, 3), torch.randn(5, 3))
        y = torch.randn(5, 3)
        ref_out = use_tensor_pair_ctor(x, y)

        traced = symbolic_trace(use_tensor_pair_ctor)

        traced_out = traced(x, y)
        self.assertEqual(traced_out.left, ref_out.left)
        self.assertEqual(traced_out.right, ref_out.right)

    def test_custom_proxy_input_dependent_control_flow(self):
        class ZeroTensor(metaclass=torch.fx.ProxyableClassMeta):
            def __init__(self, inp):
                if inp.sum() == 0:
                    self.is_zero = True
                    self.tensor = torch.tensor([])
                else:
                    self.is_zero = False
                    self.tensor = inp

            def add(self, other):
                if self.is_zero:
                    return ZeroTensor(other.tensor)
                elif other.is_zero:
                    return self

        def use_zero_tensor(x: torch.Tensor, y: torch.Tensor):
            return ZeroTensor(x + y)

        x, y = torch.randn(5, 3), torch.randn(5, 3)

        ref_out = use_zero_tensor(x, y)

        traced = symbolic_trace(use_zero_tensor)

        traced_out = traced(x, y)

        self.assertEqual(traced_out.is_zero, ref_out.is_zero)
        self.assertEqual(traced_out.tensor, ref_out.tensor)

    def test_graph_fns(self):
        g = Graph()
        a = g.placeholder("a")
        b = g.call_module("linear", (a,))
        c = g.get_attr("bias")
        d = g.call_method("add", (b, c))
        e = g.call_function(torch.sin, (d,))
        g.output(e)
        mod = torch.nn.Module()
        mod.linear = torch.nn.Linear(3, 4)
        mod.bias = torch.rand(4)
        gm = GraphModule(mod, g)
        gm.graph.lint()
        input = torch.rand(3)
        r = gm(input)
        ref = torch.sin(mod.linear(input) + mod.bias)
        self.assertEqual(r, ref)

    def test_remove_uses(self):
        g: torch.fx.Graph = Graph()
        x: torch.fx.Node = g.placeholder("x")
        relu: torch.fx.Node = g.call_function(torch.relu, (x,))
        neg: torch.fx.Node = g.call_function(torch.neg, (relu,))
        g.output(neg)

        neg.replace_all_uses_with(relu)
        g.erase_node(neg)

        self.assertTrue(neg not in relu.users)

    def test_remove_uses_with_custom_filter(self):
        g: torch.fx.Graph = Graph()
        x: torch.fx.Node = g.placeholder("x")
        relu: torch.fx.Node = g.call_function(torch.relu, (x,))
        neg: torch.fx.Node = g.call_function(torch.neg, (relu,))
        g.output(neg)

        neg.replace_all_uses_with(relu, lambda x: x != neg)

        self.assertTrue(neg in relu.users)

    def test_nonetype_annotation(self):
        eb = torch.nn.EmbeddingBag(3, 4)
        symbolic_trace(eb)

    def test_pickle_nonetype_annotation(self):
        eb = torch.nn.EmbeddingBag(10, 3, mode="sum")
        traced = symbolic_trace(eb)
        pickled = pickle.dumps(traced)
        loaded = pickle.loads(pickled)
        loaded.graph.lint()
        input = torch.LongTensor([1, 2, 4, 5, 4, 3, 2, 9])
        offsets = torch.LongTensor([0, 4])
        self.assertEqual(loaded(input, offsets), traced(input, offsets))

    def test_return_tuple(self):
        class M(torch.nn.Module):
            def forward(self, x: torch.Tensor) -> tuple[torch.Tensor, torch.Tensor]:
                return (x, x + x)

        original = M()
        traced = symbolic_trace(original)
        self.assertEqual(traced(torch.ones(1)), original.forward(torch.ones(1)))

    def test_construct_root_dict(self):
        graph: torch.fx.Graph = torch.fx.Graph()
        a: torch.fx.Node = graph.create_node("placeholder", "x")
        b: torch.fx.Node = graph.create_node("call_module", "foo.bar.baz", args=(a,))
        c: torch.fx.Node = graph.create_node("get_attr", "zip.zap.zam")
        d: torch.fx.Node = graph.create_node("call_function", operator.add, args=(b, c))
        graph.output(d)

        linear_mod: torch.nn.Module = torch.nn.Linear(3, 4)
        add_param: torch.Tensor = torch.rand(3, 4)
        gm: torch.fx.GraphModule = torch.fx.GraphModule(
            {"foo.bar.baz": linear_mod, "zip.zap.zam": add_param}, graph
        )
        gm.graph.lint()

        assert "self.foo.bar.baz" in gm.code

        x: torch.Tensor = torch.rand(3, 3)
        out: torch.Tensor = gm(x)
        ref_out: torch.Tensor = linear_mod(x) + add_param
        self.assertEqual(out, ref_out)

    def test_symbolic_trace_assert(self):
        class AssertsTensorShape(torch.nn.Module):
            def forward(self, x):
                torch._assert(x.shape[1] > 4, "assert_foobar")
                return x

        m = AssertsTensorShape()
        # verify traceability
        traced = symbolic_trace(m)
        # verify assertion on traced model works correctly at runtime
        traced(torch.rand(4, 5))
        with self.assertRaisesRegex(AssertionError, "assert_foobar"):
            traced(torch.rand(4, 3))
        # verify the symbolically traced module is scriptable
        ms = torch.jit.script(m)
        with self.assertRaisesRegex(torch.jit.Error, "assert_foobar"):
            ms(torch.rand(4, 3))

    def test_fx_create_arg(self):
        class CustomArgObject:
            def __init__(self, x, y):
                self.x = x
                self.y = y

            def __fx_create_arg__(self, tracer: torch.fx.Tracer):
                return tracer.create_node(
                    "call_function",
                    CustomArgObject,
                    args=(
                        tracer.create_arg(self.x),
                        tracer.create_arg(self.y),
                    ),
                    kwargs={},
                )

        class HasCustomArgObjectWhenLeaf(torch.nn.Module):
            def forward(self, o: CustomArgObject):
                # Not normally traceable; good reason to make
                # this module a leaf.
                for x in o.x:
                    o.y += x
                return o.y

        class Root(torch.nn.Module):
            def __init__(self) -> None:
                super().__init__()
                self.inner = HasCustomArgObjectWhenLeaf()

            def forward(self, x, y):
                o = CustomArgObject(x, y)
                return self.inner(o)

        class CreateArgTracer(torch.fx.Tracer):
            def is_leaf_module(self, m, module_qualified_name):
                return type(m) is HasCustomArgObjectWhenLeaf

        m = Root()
        graph = CreateArgTracer().trace(m)
        gm = torch.fx.GraphModule(m, graph)
        assert "CustomArgObject(" in gm.code

    def test_trace_fn_constant(self):
        some_constant = torch.rand(3, 4)

        def add_const(x):
            return some_constant + x

        traced = symbolic_trace(add_const)

        input = torch.rand(3, 4)
        self.assertEqual(traced(input), add_const(input))

    def test_copy_no_remap(self):
        traced = symbolic_trace(SimpleTest())
        g = traced.graph
        copied = torch.fx.Graph()
        for node in g.nodes:
            copied.node_copy(node)
        with self.assertRaisesRegex(RuntimeError, "does not belong to this Graph"):
            copied.lint()

    def test_wrong_topo(self):
        graph: torch.fx.Graph = torch.fx.Graph()
        a: torch.fx.Node = graph.create_node("placeholder", "x")
        b: torch.fx.Node = graph.create_node("call_module", "foo.bar.baz", args=(a,))
        c: torch.fx.Node = graph.create_node("get_attr", "zip.zap.zam")
        d: torch.fx.Node = graph.create_node("call_function", operator.add, args=(b, c))
        graph.output(d)
        nodes = list(graph.nodes)
        nodes[3].append(nodes[2])
        with self.assertRaisesRegex(
            RuntimeError, "was used before it has been defined"
        ):
            graph.lint()

    def test_wrong_target_type(self):
        graph: torch.fx.Graph = torch.fx.Graph()
        with self.assertRaises(ValueError):
            n = torch.fx.Node(
                graph=graph,
                name="foo",
                op="call_function",
                target="foo",
                args=(),
                kwargs={},
            )

    def test_example_shape_prop(self):
        class TestCase(torch.nn.Module):
            def __init__(self) -> None:
                super().__init__()
                self.attr = torch.randn(3, 4)
                self.submod = torch.nn.Linear(4, 4)

            def forward(self, x):
                return torch.neg(self.submod(x.relu() + self.attr))

        tc = TestCase()
        tc_traced = symbolic_trace(tc)
        ref_out = tc_traced(torch.rand(3, 4))
        shape_prop.ShapeProp(tc_traced).propagate(torch.rand(3, 4))

        # Make sure we're testing all opcodes
        opcodes = set()
        output_shape: Optional[torch.Shape] = None
        output_stride: Optional[tuple[int]] = None
        for node in tc_traced.graph.nodes:
            opcodes.add(node.op)
            if node.op == "output":
                output_shape = node.args[0].meta["tensor_meta"].shape
                output_stride = node.args[0].meta["tensor_meta"].stride
        self.assertEqual(
            opcodes,
            {
                "placeholder",
                "get_attr",
                "call_function",
                "call_method",
                "call_module",
                "output",
            },
        )

        # Test shape propagation and make sure results match actual
        self.assertEqual(output_shape, ref_out.shape)
        self.assertEqual(output_stride, ref_out.stride())

    def test_shape_prop_layout(self):
        class ConvTest(torch.nn.Module):
            def __init__(self) -> None:
                super().__init__()
                self.conv_mod = torch.nn.Conv2d(5, 5, 3)

            def forward(self, x):
                return self.conv_mod(x)

        # contiguous layout
        test_mod = ConvTest()
        traced = symbolic_trace(test_mod)
        x = torch.randn(5, 5, 224, 224)
        shape_prop.ShapeProp(traced).propagate(x)

        assert all(
            node.meta["tensor_meta"].memory_format is torch.contiguous_format
            for node in traced.graph.nodes
        )

        x_channels_last = x.contiguous(memory_format=torch.channels_last)
        traced.to(memory_format=torch.channels_last)
        shape_prop.ShapeProp(traced).propagate(x_channels_last)
        for node in traced.graph.nodes:
            # NB: the implementation of conv may not preserve the memory format,
            # unfortunately. The best we can do is just check that the placeholder
            # node is channels-last
            if node.op in {"placeholder"}:
                self.assertEqual(
                    node.meta["tensor_meta"].memory_format, torch.channels_last
                )

    def test_shape_prop_aggregate(self):
        class ReturnTwo(torch.nn.Module):
            def forward(self, x):
                return (3, torch.sum(x))

        class UnderTest(torch.nn.Module):
            def __init__(self) -> None:
                super().__init__()
                self.rt = ReturnTwo()

            def forward(self, x):
                return self.rt(x)

        ut = UnderTest()

        class RTTracer(torch.fx.Tracer):
            def is_leaf_module(self, m, module_qualified_name):
                return type(m) is ReturnTwo

        graph = RTTracer().trace(ut)
        mod = torch.fx.GraphModule(ut, graph)

        shape_prop.ShapeProp(mod).propagate(torch.rand(3, 4))

        for node in mod.graph.nodes:
            if node.op == "call_module":
                assert "tensor_meta" in node.meta
                tensor_meta = node.meta["tensor_meta"]
                assert tensor_meta[0] == 3
                assert tensor_meta[1].shape == torch.Size([])

    def test_shape_prop_layout_3d(self):
        class ConvTest3d(torch.nn.Module):
            def __init__(self) -> None:
                super().__init__()
                self.conv_mod = torch.nn.Conv3d(5, 5, 3)

            def forward(self, x):
                return self.conv_mod(x)

        test_mod_3d = ConvTest3d()
        traced_3d = symbolic_trace(test_mod_3d)
        x_3d = torch.randn(5, 5, 224, 224, 15)
        shape_prop.ShapeProp(traced_3d).propagate(x_3d)
        assert all(
            node.meta["tensor_meta"].memory_format is torch.contiguous_format
            for node in traced_3d.graph.nodes
        )

        x_channels_last_3d = x_3d.contiguous(memory_format=torch.channels_last_3d)
        traced_3d.to(memory_format=torch.channels_last_3d)
        shape_prop.ShapeProp(traced_3d).propagate(x_channels_last_3d)
        for node in traced_3d.graph.nodes:
            # NB: the implementation of conv may not preserve the memory format,
            # unfortunately. The best we can do is just check that the placeholder
            # node is channels-last
            if node.op in {"placeholder"}:
                self.assertEqual(
                    node.meta["tensor_meta"].memory_format, torch.channels_last_3d
                )

    def test_shape_prop_unbacked_sym(self):
        from torch._dynamo.utils import detect_fake_mode

        class M(torch.nn.Module):
            def forward(self, x: torch.Tensor):
                return torch.nonzero(x)

        inp = (torch.tensor([1, 0, 1, 0]),)
        gm = torch.export.export(M(), inp, strict=True).module()
        fake_inputs = [
            node.meta.get("val") for node in gm.graph.nodes if node.op == "placeholder"
        ]
        inp = fake_inputs
        fake_mode = detect_fake_mode(inp)
        shape_prop.ShapeProp(gm=gm, fake_mode=fake_mode).propagate(*inp)
        self.assertEqual(len(fake_mode.shape_env.pending_fresh_unbacked_symbols), 0)

    def test_nn_module_stack(self):
        class SubModule(torch.nn.Module):
            def __init__(self) -> None:
                super().__init__()
                self.conv_mod = torch.nn.Conv2d(64, 64, (3, 3), padding=1, bias=False)

            def forward(self, x):
                return self.conv_mod(x)

        class MyModule(torch.nn.Module):
            def __init__(self) -> None:
                super().__init__()
                self.sub_mod = SubModule()

            def forward(self, x):
                return self.sub_mod(x)

        m = MyModule()
        gm = torch.fx.symbolic_trace(m)

        mod_stack = {}
        expected_stack = [
            ("sub_mod", ("sub_mod", type(m.sub_mod))),
            ("sub_mod.conv_mod", ("sub_mod.conv_mod", type(m.sub_mod.conv_mod))),
        ]
        for node in gm.graph.nodes:
            mod_stack = node.meta.get("nn_module_stack", {})
            if mod_stack:
                break
        stack_list = list(mod_stack.items())
        self.assertEqual(stack_list, expected_stack)

    def test_transformer_preserves_nn_module_stack_for_get_attr(self):
        class M(torch.nn.Module):
            def __init__(self) -> None:
                super().__init__()
                self.weight = torch.nn.Parameter(torch.ones(1, 1))

            def forward(self, x):
                return self.weight + x

        tracer = torch.fx.Tracer()
        graph = tracer.trace(M())
        gm = GraphModule(tracer.root, graph)
        for node in gm.graph.nodes:
            if node.op == "get_attr":
                node.meta["nn_module_stack"] = "self"
                node.meta["stack_trace"] = "stack_trace"
                node.meta["source_fn_stack"] = "source_fn_stack"
        new_gm = Transformer(gm).transform()
        for node in new_gm.graph.nodes:
            if node.op == "get_attr":
                self.assertEqual(node.meta["nn_module_stack"], "self")
                self.assertEqual(node.meta["stack_trace"], "stack_trace")
                self.assertEqual(node.meta["source_fn_stack"], "source_fn_stack")

    def test_interpreter(self):
        class MyModule(torch.nn.Module):
            def __init__(self) -> None:
                super().__init__()
                self.param = torch.nn.Parameter(torch.rand(3, 4))
                self.linear = torch.nn.Linear(4, 5)

            def forward(self, x):
                return self.linear(x + self.param).clamp(min=0.0, max=1.0)

        m = MyModule()
        gm = torch.fx.symbolic_trace(m)

        interpreter = Interpreter(gm)
        input = torch.randn(3, 4)
        self.assertEqual(interpreter.run(input), gm(input))
        self.assertEqual(interpreter.run(input), m(input))

    def test_interpreter_other_graph(self):
        class MyModule(torch.nn.Module):
            def __init__(self) -> None:
                super().__init__()
                self.param = torch.nn.Parameter(torch.rand(3, 4))
                self.linear = torch.nn.Linear(4, 5)

            def forward(self, x):
                return self.linear(x + self.param).clamp(min=0.0, max=1.0)

        m = MyModule()
        gm = torch.fx.symbolic_trace(m)

        interpreter = Interpreter(gm, graph=gm.graph)
        input = torch.randn(3, 4)
        self.assertEqual(interpreter.run(input), gm(input))
        self.assertEqual(interpreter.run(input), m(input))

    def test_interpreter_run_node_override(self):
        class MyModule(torch.nn.Module):
            def __init__(self) -> None:
                super().__init__()
                self.param = torch.nn.Parameter(torch.rand(3, 4))
                self.linear = torch.nn.Linear(4, 5)

            def forward(self, x):
                return self.linear(x + self.param).clamp(min=0.0, max=1.0)

        m = MyModule()
        gm = torch.fx.symbolic_trace(m)

        class RunNodeInterpreter(Interpreter):
            def __init__(self, module):
                super().__init__(module)

            def run_node(self, n: Node) -> Any:
                result = super().run_node(n)
                n.cached_value = result
                return result

        input = torch.randn(3, 4)
        RunNodeInterpreter(gm).run(input)
        for node in gm.graph.nodes:
            assert hasattr(node, "cached_value")

    def test_interpreter_onthefly_swap(self):
        def fn(x):
            return torch.sigmoid(x).neg()

        gm = torch.fx.symbolic_trace(fn)

        class NegSigmSwapInterpreter(Interpreter):
            def call_function(self, target: Target, args: tuple, kwargs: dict) -> Any:
                if target == torch.sigmoid:
                    return torch.neg(*args, **kwargs)
                return super().call_function(n)  # noqa: F821

            def call_method(self, target: Target, args: tuple, kwargs: dict) -> Any:
                if target == "neg":
                    call_self, *args_tail = args
                    return call_self.sigmoid(*args_tail, **kwargs)
                return super().call_method(n)  # noqa: F821

        input = torch.randn(3, 4)
        result = NegSigmSwapInterpreter(gm).run(input)
        self.assertEqual(result, torch.neg(input).sigmoid())

    def test_interpreter_partial_eval(self):
        class MyModule(torch.nn.Module):
            def __init__(self) -> None:
                super().__init__()
                self.param = torch.nn.Parameter(torch.rand(3, 4))
                self.linear = torch.nn.Linear(4, 5)

            def forward(self, x):
                return self.linear(x + self.param).clamp(min=0.0, max=1.0)

        gm = torch.fx.symbolic_trace(MyModule())
        interp = Interpreter(gm)
        env = {}
        for node in gm.graph.nodes:
            if node.op == "call_module" and node.target == "linear":
                env[node] = torch.arange(0, 12, 1).reshape(3, 4) - 6.0
                break
        assert len(env) == 1
        x = torch.randn(3, 4)
        result = interp.run(x, initial_env=env)
        self.assertEqual(
            result, (torch.arange(0, 12, 1).reshape(3, 4) - 6.0).clamp(0.0, 1.0)
        )

    def test_interpreter_star_args(self):
        def with_star_args(x, *args):
            return x + args[0]

        gm = torch.fx.symbolic_trace(with_star_args)
        interp = Interpreter(gm)
        result = interp.run(torch.ones(3, 4), torch.ones(3, 4), torch.rand(3, 4))
        self.assertEqual(result, torch.ones(3, 4) * 2.0)

    @skipIfNoTorchVision
    def test_interpreter_noop_resnet18(self):
        rn18 = torchvision_models.resnet18()
        transformed = torch.fx.Transformer(symbolic_trace(rn18)).transform()
        inp = torch.randn(5, 3, 224, 224)
        self.assertEqual(transformed(inp), rn18(inp))

    @skipIfNoTorchVision
    def test_interpreter_gc_values(self):
        rn18 = torchvision_models.resnet18()
        interp = Interpreter(symbolic_trace(rn18))
        inp = torch.rand(5, 3, 224, 224)
        out = interp.run(inp)
        env_key_names = {n.name for n in interp.env.keys()}
        self.assertEqual(env_key_names, {"output"})

    def test_interpreter_default_args(self):
        class Model(torch.nn.Module):
            def forward(self, x, y=3.14159):
                return x + y

        model = Model()
        gm = torch.fx.symbolic_trace(model)

        interp = Interpreter(gm)
        x = torch.randn(5, 3)
        out = interp.run(x)
        torch.testing.assert_close(out, x + 3.14159)

    def test_interpreter_not_enough_args(self):
        class Model(torch.nn.Module):
            def forward(self, x, y):
                return x + y

        model = Model()
        gm = torch.fx.symbolic_trace(model)

        interp = Interpreter(gm)
        x = torch.randn(5, 3)
        with self.assertRaisesRegex(
            RuntimeError,
            "Expected positional argument for parameter y, but one was not passed in",
        ):
            out = interp.run(x)

    def test_transformer_noop(self):
        class MyModule(torch.nn.Module):
            def __init__(self) -> None:
                super().__init__()
                self.param = torch.nn.Parameter(torch.rand(3, 4))
                self.linear = torch.nn.Linear(4, 5)

            def forward(self, x):
                return self.linear(x + self.param).clamp(min=0.0, max=1.0)

        m = MyModule()
        gm = torch.fx.symbolic_trace(m)

        new_gm = Transformer(gm).transform()

        input = torch.randn(3, 4)
        self.assertEqual(new_gm(input), gm(input))

    def test_transformer_op_swap(self):
        def fn(x):
            return torch.sigmoid(x).neg()

        gm = torch.fx.symbolic_trace(fn)

        class NegSigmSwapXformer(Transformer):
            def call_function(self, target: Target, args: tuple, kwargs: dict) -> Any:
                if target == torch.sigmoid:
                    return torch.neg(*args, **kwargs)
                return super().call_function(n)  # noqa: F821

            def call_method(self, target: Target, args: tuple, kwargs: dict) -> Any:
                if target == "neg":
                    call_self, *args_tail = args
                    return call_self.sigmoid(*args_tail, **kwargs)
                return super().call_method(n)  # noqa: F821

        transformed = NegSigmSwapXformer(gm).transform()
        input = torch.randn(3, 4)
        self.assertEqual(transformed(input), torch.neg(input).sigmoid())

    def test_transformer_multi_outputs(self):
        class MyModule(torch.nn.Module):
            def __init__(self) -> None:
                super().__init__()
                self.param = torch.nn.Parameter(torch.rand(3, 4))
                self.linear = torch.nn.Linear(4, 5)

            def forward(self, x):
                x = x + self.param
                out = self.linear(x)
                return x, out

        m = MyModule()
        gm = torch.fx.symbolic_trace(m)

        new_gm = Transformer(gm).transform()

        input = torch.randn(3, 4)
        self.assertEqual(new_gm(input), gm(input))

    def test_fn_type_annotations(self):
        class Foo(torch.nn.Module):
            def forward(
                self, p: Pair, z: torch.Tensor, i: int
            ) -> dict[str, torch.Tensor]:
                return {"a": p.x + p.y + z + i}

        foo_scripted = torch.jit.script(Foo())
        foo_scripted(Pair(torch.rand(5), torch.rand(5)), torch.rand(5), 3)

        fxed = symbolic_trace(Foo())
        fxed_scripted = torch.jit.script(fxed)
        fxed_scripted(Pair(torch.rand(5), torch.rand(5)), torch.rand(5), 3)

    def test_fn_type_annotation_empty(self):
        def forward(a: list[torch.Tensor]):
            return a[0]

        torch.jit.script(symbolic_trace(forward))

    def test_wrapped_method(self):
        def wrap_with_relu(fn):
            @functools.wraps(fn)
            def wrapper(*args, **kwargs):
                return torch.relu(fn(*args, **kwargs))

            return wrapper

        class Foo(torch.nn.Module):
            @wrap_with_relu
            def forward(self, x, w):
                return torch.matmul(x, w)

        f = Foo()
        traced = symbolic_trace(f)
        x, w = torch.rand(3, 4), torch.rand(4, 4)
        self.assertTrue(any(n.target == torch.relu for n in traced.graph.nodes))

    def test_empty_graph_codegen(self):
        graph = torch.fx.Graph()
        gm = torch.fx.GraphModule(torch.nn.Module(), graph)
        self.assertEqual(gm(), None)

    def test_sequential(self):
        m = torch.nn.Sequential(torch.nn.Conv2d(1, 1, 1))
        gm = torch.fx.symbolic_trace(m)
        gm_copy = copy.deepcopy(gm)

    def test_ctx_mgr(self):
        @contextlib.contextmanager
        def do_nothing():
            yield

        class M(torch.nn.Module):
            @do_nothing()
            def forward(self, x):
                return torch.relu(x)

        m = M()
        self.checkGraphModule(m, (torch.rand(3, 4),))

    def test_typename_print(self):
        graph: torch.fx.Graph = torch.fx.Graph()
        x: torch.fx.Node = graph.create_node("placeholder", "x")
        b: torch.fx.Node = graph.create_node(
            "call_function", target=torch.relu, args=(x,), type_expr=List[float]
        )
        output: torch.fx.Node = graph.output(b)

        self.assertTrue("typing.List[float]" in str(graph))

    def test_layout(self):
        class M(torch.nn.Module):
            def forward(self, x):
                return torch.empty_like(
                    x, layout=torch.strided, pin_memory=False
                ).fill_(0)

        traced = symbolic_trace(M())
        x = torch.rand(5, 9, 3, 4)
        self.assertEqual(traced(x), torch.zeros_like(x))

    def test_ellipsis(self):
        class M(torch.nn.Module):
            def forward(self, x, y):
                return x + y[:, 1:10, ...]

        traced = symbolic_trace(M())
        x, y = torch.rand(5, 9, 3, 4), torch.rand(5, 15, 3, 4)
        self.assertEqual(traced(x, y), x + y[:, 1:10, ...])

    def test_inf_nan(self):
        class FooMod(torch.nn.Module):
            def forward(self, x):
                return x + float("inf"), x + float("-inf"), x + float("nan")

        fm = FooMod()
        self.checkGraphModule(fm, (torch.rand(3, 4),))

    def test_inf_nan_kwds(self):
        graph: torch.fx.Graph = torch.fx.Graph()
        x: torch.fx.Node = graph.create_node("placeholder", "x")
        b: torch.fx.Node = graph.create_node(
            "call_function", operator.add, (x, float("inf")), {}, name="inf"
        )
        c: torch.fx.Node = graph.create_node(
            "call_function", operator.add, (x, float("nan")), {}, name="nan"
        )
        graph.output((b, c))

        gm = torch.fx.GraphModule(torch.nn.Module(), graph)
        x = torch.rand(3, 4)
        self.assertEqual(gm(x), (x + float("inf"), x + float("nan")))

    def test_deepcopy_recursion_depth(self):
        depth = sys.getrecursionlimit() + 20

        g = torch.fx.Graph()
        x = g.placeholder("x")
        for i in range(depth):
            x = g.call_function(torch.relu, (x,))
        g.output(x)

        copied_graph = copy.deepcopy(g)

        val_map = {}
        for orig_node, new_node in zip(g.nodes, copied_graph.nodes):
            val_map[orig_node] = new_node

        for orig_node, new_node in zip(g.nodes, copied_graph.nodes):
            orig_users = set(orig_node.users.keys())
            orig_users_equiv = {val_map[u] for u in orig_users}
            new_users = set(new_node.users.keys())
            self.assertEqual(orig_users_equiv, new_users)

    @skipIfNoTorchVision
    def test_replace_uses(self):
        rn18 = torchvision_models.resnet18()

        class LowerReluTracer(torch.fx.Tracer):
            def is_leaf_module(self, m: torch.nn.Module, qualname: str):
                if isinstance(m, torch.nn.ReLU):
                    return False
                return super().is_leaf_module(m, qualname)

        rn18_traced = GraphModule(rn18, LowerReluTracer().trace(rn18))

        to_erase = []
        for node in rn18_traced.graph.nodes:
            if node.op == "call_function" and node.target in [
                torch.relu,
                torch.nn.functional.relu,
            ]:
                kwargs = node.kwargs.copy()
                # Neg doesn't have in-place
                kwargs.pop("inplace")
                with rn18_traced.graph.inserting_before(node):
                    new_node = rn18_traced.graph.call_function(
                        the_function=torch.neg, args=node.args, kwargs=node.kwargs
                    )
                node.replace_all_uses_with(replace_with=new_node)
                to_erase.append(node)

        for node in to_erase:
            rn18_traced.graph.erase_node(node)

    def test_replace_input(self):
        graph: torch.fx.Graph = torch.fx.Graph()
        x: torch.fx.Node = graph.create_node("placeholder", "x")
        y: torch.fx.Node = graph.create_node("placeholder", "y")
        b: torch.fx.Node = graph.create_node(
            "call_function", target=torch.relu, args=(x,)
        )
        output: torch.fx.Node = graph.output(b)

        b.replace_input_with(x, y)

        gm = torch.fx.GraphModule(torch.nn.Module(), graph)

        input_x = torch.randn(33, 44)
        input_y = torch.randn(11, 22)
        self.assertEqual(gm(input_x, input_y), torch.relu(input_y))

    def test_insertion_point(self):
        graph: torch.fx.Graph = torch.fx.Graph()
        x: torch.fx.Node = graph.create_node("placeholder", "x")
        b: torch.fx.Node = graph.create_node(
            "call_function", target=torch.relu, args=(x,)
        )
        output: torch.fx.Node = graph.output(b)

        with graph.inserting_before(b):
            neg: torch.fx.Node = graph.call_function(the_function=torch.neg, args=(x,))
            _, *relu_args = b.args
            b.args = (neg, *relu_args)

        gm = torch.fx.GraphModule(torch.nn.Module(), graph)

        input = torch.randn(33, 44)
        self.assertEqual(gm(input), torch.relu(torch.neg(input)))

    def test_update_args_api(self):
        graph: torch.fx.Graph = torch.fx.Graph()
        x: torch.fx.Node = graph.create_node("placeholder", "x")
        y: torch.fx.Node = graph.create_node("placeholder", "y")
        b: torch.fx.Node = graph.create_node(
            "call_function", target=torch.relu, args=(x,)
        )
        output: torch.fx.Node = graph.output(b)

        orig_gm = torch.fx.GraphModule(torch.nn.Module(), graph)
        inp_x, inp_y = torch.randn(5, 3), torch.randn(3, 5)
        self.assertEqual(orig_gm(inp_x, inp_y), torch.relu(inp_x))

        b.update_arg(0, y)
        new_gm = torch.fx.GraphModule(torch.nn.Module(), graph)
        self.assertEqual(new_gm(inp_x, inp_y), torch.relu(inp_y))

    def test_update_kwargs_api(self):
        graph: torch.fx.Graph = torch.fx.Graph()
        x: torch.fx.Node = graph.create_node("placeholder", "x")
        y: torch.fx.Node = graph.create_node("placeholder", "y")
        b: torch.fx.Node = graph.create_node(
            "call_function", target=torch.relu, kwargs={"input": x}
        )
        output: torch.fx.Node = graph.output(b)

        orig_gm = torch.fx.GraphModule(torch.nn.Module(), graph)
        inp_x, inp_y = torch.randn(5, 3), torch.randn(3, 5)
        self.assertEqual(orig_gm(inp_x, inp_y), torch.relu(inp_x))

        b.update_kwarg("input", y)
        new_gm = torch.fx.GraphModule(torch.nn.Module(), graph)
        self.assertEqual(new_gm(inp_x, inp_y), torch.relu(inp_y))

    def test_immutable_list_pytree_ops(self):
        rand_tensor = torch.randn(5, 3)
        l = immutable_list([3, [rand_tensor, 42]])

        flattened, spec = pytree.tree_flatten(l)
        assert flattened == [3, rand_tensor, 42]

        unflattened = pytree.tree_unflatten(flattened, spec)
        assert unflattened == l
        assert isinstance(unflattened, immutable_list)

    def test_immutable_dict_pytree_ops(self):
        rand_tensor = torch.randn(5, 3)
        d = immutable_dict({"a": 3, "b": [rand_tensor, 42]})

        flattened, spec = pytree.tree_flatten(d)
        assert flattened == [3, rand_tensor, 42]

        unflattened = pytree.tree_unflatten(flattened, spec)
        assert unflattened == d
        assert isinstance(unflattened, immutable_dict)

    def test_move_before(self):
        graph: torch.fx.Graph = torch.fx.Graph()
        x: torch.fx.Node = graph.create_node("placeholder", "x")
        b: torch.fx.Node = graph.create_node(
            "call_function", target=torch.relu, args=(x,)
        )
        output: torch.fx.Node = graph.output(b)

        neg: torch.fx.Node = graph.call_function(the_function=torch.neg, args=(x,))
        _, *relu_args = b.args
        b.args = (neg, *relu_args)
        b.prepend(neg)

        gm = torch.fx.GraphModule(torch.nn.Module(), graph)

        input = torch.randn(33, 44)
        self.assertEqual(gm(input), torch.relu(torch.neg(input)))

    def test_prepend_self(self):
        graph: torch.fx.Graph = torch.fx.Graph()
        x: torch.fx.Node = graph.create_node("placeholder", "x")
        b: torch.fx.Node = graph.create_node(
            "call_function", target=torch.relu, args=(x,)
        )
        output: torch.fx.Node = graph.output(b)

        b.prepend(b)
        x.append(b)
        self.assertEqual(len(graph.nodes), 3)

    def test_erase_node_error(self):
        st = SimpleTest()
        traced = symbolic_trace(st)

        for node in traced.graph.nodes:
            # Test deleting with uses both in another Node and at the output
            if node.target in [operator.add, torch.relu]:
                with self.assertRaisesRegex(
                    RuntimeError, "but it still had .* users in the graph"
                ):
                    traced.graph.erase_node(node)

    def test_copy_it(self):
        d = immutable_dict([(3, 4), (5, 6)])
        l = immutable_list([(3, 4), (5, 6)])

        self.assertEqual(d, deepcopy(d))
        self.assertEqual(l, deepcopy(l))

    def test_get_torch_func_signature(self):
        for key in dir(torch):
            obj = getattr(torch, key)
            if callable(obj):
                schemas = get_signature_for_torch_op(obj)

    def test_find_uses(self):
        graph = torch.fx.Graph()
        x = torch.fx.Proxy(graph.placeholder("x"))

        y = torch.relu(x)
        z = x + x
        u = torch.neg(x)
        graph.output((y + z + u).node)
        graph.lint()

        users_of_x = x.node.users
        self.assertEqual(len(users_of_x), 3)
        expected_ops = {"relu", "add", "neg"}
        for use in users_of_x:
            assert any(use.name.startswith(prefix) for prefix in expected_ops)

    def test_inline_graph(self):
        class InlineInto(torch.nn.Module):
            def forward(self, x):
                return torch.relu(x)

        class ToInline(torch.nn.Module):
            def forward(self, x):
                return torch.neg(x)

        inline_into = symbolic_trace(InlineInto())
        to_inline = symbolic_trace(ToInline())

        combined_graph = torch.fx.Graph()
        output_node = combined_graph.graph_copy(inline_into.graph, {})

        input_node = next(iter(to_inline.graph.nodes))
        assert input_node and input_node.op == "placeholder"

        val_map = {input_node: output_node}
        output = combined_graph.graph_copy(to_inline.graph, val_map)
        combined_graph.output(output)

        combined_module = torch.fx.GraphModule(torch.nn.Module(), combined_graph)

        input = torch.rand(3, 4)
        self.assertEqual(combined_module(input), input.relu().neg())

    def test_multi_insert_point(self):
        graph = torch.fx.Graph()
        x = torch.fx.Proxy(graph.placeholder("x"))
        relu = torch.relu(x)

        with graph.inserting_before(relu.node):
            y = torch.neg(x)
            z = torch.tanh(y)

        graph.output((relu.node, z.node))
        graph.lint()

        expected_ops = ["x", "neg", "tanh", "relu"]
        for node, expected in zip(graph.nodes, expected_ops):
            assert expected in node.name

    def test_reassign_args_kwargs_uses(self):
        graph = torch.fx.Graph()
        x, y = Proxy(graph.placeholder("x")), Proxy(graph.placeholder("y"))
        z = x + y
        zed = z + z + z
        graph.output(zed.node)
        graph.lint()

        # zed = z + z + z -> zed = z + z + x
        zed.node.args = (zed.node.args[0], x.node)
        self.assertEqual(list(x.node.users.keys()), [z.node, zed.node])

        # z = x + y -> z = y + y
        z.node.args = (y.node, y.node)
        self.assertEqual(list(x.node.users.keys()), [zed.node])

    def test_trace_function(self):
        def foo(x, y):
            return torch.relu(x) + y

        x, y = torch.randn(3, 4), torch.randn(3, 4)
        self.checkGraphModule(foo, (x, y))

    def test_trace_return_dataclass(self):
        """
        Test case for Module that return dataclass
        """
        from dataclasses import dataclass

        @dataclass
        class MyOutput:
            foo: torch.Tensor
            bar: torch.Tensor

        class ModuleReturnDataclass(torch.nn.Module):
            def forward(self, d: torch.Tensor):
                return MyOutput(foo=d + d, bar=d * 3)

        module = ModuleReturnDataclass()
        traced_graph = symbolic_trace(module).graph
        print(traced_graph)

        gm = GraphModule(module, traced_graph)
        x = torch.rand(1)

        self.assertEqual(module(x), gm(x))

    def test_trace_return_dataclass_nested(self):
        """
        Test case for Module that return dataclass
        """
        from dataclasses import dataclass

        @dataclass
        class MyOutput:
            foo: torch.Tensor
            bar: torch.Tensor

        class ModuleReturnDataclass(torch.nn.Module):
            def forward(self, d: torch.Tensor):
                return MyOutput(foo=d + d, bar=d * 3)

        class CallsModule(torch.nn.Module):
            def __init__(self) -> None:
                super().__init__()
                self.m = ModuleReturnDataclass()

            def forward(self, x):
                tmp = self.m(x)
                return MyOutput(foo=tmp.foo, bar=tmp.bar)

        module = CallsModule()
        traced_graph = symbolic_trace(module).graph
        print(traced_graph)

        gm = GraphModule(module, traced_graph)
        x = torch.rand(1)

        self.assertEqual(module(x), gm(x))

    def test_trace_return_namedtuple(self):
        """
        Test case for Module that return namedtuple
        """

        class MyOutput(NamedTuple):
            foo: torch.Tensor
            bar: torch.Tensor

        class ModuleReturnNamedTuple(torch.nn.Module):
            def forward(self, d: torch.Tensor):
                return MyOutput(foo=d, bar=d)

        module = ModuleReturnNamedTuple()

        traced_graph = symbolic_trace(module).graph
        print(traced_graph)

        gm = GraphModule(module, traced_graph)
        x = torch.rand(1)

        self.assertEqual(module(x), gm(x))

    def test_trace_dict_int_keys(self):
        class ModWithDictArg(torch.nn.Module):
            def forward(self, d: dict[int, torch.Tensor]):
                return d[42]

        class CallsModWithDict(torch.nn.Module):
            def __init__(self) -> None:
                super().__init__()
                self.m = ModWithDictArg()

            def forward(self, x):
                return self.m({42: x})

        class MyTracer(torch.fx.Tracer):
            def is_leaf_module(
                self, m: torch.nn.Module, module_qualified_name: str
            ) -> bool:
                return isinstance(m, ModWithDictArg)

        traced_graph = MyTracer().trace(CallsModWithDict())

    def test_trace_dict_proxy_keys(self):
        class ModWithDictArg(torch.nn.Module):
            def forward(self, d: dict[torch.Tensor, torch.Tensor]):
                return d[42]

        class CallsModWithDict(torch.nn.Module):
            def __init__(self) -> None:
                super().__init__()
                self.m = ModWithDictArg()

            def forward(self, x):
                return self.m({x: x})

        class MyTracer(torch.fx.Tracer):
            def is_leaf_module(
                self, m: torch.nn.Module, module_qualified_name: str
            ) -> bool:
                return isinstance(m, ModWithDictArg)

        with self.assertRaisesRegex(RuntimeError, "cannot contain a Node"):
            traced_graph = MyTracer().trace(CallsModWithDict())

    def test_module_deepcopy_edit_nodes(self):
        class Foo(torch.nn.Module):
            def forward(self, x):
                return torch.relu(x)

        traced1 = symbolic_trace(Foo())
        copied = copy.deepcopy(traced1)

        for node in copied.graph.nodes:
            if node.target == torch.relu:
                node.target = torch.neg

        copied.recompile()
        traced1.recompile()

        x = torch.randn(15, 15)
        torch.testing.assert_close(traced1(x), torch.relu(x))
        torch.testing.assert_close(copied(x), torch.neg(x))

    def test_direct_param_use(self):
        class TransposeTest(torch.nn.Module):
            def __init__(self) -> None:
                super().__init__()
                self.b = torch.nn.Parameter(torch.rand(4, 3))

            def forward(self, x):
                return self.b

        class Foo(torch.nn.Module):
            def __init__(self) -> None:
                super().__init__()
                self.a = TransposeTest()

            def forward(self, x):
                return self.a.b, self.a.b.t(), self.a.b.view(12)

        traced = torch.fx.symbolic_trace(Foo())
        assert all("constant" not in node.target for node in traced.graph.nodes)

    def test_single_default_arg(self):
        class M(torch.nn.Module):
            def forward(self, y=1):
                return y

        m = M()
        self.checkGraphModule(m, ())
        self.checkGraphModule(m, (3,))

    def test_multiple_default_args(self):
        class M(torch.nn.Module):
            def forward(self, y=1, z=2):
                return y + z

        m = M()
        self.checkGraphModule(m, ())
        self.checkGraphModule(m, (3,))
        self.checkGraphModule(m, (3, 4))

    def test_regular_and_default_args(self):
        class M(torch.nn.Module):
            def forward(self, x, y=1):
                return x + y

        m = M()
        self.checkGraphModule(m, (2,))
        self.checkGraphModule(m, (2, 3))

    def test_string_literal_return(self):
        class M(torch.nn.Module):
            def forward(self):
                return "foo"

        m = M()
        self.checkGraphModule(m, ())

    def test_namedtuple_return_qualname(self):
        class NamedTupReturn(torch.nn.Module):
            def forward(self, x):
                return MyNamedTup(x, x)

        traced = symbolic_trace(NamedTupReturn())
        input = torch.rand(3, 4)
        self.assertEqual(traced(input), MyNamedTup(input, input))

    def test_update_args_kwargs_yells_at_you(self):
        symtraced = symbolic_trace(SimpleTest())
        node = next(iter(symtraced.graph.nodes))
        with self.assertRaisesRegex(AttributeError, "__update_args_kwargs"):
            node.__update_args_kwargs((), {})

    def test_torchbind_class_attribute_in_fx(self):
        if IS_FBCODE or IS_WINDOWS or IS_MACOS:
            self.skipTest(
                "torch.classes._TorchScriptTesting._StackString is registered, skipping"
            )

        class FooBar1234(torch.nn.Module):
            def __init__(self) -> None:
                super().__init__()
                self.f = torch.classes._TorchScriptTesting._StackString(["3", "4"])

            def forward(self):
                return self.f.top()

        m = FooBar1234()
        self.checkGraphModule(m, ())

    def test_torchbind_class_attribute_in_fx_tensor_arg(self):
        if IS_FBCODE or IS_WINDOWS or IS_MACOS:
            self.skipTest(
                "torch.classes._TorchScriptTesting._ReLUClass is registered, skipping"
            )

        class FooBar2341(torch.nn.Module):
            def __init__(self) -> None:
                super().__init__()
                self.f = torch.classes._TorchScriptTesting._ReLUClass()

            def forward(self, x):
                return self.f.run(x)

        m = FooBar2341()

        traced = symbolic_trace(m)
        input = torch.randn(3, 4)
        self.assertEqual(traced(input), m(input))

        self.assertTrue(any(n.op == "call_method" for n in traced.graph.nodes))

    def test_script_method_trace(self):
        class Scripted(torch.nn.Module):
            def forward(self, x):
                return torch.relu(x)

        class Holder(torch.nn.Module):
            def __init__(self) -> None:
                super().__init__()
                self.s = torch.jit.script(Scripted())

            def forward(self, x):
                return self.s(x)

        h = Holder()
        traced = symbolic_trace(h)
        input = torch.randn(3, 4)
        self.assertEqual(traced(input), h(input))

        self.assertTrue(any(n.op == "call_method" for n in traced.graph.nodes))

    def test_namedtuple_return_trace(self):
        class NamedTupReturn(torch.nn.Module):
            def forward(self, x):
                return Pair(x, x)

        traced = symbolic_trace(NamedTupReturn())
        input = torch.rand(3, 4)
        self.assertEqual(traced(input), Pair(input, input))

    def test_named_tuple_inlined(self):
        class NamedTupMod(torch.nn.Module):
            def forward(self, inp):
                return wrapped_named_tup(Pair(inp, 1.2), p2=Pair(3.4, inp))

        m = NamedTupMod()
        input = torch.rand(3, 4)
        ref = m(input)
        traced = symbolic_trace(m)

        res = traced(input)
        self.assertEqual(ref, res)

        # Check Pair NamedTuple works when inlined into the function call.
        ph = call_func = None
        for node in traced.graph.nodes:
            if node.op == "placeholder":
                ph = node
            elif node.op == "call_function" and node.target == wrapped_named_tup:
                node.update_arg(0, Pair(ph, 1.2))
                node.update_kwarg("p2", Pair(3.4, ph))
                call_func = node
                break
        self.assertTrue(call_func is not None)
        self.assertTrue(isinstance(call_func.args[0], Pair))
        self.assertTrue(isinstance(call_func.kwargs["p2"], Pair))
        self.assertEqual(_format_arg(call_func.args[0]), "Pair(x=%inp, y=1.2)")
        self.assertEqual(_format_arg(call_func.kwargs["p2"]), "Pair(x=3.4, y=%inp)")

        traced.graph.eliminate_dead_code()
        traced.recompile()
        res = traced(input)
        self.assertEqual(ref, res)

    def test_return_type_exists(self):
        class ReturnTypeModule(torch.nn.Module):
            def other(self, x: list[str]) -> list[str]:
                return x

            def forward(self, x: list[str]) -> list[str]:
                return self.other(x)

        traced = symbolic_trace(ReturnTypeModule())
        self.assertIn("-> typing_List[str]", traced._code)
        scripted = torch.jit.script(traced)
        self.assertIn("-> List[str]", scripted.code)

    def getitem_inner(self):
        class GetItemBase(torch.nn.Module):
            def __init__(self) -> None:
                super().__init__()
                self.pe = torch.nn.Buffer(torch.randn(8, 8))

        class GetItem1(GetItemBase):
            def forward(self, x):
                return self.pe[:, : x.size(0)]

        class GetItem2(GetItemBase):
            def forward(self, x):
                return self.pe[x.size(0)]

        class GetItem3(GetItemBase):
            def forward(self, x):
                return self.pe[4]  # fx creates `self._tensor_constant0` here

        self.checkGraphModule(GetItem1(), [torch.zeros(4)])
        self.checkGraphModule(GetItem2(), [torch.zeros(4)])
        self.checkGraphModule(GetItem3(), [torch.zeros(4)])

    @unittest.skipUnless(
        os.environ.get("FX_PATCH_GETITEM") == "1",
        "Will be checked in test_getitem_subproc",
    )
    def test_getitem(self):
        self.getitem_inner()

    def test_getitem_subproc(self):
        # need to run this test in a subproc to work around:
        #   https://github.com/pytorch/pytorch/issues/50710
        proc = Process(target=run_getitem_target)
        proc.start()
        proc.join()
        self.assertEqual(proc.exitcode, 0)

    def test_user_friendly_call_provenance_with_function(self):
        def fn(x):
            return wrapper_fn(x)

        traced = torch.fx.symbolic_trace(fn)

        with self.assertRaisesRegex(
            RuntimeError,
            "'wrapper_fn' is "
            "being compiled since it was called"
            " from 'fn.forward'",
        ):
            scripted = torch.jit.script(traced)

    def test_user_friendly_call_provenance_with_module(self):
        class M(torch.nn.Module):
            def forward(self, x):
                return wrapper_fn(x)

        traced = torch.fx.symbolic_trace(M())

        with self.assertRaisesRegex(
            RuntimeError,
            "'wrapper_fn' is " "being compiled since it was called" " from 'M.forward'",
        ):
            scripted = torch.jit.script(traced)

    def test_snake_case(self):
        class M(torch.nn.Module):
            def __init__(self) -> None:
                super().__init__()
                self.activations = torch.nn.ModuleDict(
                    [
                        ["snake_case", torch.nn.ReLU()],
                        ["PascalCase", torch.nn.LeakyReLU()],
                        ["ALL_CAPS", torch.nn.PReLU()],
                    ]
                )

            def forward(self, x):
                a = self.activations["snake_case"](x)
                b = self.activations["PascalCase"](x)
                c = self.activations["ALL_CAPS"](x)
                return a, b, c

        traced = symbolic_trace(M())

        check = [
            ("activations_snake_case", "activations.snake_case"),
            ("activations_pascal_case", "activations.PascalCase"),
            ("activations_all_caps", "activations.ALL_CAPS"),
        ]

        i = 0
        for node in traced.graph.nodes:
            if node.op == "placeholder" or node.op == "output":
                continue
            name = check[i][0]
            target = check[i][1]
            self.assertEqual(name, node.name)
            self.assertEqual(target, node.target)
            i += 1
        self.assertEqual(i, 3)

    def test_no_mutation(self):
        from torch.fx.immutable_collections import immutable_list

        x = immutable_list([3, 4])
        with self.assertRaisesRegex(NotImplementedError, "new_args"):
            x[0] = 4

    def test_partial_trace(self):
        class Foo(torch.nn.Module):
            def forward(self, x, y):
                if y:
                    return 2 * x
                else:
                    return x

        mod = Foo()
        mod_true = symbolic_trace(mod, concrete_args={"y": True})
        mod_false = symbolic_trace(mod, concrete_args={"y": False})
        self.assertEqual(mod_true(3, True), 6)
        print(mod_true.code)
        assert any(i.target == torch._assert for i in mod_true.graph.nodes)
        with self.assertRaises(AssertionError):
            mod_true(3, False)
        self.assertEqual(mod_false(3, False), 3)
        with self.assertRaises(AssertionError):
            mod_false(3, True)

        def f_higher(a, f):
            return f(a)

        nf = symbolic_trace(f_higher, concrete_args={"f": lambda x: x * 2})
        self.assertEqual(nf(3, lambda x: x * 2), 6)

    def test_custom_traceback_raised_when_exception_source_is_graphmodule(self):
        class M(torch.nn.Module):
            def __init__(self) -> None:
                super().__init__()
                self.W = torch.nn.Parameter(torch.randn(5))

            def forward(self, x):
                return torch.dot(self.W, x)

        traced = torch.fx.symbolic_trace(M())

        out = [n for n in traced.graph.nodes if n.op == "output"][-1]
        with traced.graph.inserting_before(out):
            relu_out = traced.graph.call_method(method_name="relu", args=(out.args[0],))
        out.args = (relu_out,)

        traced.recompile()

        with self.capture_stderr() as captured:
            with self.assertRaises(TypeError):
                traced(5)

        self.assertRegex(
            captured[0],
            r"Call using an FX-traced Module, line .* of the "
            r"traced Module's generated forward function:",
        )

    def test_custom_traceback_not_raised_when_exception_source_is_submodule(self):
        class M(torch.nn.Module):
            def __init__(self) -> None:
                super().__init__()
                self.linear = torch.nn.Linear(3, 4)

            def forward(self, x):
                return self.linear(x)

        traced = torch.fx.symbolic_trace(M())

        # Do not change this to `capture_stderr` or another context
        # manager without ensuring that the output is as expected
        try:
            traced(torch.rand(5, 5))
        except RuntimeError:
            captured = traceback.format_exc()

        self.assertNotRegex(
            captured,
            r"Call using an FX-traced Module, line .* of the "
            r"traced Module's generated forward function:",
        )

    def test_graph_module_replicate_for_dp(self):
        class Foo(torch.nn.Module):
            def forward(self, x):
                return torch.relu(x)

        gm = torch.fx.symbolic_trace(Foo())

        x = torch.randn(5, 3)
        out = gm(x)

        replica = gm._replicate_for_data_parallel()
        out_replica = replica(x)

        torch.testing.assert_close(out_replica, out)

    def test_ast_rewriter_rewrites_assert(self):
        class M(torch.nn.Module):
            def forward(self, x: torch.Tensor, y: int, z: int):
                assert y == z
                return torch.add(x, x)

        ast_rewriter = RewritingTracer()
        graph = ast_rewriter.trace(M())
        traced = GraphModule(ast_rewriter.root, graph, "gm")

        traced.graph.lint()

    def test_ast_rewriter_rewrites_assert_with_message(self):
        class M(torch.nn.Module):
            def forward(self, x: torch.Tensor, y: int, z: int):
                assert y == z, "msg"
                return torch.add(x, x)

        ast_rewriter = RewritingTracer()
        graph = ast_rewriter.trace(M())
        traced = GraphModule(ast_rewriter.root, graph, "gm")

        traced.graph.lint()

    def test_throw_out_variant(self):
        def foo(x):
            y = torch.rand_like(x)
            torch.sigmoid(x, out=y)
            return y

        class MyTracer(torch.fx.Tracer):
            check_mutable_operations = True

        tracer = MyTracer()
        with self.assertRaisesRegex(
            RuntimeError, "mutable operation aten::sigmoid.out"
        ):
            traced_graph = tracer.trace(foo)

    def test_ast_rewriter_reassigns_submodules(self):
        class M(torch.nn.Module):
            def __init__(self) -> None:
                super().__init__()
                self.bn = torch.nn.BatchNorm2d(100)

            def forward(self, x: torch.Tensor):
                return torch.add(x, x)

        ast_rewriter = RewritingTracer()
        graph = ast_rewriter.trace(M())
        traced = GraphModule(ast_rewriter.root, graph, "gm")

        traced.graph.lint()

    def test_ast_rewriter_wrap(self):
        self.assertEqual(3 + 4 + 5, a_lifted_leaf((3, 4), 5))

        def to_trace(y):
            return (
                a_lifted_leaf((4, y), 3)
                + a_lifted_leaf((3, 4), 5)
                + a_lifted_leaf((y, y), y)
            )

        ast_rewriter = RewritingTracer()
        graph = ast_rewriter.trace(to_trace)
        traced = GraphModule(ast_rewriter.root, graph, "gm")

        self.assertIn("a_lifted_leaf", traced.code)
        self.assertEqual(27, traced(2))
        self.assertIs(a_lifted_leaf, real_a_lifed_leaf)

    def test_ast_rewriter_wrap_fn_directly(self):
        self.assertEqual(3 + 4 + 5, a_lifted_leaf2((3, 4), 5))

        def to_trace(y):
            return (
                a_lifted_leaf2((4, y), 3)
                + a_lifted_leaf2((3, 4), 5)
                + a_lifted_leaf2((y, y), y)
            )

        ast_rewriter = RewritingTracer()
        graph = ast_rewriter.trace(to_trace)
        traced = GraphModule(ast_rewriter.root, graph, "gm")

        self.assertIn("a_lifted_leaf2", traced.code)
        self.assertEqual(27, traced(2))
        self.assertIs(a_lifted_leaf2, real_a_lifed_leaf2)

    def test_profiler_ranges_side_effect(self):
        g = torch.fx.Graph()
        handle = g.call_function(
            torch.ops.profiler._record_function_enter_new, ("test_range",)
        )
        g.call_function(torch.ops.profiler._record_function_exit, (handle,))
        g.output(None)

        found_targets = {}
        for node in g.nodes:
            if node.op == "call_function":
                found_targets.setdefault(node.target)
        self.assertEqual(
            list(found_targets.keys()),
            [
                torch.ops.profiler._record_function_enter_new,
                torch.ops.profiler._record_function_exit,
            ],
        )

        g.eliminate_dead_code()
        found_targets = {}
        for node in g.nodes:
            if node.op == "call_function":
                found_targets.setdefault(node.target)
        self.assertEqual(
            list(found_targets.keys()),
            [
                torch.ops.profiler._record_function_enter_new,
                torch.ops.profiler._record_function_exit,
            ],
        )

    def test_ast_rewriter_wrapped_via_decorator(self):
        class F(torch.nn.Module):
            def forward(self, x):
                return wrapped_via_decorator(x)

        ast_rewriter = RewritingTracer()
        graph = ast_rewriter.trace(F())
        traced = GraphModule(ast_rewriter.root, graph, "gm")

        self.assertIn("wrapped_via_decorator", traced.code)
        self.assertEqual(traced(0), 1)
        self.assertIs(wrapped_via_decorator, real_wrapped_via_decorator)
        self.assertFalse(hasattr(wrapped_via_decorator, "__fx_already_patched"))

    def test_ast_rewriter_wrapped_via_decorator_and_transformed(self):
        self.assertEqual(wrapped_via_decorator(0), 1)

        def to_trace(y):
            return wrapped_via_decorator(y)

        ast_rewriter = RewritingTracer()
        graph = ast_rewriter.trace(to_trace)
        traced = GraphModule(ast_rewriter.root, graph, "gm")

        self.assertIn("wrapped_via_decorator", traced.code)
        self.assertEqual(traced(0), 1)
        self.assertIs(wrapped_via_decorator, real_wrapped_via_decorator)
        self.assertFalse(hasattr(wrapped_via_decorator, "__fx_already_patched"))

        transformed = torch.fx.Transformer(traced).transform()
        self.assertIn("wrapped_via_decorator", transformed.code)
        self.assertEqual(transformed(0), 1)
        self.assertIs(wrapped_via_decorator, real_wrapped_via_decorator)
        self.assertFalse(hasattr(wrapped_via_decorator, "__fx_already_patched"))

    def test_ast_rewriter_wrap_with_submodule(self):
        class M(torch.nn.Module):
            def __init__(self) -> None:
                super().__init__()
                self.batchnorm1d = torch.nn.BatchNorm1d(2, affine=False)

            def forward(self, x: torch.Tensor):
                return wrapped_with_submodule(x, self.batchnorm1d)

        ast_rewriter = RewritingTracer()
        graph = ast_rewriter.trace(M())
        traced = GraphModule(ast_rewriter.root, graph, "gm")

        self.assertIn("wrapped_with_submodule", traced.code)

        input = torch.rand(3, 2)
        ref_batchnorm1d = torch.nn.BatchNorm1d(2, affine=False)
        self.assertEqual(ref_batchnorm1d(input), traced(input))

    def test_submodule_manipulation_API(self):
        class C(torch.nn.Module):
            def __init__(self) -> None:
                super().__init__()
                self.conv = torch.nn.Conv2d(16, 33, 3, stride=2)
                self.param = torch.nn.Parameter(torch.rand(2, 3))

            def forward(self, x):
                return self.conv(torch.cat([self.param, x]))

        class B(torch.nn.Module):
            def __init__(self) -> None:
                super().__init__()
                self.linear = torch.nn.Linear(100, 200)
                self.buf = torch.nn.Buffer(torch.randn(2, 3))
                self.net_c = C()

            def forward(self, x):
                return self.linear(torch.cat([self.buf, self.net_c(x)]))

        class A(torch.nn.Module):
            def __init__(self) -> None:
                super().__init__()
                self.net_b = B()
                self.param = torch.nn.Parameter(torch.rand(2, 3))

            def forward(self, x):
                return self.net_b(x) + self.param

        a = symbolic_trace(A())

        a.add_submodule("net_b.net_c.dropout", torch.nn.Dropout(p=0.2))

        conv = [n for n in a.graph.nodes if n.target == "net_b.net_c.conv"][-1]
        with a.graph.inserting_before(conv):
            with warnings.catch_warnings(record=True) as w:
                dropout = a.graph.call_module(
                    module_name="net_b.net_c.dropout", args=conv.args
                )
                self.assertEqual(len(w), 0)

        conv.replace_all_uses_with(dropout)
        a.graph.erase_node(conv)
        a.recompile()

        def module_exists(gm: GraphModule, path: str) -> bool:
            return any(path == name for name, _ in gm.named_modules())

        def parameter_exists(gm: GraphModule, path: str) -> bool:
            return any(path == name for name, _ in gm.named_parameters()) and any(
                path == name for name in gm.state_dict().keys()
            )

        def buffer_exists(gm: GraphModule, path: str) -> bool:
            return any(path == name for name, _ in gm.named_buffers()) and any(
                path == name for name in gm.state_dict().keys()
            )

        # Test that we added the "dropout" submodule
        self.assertTrue(module_exists(a, "net_b.net_c.dropout"))

        # Test `get_submodule` with an added submodule
        self.assertIsNotNone(a.get_submodule("net_b.net_c.dropout"))

        # Test that the "conv" submodule is still there
        self.assertTrue(module_exists(a, "net_b.net_c.conv"))

        # Test `get_submodule` with an original module
        self.assertIsNotNone(a.get_submodule("net_b.net_c.conv"))

        # Test that the "conv" node is NOT still there
        conv = [n for n in a.graph.nodes if n.target == "net_b.net_c.conv"]
        self.assertEqual(conv, [])

        a.delete_submodule("net_b.net_c.conv")

        # Test that the "conv" submodule is now gone
        self.assertFalse(module_exists(a, "net_b.net_c.conv"))

        # Test `get_submodule` with a deleted submodule
        with self.assertRaisesRegex(AttributeError, "has no attribute " "`conv`"):
            self.assertIsNone(a.get_submodule("net_b.net_c.conv"))

        # Test `get_attr` warnings
        cat = [n for n in a.graph.nodes if n.target == torch.cat][-1]

        with a.graph.inserting_before(cat):
            with warnings.catch_warnings(record=True) as w:
                param = a.graph.get_attr(qualified_name="net_b.net_c.param")
                self.assertEqual(len(w), 0)

            with self.assertWarnsRegex(
                UserWarning,
                "Attempted to "
                "insert a get_attr Node with no "
                "underlying reference in the "
                "owning GraphModule",
            ):
                bad_param = a.graph.get_attr(qualified_name="net_b.param")
                a.graph.erase_node(bad_param)

        cat.args = (*cat.args, param)

        a.recompile()

        a.graph.lint()

        # Test `get_parameter`
        a.get_parameter("net_b.net_c.param")
        with self.assertRaisesRegex(AttributeError, "is not an " "nn.Parameter"):
            a.get_parameter("net_b.buf")
        with self.assertRaisesRegex(AttributeError, "has no attribute " "`param`"):
            a.get_parameter("net_b.param")

        # Test `get_buffer`
        a.get_buffer("net_b.buf")
        with self.assertRaisesRegex(AttributeError, "is not a " "buffer"):
            a.get_buffer("net_b.net_c.param")
        with self.assertRaisesRegex(AttributeError, "has no attribute " "`buf`"):
            a.get_buffer("net_b.net_c.buf")

        # Test non-nested attributes
        a.get_submodule("")
        a.get_parameter("param")

        # Insert some unused submodules
        a.add_submodule("net_b.embedding", torch.nn.Embedding(10, 3))
        a.add_submodule("net_b.net_c.embedding", torch.nn.Embedding(10, 3))
        a.add_submodule("net_b.net_c.rnn", torch.nn.RNN(10, 20, 2))
        a.add_submodule("batch_norm_2d", torch.nn.BatchNorm2d(100))

        # Garbage collection
        a.delete_all_unused_submodules()

        # Test that all the unused submodules are gone
        self.assertFalse(module_exists(a, "net_b.embedding"))
        self.assertFalse(module_exists(a, "net_b.net_c.embedding"))
        self.assertFalse(module_exists(a, "net_b.net_c.rnn"))
        self.assertFalse(module_exists(a, "batch_norm_2d"))

        # Test that we didn't delete any unused Parameters or buffers
        self.assertTrue(parameter_exists(a, "net_b.net_c.param"))
        self.assertTrue(buffer_exists(a, "net_b.buf"))

        a.graph.lint()

    def test_delete_unused_submodules_leaf(self):
        class SubModule(torch.nn.Module):
            def __init__(self) -> None:
                super().__init__()
                self.linear = torch.nn.Linear(10, 10)
                self.relu = torch.nn.ReLU()

            def forward(self, x):
                x = self.linear(x)
                x = self.relu(x)
                return x

        class Model(torch.nn.Module):
            def __init__(self) -> None:
                super().__init__()
                self.submod = SubModule()

            def forward(self, x):
                x = self.submod(x)
                return x

        model = Model()

        class MyCustomTracer(torch.fx.Tracer):
            def is_leaf_module(
                self, m: torch.nn.Module, module_qualified_name: str
            ) -> bool:
                return module_qualified_name == "submod"

        inputs = torch.randn(1, 10)
        traced_graph = MyCustomTracer().trace(model)
        gm2 = torch.fx.GraphModule(model, traced_graph)
        gm2.delete_all_unused_submodules()
        torch.testing.assert_close(gm2(inputs), model(inputs))

    def test_fx_stateless(self):
        class MockModule(torch.nn.Module):
            def __init__(self) -> None:
                super().__init__()
                self.l1 = torch.nn.Linear(1, 1)
                self.buffer = torch.nn.Buffer(torch.ones(1))

            def forward(self, x):
                return self.l1(x) + self.buffer

        module = MockModule()
        x = torch.rand((1, 1))
        weight = torch.tensor([[1.0]], requires_grad=True)
        bias = torch.tensor([0.0], requires_grad=True)
        buffer = torch.tensor([0.0])
        parameters = {"l1.weight": weight, "l1.bias": bias, "buffer": buffer}
        fx_module = torch.fx.symbolic_trace(module)
        res = torch.func.functional_call(fx_module, parameters, x)
        res.backward()
        self.assertIsNotNone(weight.grad)
        self.assertIsNotNone(bias.grad)
        self.assertIsNone(buffer.grad)
        # Gradient was not calculated for the module stated and buffers
        self.assertIsNone(module.l1.weight.grad)
        self.assertIsNone(module.l1.bias.grad)
        self.assertIsNone(module.buffer.grad)

    def test_tracing_graphmodules_as_leaf_submodules(self):
        class A(torch.nn.Module):
            def forward(self, t):
                return t + t

        class B(torch.nn.Module):
            def __init__(self) -> None:
                super(type(self), self).__init__()
                self.calling = False
                self.called = False

            def forward(self, t):
                if self.calling:
                    return t - t
                else:
                    return t + t

            def __call__(self, *args):
                self.called = True
                self.calling = True
                return super(type(self), self).__call__(*args)
                self.calling = False

        class M(torch.nn.Module):
            def __init__(self, a, b):
                super().__init__()
                self.a = a
                self.b = b

            def forward(self, t):
                x = self.a(t)
                y = self.b(t)
                return x + y

        class LeafTracer(Tracer):
            def is_leaf_module(self, module, name):
                return True

        class LeafTracerNotB(Tracer):
            def is_leaf_module(self, module, name):
                return False if "b" in name else True

        # Recompile calls added "for fun", since they
        # chain __call__ wrappers.

        #
        # Test: B as a regular, non-leaf module
        #
        a = symbolic_trace(A())
        a.recompile()
        m = M(a, B())
        graph = LeafTracerNotB().trace(m)
        gm = GraphModule(m, graph)
        gm.recompile()

        # Test graphmodule/submodule a is not inlined.
        self.assertTrue(isinstance(gm.get_submodule("a"), GraphModule))
        match = [n for n in gm.graph.nodes if n.op == "call_module" and n.target == "a"]
        self.assertTrue(len(match) == 1)

        # Test submodule b is not treated as leaf.
        self.assertFalse(hasattr(gm, "b"))

        # Test assert custom __call__ on submodule b was honored.
        match = [
            n
            for n in gm.graph.nodes
            if n.op == "call_function" and n.target == operator.sub
        ]
        self.assertTrue(len(match) == 1)

        #
        # Test: B as a regular, leaf module
        # symbolic_trace should only patch torch.nn.Module.__call__,
        # which means B.__call__ should still execute
        #
        a = symbolic_trace(A())
        a.recompile()
        b = B()
        m = M(a, b)
        graph = LeafTracer().trace(m)
        gm = GraphModule(m, graph)
        gm.recompile()

        # Test graphmodule/submodule a is not inlined.
        self.assertTrue(isinstance(gm.get_submodule("a"), GraphModule))
        match = [n for n in gm.graph.nodes if n.op == "call_module" and n.target == "a"]
        self.assertTrue(len(match) == 1)

        # Test submodule b is leaf:
        self.assertTrue(isinstance(gm.get_submodule("b"), torch.nn.Module))
        match = [n for n in gm.graph.nodes if n.op == "call_module" and n.target == "b"]
        self.assertTrue(len(match) == 1)

        # Test b.__call__ was run
        self.assertTrue(b.called)
        self.assertTrue(gm.get_submodule("b").called)

        #
        # Test: B as GraphModule leaf
        # __call__ not honored since symbolic_trace directly invokes forward()
        #
        a = symbolic_trace(A())
        a.recompile()
        b = symbolic_trace(B())
        b.recompile()
        m = M(a, b)
        graph = LeafTracer().trace(m)
        gm = GraphModule(m, graph)
        gm.recompile()

        self.assertTrue(isinstance(gm.get_submodule("a"), GraphModule))
        match = [n for n in gm.graph.nodes if n.op == "call_module" and n.target == "a"]
        self.assertTrue(len(match) == 1)

        self.assertTrue(isinstance(gm.get_submodule("b"), torch.nn.Module))
        match = [n for n in gm.graph.nodes if n.op == "call_module" and n.target == "b"]
        self.assertTrue(len(match) == 1)

    def _test_graph_module_init_buffer_param_copied(self, use_dict_init: bool):
        class MyModule(torch.nn.Module):
            def __init__(self) -> None:
                super().__init__()
                self.my_buff = torch.nn.Buffer(torch.rand(3, 4))
                self.register_parameter(
                    "my_param", torch.nn.Parameter(torch.rand(3, 4))
                )

            def forward(self, x):
                return x + self.my_buff + self.my_param

        mod = MyModule()
        mod_traced = symbolic_trace(mod)

        # Create new GraphModule based on original, either w/ dict or root module.
        orig_buff = mod_traced.get_buffer("my_buff")
        orig_param = mod_traced.get_parameter("my_param")
        mod_traced_new = GraphModule(
            {"my_buff": orig_buff, "my_param": orig_param} if use_dict_init else mod,
            mod_traced.graph,
        )

        # Check that both my_buff and my_param are found and the same.
        try:
            new_buff = mod_traced_new.get_buffer("my_buff")
        except Exception:
            self.fail("Did not find my_buff")
        self.assertEqual(orig_buff, new_buff)

        try:
            new_param = mod_traced_new.get_parameter("my_param")
        except Exception:
            self.fail("Did not find my_param")
        self.assertEqual(orig_param, new_param)

        x = torch.rand(3, 4)
        orig_out = mod_traced(x)
        submodules_out = mod_traced_new(x)

        self.assertEqual(orig_out, submodules_out)

    def test_graph_module_init_buffer_param_copied_dict_init(self):
        self._test_graph_module_init_buffer_param_copied(use_dict_init=True)

    def test_graph_module_init_buffer_param_copied_mod_init(self):
        self._test_graph_module_init_buffer_param_copied(use_dict_init=False)

    def test_annotations_with_no_forward_references(self):
        class A:
            def __call__(self, x: torch.Tensor):
                return torch.add(x, x)

        class M(torch.nn.Module):
            def forward(self, x: torch.Tensor, a: A) -> torch.Tensor:
                return a(x)

        self.checkGraphModule(M(), (torch.rand(2, 3), A()), kwargs=None)

    def test_annotations_with_forward_references(self):
        class A:
            def __call__(self, x: torch.Tensor):
                return torch.add(x, x)

        class M(torch.nn.Module):
            def forward(self, x: "torch.Tensor", a: "A") -> "torch.Tensor":
                return a(x)

        self.checkGraphModule(M(), (torch.rand(2, 3), A()), kwargs=None)

    def test_annotations_with_non_torch_reference_and_no_internal_forward_references(
        self,
    ):
        class A:
            def __call__(self, x: torch.Tensor):
                return torch.add(x, x)

        class M(torch.nn.Module):
            def forward(self, x: list[torch.Tensor], a: A) -> torch.Tensor:
                return a(x[0])

        self.checkGraphModule(M(), (torch.rand(2, 3), A()), kwargs=None)

    def test_annotations_with_non_torch_reference_and_internal_forward_references(self):
        class A:
            def __call__(self, x: torch.Tensor):
                return torch.add(x, x)

        class M(torch.nn.Module):
            def forward(self, x: list["torch.Tensor"], a: A) -> "torch.Tensor":
                return a(x)[0]

        self.checkGraphModule(M(), (torch.rand(2, 3), A()), kwargs=None)

    def test_annotation_with_future(self):
        try:
            import fx.test_future  # noqa: F401
        finally:
            del sys.modules["__future__"]

    @unittest.skipIf(sys.version_info > (3, 11), "Does not work in 3.11")
    def test_annotations_empty_tuple(self):
        class Foo(torch.nn.Module):
            def forward(self, x: Tuple[()], y: Tuple[str, Tuple[()]]):
                return "foo"

        traced = torch.fx.symbolic_trace(Foo())

        x = ()
        y = ("bar", ())

        traced(x, y)

        FileCheck().check("typing_Tuple[()]").check(
            "typing_Tuple[str,typing_Tuple[()]]"
        ).run(traced.code)

        scripted = torch.jit.script(traced)

        scripted(x, y)

        FileCheck().check("Tuple[()]").check("Tuple[str, Tuple[()]]").run(scripted.code)

    @unittest.skipIf(
        IS_WINDOWS, "Python Windows bug? https://bugs.python.org/issue45108"
    )
    @unittest.skipIf(sys.version_info >= (3, 10), "Does not work on Python-3.10")
    def test_assert(self):
        def f(x):
            assert x > 1
            return x + 1

        try:
            torch.fx.proxy.TracerBase.trace_asserts = True
            traced = symbolic_trace(f)
        finally:
            torch.fx.proxy.TracerBase.trace_asserts = False

        self.assertEqual(f(2), traced(2))
        with self.assertRaises(AssertionError):
            traced(0)

    def test_pytree(self):
        # Used to test that you can use your own placeholder class
        class PHTest(PHBase):
            pass

        def f_sum(x):
            return sum(x)

        def f_sum_dict(x):
            out = 0
            for v in x.values():
                out += v
            return out

        def f_dict_list_map(x):
            new_dict = {}
            for k, v in x.items():
                new_dict[k] = [i + 1 for i in v]
            return new_dict

        def f_dict_add(x):
            return x["a"] + sum(x["z"])

        def f_namedtuple_add(x):
            return x.x + x.y

        pytree.register_pytree_node(
            Foo,
            lambda x: ([x.a, x.b], None),
            lambda x, _: Foo(x[0], x[1]),
        )
        fx_pytree.register_pytree_flatten_spec(Foo, lambda x, _: [x.a, x.b])

        def f_custom(x):
            return x.a + x.b

        def f_custom_dict(x):
            return f_sum_dict(x.a) + x.b

        def f_return_custom(x):
            return Foo(x.b, x.a)

        tests = [
            (f_sum, [PH, PH, PH]),
            (f_sum, []),
            (f_sum, [PHTest(), PHTest(), PHTest()]),
            (f_sum_dict, {"a": PH, "b": PH, "c": PH}),
            (f_dict_list_map, {"a": (PH, PH), "b": [PH], "c": []}),
            (f_dict_list_map, {5: (PH, PH, PH)}),
            (f_dict_add, {"a": PH, "z": (PH, PH, PH)}),
            (f_dict_add, {"a": PH, "z": []}),
            (f_custom, Foo(PH, PH)),
            (f_custom, Foo(PH, 3)),
            (f_custom_dict, Foo({"a": PH, "b": PH}, PH)),
            # (f_return_custom, Foo(PH, PH)), # Don't currently support output pytrees
            (f_namedtuple_add, Point(PH, PH)),
        ]

        def verify_pytree(f, inp):
            val = pytree.tree_map(
                lambda x: torch.randn(3) if isinstance(x, PHBase) else x, inp
            )
            num_flat_args = len(pytree.tree_leaves(inp))
            orig_out = f(val)
            nf = symbolic_trace(f, concrete_args={"x": inp})
            self.assertEqual(nf(val), orig_out)

            bare_fx = GraphModule({}, copy.deepcopy(nf.graph))
            bare_fx.graph.set_codegen(CodeGen())
            bare_fx.recompile()
            self.assertEqual(
                nf.graph.process_outputs(bare_fx(*nf.graph.process_inputs(val))),
                orig_out,
            )

            assert num_flat_args == 0 or "tree_flatten_spec" in nf.code
            assert sum(i.op == "placeholder" for i in nf.graph.nodes) == num_flat_args

            nf = symbolic_trace(nf)
            self.assertEqual(nf(val), orig_out)
            assert "tree_flatten_spec" not in nf.code
            assert sum(i.op == "placeholder" for i in nf.graph.nodes) == 1

            nf = symbolic_trace(nf, concrete_args={"x": inp})
            self.assertEqual(nf(val), orig_out)
            assert num_flat_args == 0 or "tree_flatten_spec" in nf.code
            assert sum(i.op == "placeholder" for i in nf.graph.nodes) == num_flat_args

            pickled = pickle.dumps(nf)
            nf = pickle.loads(pickled)
            self.assertEqual(nf(val), orig_out)

        for f, inp in tests:
            verify_pytree(f, inp)

    def test_pytree_concrete(self):
        def f(b, a):
            if b:
                return a["a"]
            else:
                return a["z"]

        inp = {"a": {"a": PH, "z": PH}, "b": True}
        nf = symbolic_trace(f, concrete_args=inp)
        val = pytree.tree_map(lambda x: torch.randn(3) if x == PH else x, inp)
        self.assertEqual(nf(**val), f(**val))

        nf = symbolic_trace(nf)
        self.assertEqual(nf(**val), f(**val))

    def test_metadata_on_ph(self):
        def f_sum(a: int, b: int) -> int:
            return a + b

        # Due to unflattening of dict, the batch argument
        # will be split into two separate nodes with the names
        # "batch_1" and "batch_2", referring to the keys
        # "f1" and "f2" respectively in the dict.
        def f_dict(a: dict[str, str]) -> bool:
            return a["f1"] == a["f2"]

        def verify_metadata(gm: GraphModule, arg_names: list[str], metadata: list[str]):
            for node in gm.graph.nodes:
                if node.op == "placeholder":
                    self.assertTrue(node.name in arg_names)
                    self.assertTrue(node.ph_key in metadata)

        verify_metadata(
            gm=symbolic_trace(
                f_sum,
                concrete_args={
                    "a": PHWithMeta(ph_key="a"),
                    "b": PHWithMeta(ph_key="b"),
                },
            ),
            arg_names=["a_1", "b_1"],
            metadata=["a", "b"],
        )
        verify_metadata(
            gm=symbolic_trace(
                f_dict,
                concrete_args={
                    "a": {"f1": PHWithMeta(ph_key="f1"), "f2": PHWithMeta(ph_key="f2")}
                },
            ),
            arg_names=["a_1", "a_2"],
            metadata=["f1", "f2"],
        )

        # Ensures that tags on nodes are NOT overwritten by PH attributes with same attr name (tag)
        class TaggingTracer(Tracer):
            def create_node(
                self,
                kind: str,
                target: Union[str, Callable],
                args: tuple[Argument, ...],
                kwargs: dict[str, Any],
                name: Optional[str] = None,
                type_expr: Optional[Any] = None,
            ) -> Node:
                n = super().create_node(kind, target, args, kwargs, name)
                n.tag = "foo"
                return n

        class PHWithTag(PHBase):
            def __init__(self, tag: str):
                super().__init__()

                self.tag = tag

        g = TaggingTracer().trace(
            f_sum, concrete_args={"a": PHWithTag(tag="bar"), "b": PHWithTag(tag="bar")}
        )
        for n in g.nodes:
            self.assertTrue(hasattr(n, "tag"))
            # Ensure that tag is still "foo" and not "bar" (from PHWithTag)
            self.assertEqual(n.tag, "foo")

    def test_custom_codegen(self):
        class ListCodeGen(CodeGen):
            def gen_fn_def(self, free_vars, maybe_return_annotation):
                lst_unpack = f"""
def forward(self, args_list: List[torch.Tensor]){maybe_return_annotation}:
    {', '.join(free_vars)} = args_list"""
                return lst_unpack

            def additional_globals(self):
                return [("List", list)]

            def process_inputs(self, *inputs):
                assert len(inputs) == 1
                return inputs[0]

        def f(a, b):
            return a + b

        nf = symbolic_trace(f)
        vals = [torch.randn(3), torch.randn(3)]
        self.assertEqual(nf(*vals), f(*vals))

        nf.graph.set_codegen(ListCodeGen())
        nf.recompile()

        bare_fx = GraphModule({}, copy.deepcopy(nf.graph))
        bare_fx.graph.set_codegen(CodeGen())
        bare_fx.recompile()

        self.assertEqual(nf(vals), f(*vals))
        self.assertEqual(
            nf.graph.process_outputs(bare_fx(*nf.graph.process_inputs(vals))), f(*vals)
        )

        ts_f = torch.jit.script(nf)
        self.assertEqual(nf(vals), ts_f(vals))

    def test_custom_codegen_with_transformer(self):
        class ListCodeGen(CodeGen):
            def gen_fn_def(self, free_vars, maybe_return_annotation):
                lst_unpack = f"""
def forward(self, args_list: List[torch.Tensor]){maybe_return_annotation}:
    {', '.join(free_vars)} = args_list"""
                return lst_unpack

            def additional_globals(self):
                return [("List", list)]

            def process_inputs(self, *inputs):
                assert len(inputs) == 1
                return inputs[0]

        def f(a, b):
            return a + b

        nf = symbolic_trace(f)
        vals = [torch.randn(3), torch.randn(3)]
        self.assertEqual(nf(*vals), f(*vals))

        nf.graph.set_codegen(ListCodeGen())
        nf.recompile()
        self.assertEqual(nf(vals), f(*vals))

        transformed_gm = Transformer(nf).transform()
        self.assertEqual(nf(vals), transformed_gm(vals))

    def test_interpreter_with_codegen(self):
        class ListCodeGen(CodeGen):
            def gen_fn_def(self, free_vars, maybe_return_annotation):
                lst_unpack = f"""
def forward(self, args_list: List[torch.Tensor]){maybe_return_annotation}:
    {', '.join(free_vars)} = args_list"""
                return lst_unpack

            def additional_globals(self):
                return [("List", list)]

            def process_inputs(self, *inputs):
                assert len(inputs) == 1
                return inputs[0]

            def generate_output(self, output_args):
                return f"return list({repr(output_args)})"

            def process_outputs(self, outputs):
                return list(outputs)

        def f(a, b):
            a = a + b
            b = a + b
            return a, b

        nf = symbolic_trace(f)
        vals = [torch.randn(3), torch.randn(3)]
        nf.graph.set_codegen(ListCodeGen())
        nf.recompile()
        self.assertEqual(Interpreter(nf).run(vals), nf(vals))

    def test_imul_code_print(self):
        graph = torch.fx.Graph()
        a = graph.placeholder("a")
        b = graph.placeholder("b")
        graph.call_function(operator.imul, (a, b), {})
        graph.output(a)
        gm = torch.fx.GraphModule({}, graph)
        gm.recompile()
        self.assertEqual(gm(2, 3), 6)
        self.assertIn("a *= b", gm.code)

    def test_deepcopy_tracer(self):
        def fn(x, y):
            return (x + y).relu().sin()

        tracer = Tracer()
        tracer_before = copy.deepcopy(tracer)
        tracer.trace(fn)
        tracer_after = copy.deepcopy(tracer)

        self.assertEqual(str(tracer.graph), str(tracer_after.graph))
        self.assertTrue(
            not hasattr(tracer_before, "graph")
            or str(tracer.graph) != str(tracer_before.graph)
        )

    def test_deepcopy_graphmodule(self):
        m = symbolic_trace(SimpleTest())
        m.meta["hello"] = "world"
        copy_m = copy.deepcopy(m)
        self.assertEqual(copy_m.meta["hello"], "world")

    def test_deepcopy_no_recursion(self):
        m = symbolic_trace(SimpleTest())
        m.meta["hello"] = m  # circular reference
        copy_m = copy.deepcopy(m)  # finishes
        self.assertEqual(id(copy_m), id(copy_m.meta["hello"]))

    def test_enum(self):
        from enum import Enum

        class Foo(Enum):
            A = 1
            B = 2

        def leaf_fn(arr, enum_val):
            # Use the raw enum.
            arr.append(enum_val)
            return arr[-1].value

        def foo(x):
            # Pass the enum as argument.
            return leaf_fn(x, Foo.A)

        traced = torch.fx.symbolic_trace(foo)
        self.assertEqual(foo([]), traced([]))

    def test_insert_arg(self):
        m = symbolic_trace(SimpleTest())
        m.buf = torch.nn.Buffer(torch.tensor(0))
        output_node = next(iter(reversed(m.graph.nodes)))
        with m.graph.inserting_before(output_node):
            a = m.graph.get_attr("buf")
        r = len(output_node.args)
        output_node.insert_arg(0, a)
        self.assertEqual(len(output_node.args), r + 1)
        self.assertEqual(len(a.users), 1)
        self.assertIs(output_node.args[0], a)
        self.assertIs(next(iter(a.users.keys())), output_node)
        output_node.insert_arg(2, a)
        self.assertEqual(len(output_node.args), r + 2)
        self.assertEqual(len(a.users), 1)
        self.assertIs(output_node.args[2], a)
        self.assertIs(next(iter(a.users.keys())), output_node)
        m.graph.lint()

    def test_delete_unused_values(self):
        from torch.fx.experimental.proxy_tensor import make_fx

        # disable mutable checking temporarily
        orig_tracer_mutable_flag = torch.fx.proxy.TracerBase.check_mutable_operations
        torch.fx.proxy.TracerBase.check_mutable_operations = False

        def fn(a, b, c, d):
            x = a + b
            y = c + d
            y.copy_(x)
            x = torch.relu(x)
            return x

        a, b, c, d = (torch.randn(2, 4, requires_grad=False) for _ in range(4))
        fx_fn = make_fx(fn)(a, b, c, d)
        print(fx_fn)

        fx_fn.graph.eliminate_dead_code()
        py_code = fx_fn.recompile()
        self.assertTrue("copy_ = torch.ops.aten.copy_.default" in py_code.src)
        self.assertTrue("copy_ = None" in py_code.src)

        # recorver mutable checking flag
        torch.fx.proxy.TracerBase.check_mutable_operations = orig_tracer_mutable_flag


def run_getitem_target():
    from torch.fx._symbolic_trace import _wrapped_methods_to_patch

    _wrapped_methods_to_patch.append((torch.Tensor, "__getitem__"))
    try:
        TestFX().getitem_inner()
    finally:
        _wrapped_methods_to_patch.pop()


class TestOperatorSignatures(JitTestCase):
    def setUp(self):
        # Checking for mutable operations whil tracing is feature flagged
        # Enable it in testing but not by default
        self.orig_tracer_mutable_flag = (
            torch.fx.proxy.TracerBase.check_mutable_operations
        )
        torch.fx.proxy.TracerBase.check_mutable_operations = True

    def tearDown(self):
        torch.fx.proxy.TracerBase.check_mutable_operations = (
            self.orig_tracer_mutable_flag
        )

    @onlyCPU
    @ops(op_db, allowed_dtypes=(torch.float,))
    def test_get_torch_func_signature_exhaustive(self, device, dtype, op):
        if not isinstance(op.op, types.BuiltinFunctionType):
            raise unittest.SkipTest("This path doesn't work on Python functions")
        sample_inputs_itr = op.sample_inputs(device, dtype, requires_grad=False)
        schemas = get_signature_for_torch_op(op.op)
        if not schemas:
            raise RuntimeError("No Schemas Returned")
        for sample_input in sample_inputs_itr:
            # Iterate through overloads until we hit a match. If we exit this
            # loop via `else`, we haven't found a match
            for schema in schemas:
                try:
                    bound_args = schema.bind(
                        sample_input.input, *sample_input.args, **sample_input.kwargs
                    )
                    bound_args.apply_defaults()
                    op(*bound_args.args, **bound_args.kwargs)
                    break
                except TypeError as e:
                    pass
            else:
                raise RuntimeError(f"Did not match any schemas for op {op.name}!")


class TestFXAPIBackwardCompatibility(JitTestCase):
    def setUp(self):
        super().setUp()
        self.maxDiff = None

        # Checking for mutable operations whil tracing is feature flagged
        # Enable it in testing but not by default
        self.orig_tracer_mutable_flag = (
            torch.fx.proxy.TracerBase.check_mutable_operations
        )
        torch.fx.proxy.TracerBase.check_mutable_operations = True

    def tearDown(self):
        super().tearDown()
        torch.fx.proxy.TracerBase.check_mutable_operations = (
            self.orig_tracer_mutable_flag
        )

    def _fn_to_stable_annotation_str(self, obj):
        """
        Unfortunately we have to serialize function signatures manually since
        serialization for `inspect.Signature` objects is not stable across
        python versions
        """
        fn_name = torch.typename(obj)

        signature = inspect.signature(obj)

        sig_str = f"{fn_name}{signature}"

        arg_strs = []
        for k, v in signature.parameters.items():
            maybe_type_annotation = (
                f": {self._annotation_type_to_stable_str(v.annotation, sig_str)}"
                if v.annotation is not inspect.Signature.empty
                else ""
            )

            def default_val_str(val):
                if isinstance(val, (tuple, list)):
                    str_pieces = ["(" if isinstance(val, tuple) else "["]
                    str_pieces.append(", ".join(default_val_str(v) for v in val))
                    if isinstance(val, tuple) and len(str_pieces) == 2:
                        str_pieces.append(",")
                    str_pieces.append(")" if isinstance(val, tuple) else "]")
                    return "".join(str_pieces)

                # Need to fix up some default value strings.
                # First case: modules. Default module `repr` contains the FS path of the module.
                # Don't leak that
                if isinstance(val, types.ModuleType):
                    return f"<module {val.__name__}>"

                # Second case: callables. Callables (such as lambdas) encode their address in
                # their string repr. Don't do that
                if callable(val):
                    return f"<function {val.__name__}>"

                return str(val)

            if v.default is not inspect.Signature.empty:
                default_val_str = (
                    default_val_str(v.default)
                    if not isinstance(v.default, str)
                    else f"'{v.default}'"
                )
                maybe_default = f" = {default_val_str}"
            else:
                maybe_default = ""
            maybe_stars = ""
            if v.kind == inspect.Parameter.VAR_POSITIONAL:
                maybe_stars = "*"
            elif v.kind == inspect.Parameter.VAR_KEYWORD:
                maybe_stars = "**"
            arg_strs.append(f"{maybe_stars}{k}{maybe_type_annotation}{maybe_default}")

        return_annot = (
            f" -> {self._annotation_type_to_stable_str(signature.return_annotation, sig_str)}"
            if signature.return_annotation is not inspect.Signature.empty
            else ""
        )

        return f'{fn_name}({", ".join(arg_strs)}){return_annot}'

    _trivial_mappings = {
        str: "str",
        int: "int",
        float: "float",
        bool: "bool",
        torch.dtype: "torch.dtype",
        torch.Tensor: "torch.Tensor",
        torch.device: "torch.device",
        torch.memory_format: "torch.memory_format",
        slice: "slice",
        torch.nn.Module: "torch.nn.modules.module.Module",
        torch.fx.Graph: "torch.fx.graph.Graph",
        torch.fx.Node: "torch.fx.node.Node",
        torch.fx.Proxy: "torch.fx.proxy.Proxy",
        torch.fx.node.Target: "torch.fx.node.Target",
        torch.fx.node.Argument: "torch.fx.node.Argument",
        torch.fx.graph.PythonCode: "torch.fx.graph.PythonCode",
        torch.fx.graph_module.GraphModule: "torch.fx.graph_module.GraphModule",
        torch.fx.subgraph_rewriter.Match: "torch.fx.subgraph_rewriter.Match",
        Ellipsis: "...",
        typing.Any: "Any",
        type(None): "NoneType",
        None: "None",
        typing.Iterator: "Iterator",
        collections.abc.Iterator: "Iterator",
    }

    _UNBOUND_TYPES = {
        dict,
        list,
        tuple,
        type,
        typing.Callable,
        typing.Dict,
        typing.List,
        typing.Tuple,
        typing.Type,
        typing.Union,
    }

    def _annotation_type_to_stable_str(self, t, sig_str, recursive: bool = False):
        if t is inspect.Signature.empty:
            return ""

        # Forward ref
        if isinstance(t, str):
            if recursive:
                return t
            else:
                return f"'{t}'"
        if hasattr(typing, "ForwardRef") and isinstance(t, typing.ForwardRef):
            return t.__forward_arg__
        if hasattr(typing, "_ForwardRef") and isinstance(t, typing._ForwardRef):
            return t.__forward_arg__

        mapping = self._trivial_mappings.get(t, None)
        if mapping:
            return mapping

        # Handle types with contained types
        contained = getattr(t, "__args__", None) or []

        # Callables contain a bare List for arguments
        contained = t if isinstance(t, list) else contained

        # Python 3.8 puts type vars into __args__ for unbound types such as Dict
        if all(isinstance(ct, typing.TypeVar) for ct in contained):
            contained = []

        contained_type_annots = [
            self._annotation_type_to_stable_str(ct, sig_str, True) for ct in contained
        ]
        contained_type_str = (
            f'[{", ".join(contained_type_annots)}]'
            if len(contained_type_annots) > 0
            else ""
        )

        origin = getattr(t, "__origin__", None)
        if origin is None:
            # Unbound types don't have `__origin__` in some Python versions, so fix that up here.
            origin = t if t in self._UNBOUND_TYPES else origin

        if origin in {tuple, tuple}:
            return f"Tuple{contained_type_str}"
        if origin in {typing.Union}:
            # Annoying hack to detect Optional
            if len(contained) == 2 and (contained[0] is type(None)) ^ (
                contained[1] is type(None)
            ):
                not_none_param = (
                    contained[0] if contained[0] is not type(None) else contained[1]
                )
                return f"Optional[{self._annotation_type_to_stable_str(not_none_param, sig_str, True)}]"
            return f"Union{contained_type_str}"
        if origin in {dict, dict}:
            return f"Dict{contained_type_str}"
        if origin in {list, list}:
            return f"List{contained_type_str}"
        if origin in {type, type}:
            return f"Type{contained_type_str}"
        if isinstance(t, typing.Callable):
            if len(contained) > 0 and contained[0] is not Ellipsis:
                return f'Callable[[{", ".join(contained_type_annots[:-1])}], {contained_type_annots[-1]}]'
            else:
<<<<<<< HEAD
                return f'Callable{contained_type_str}'

        if t is ArgumentT:
            # ArgumentT is a TypeVar bound to torch.fx.node.Argument
            return f'torch.fx.node.Argument{contained_type_str}'

        raise RuntimeError(f'Unrecognized type {t} used in BC-compatible type signature {sig_str}.'
                           f'Please add support for this type and confirm with the '
                           f'FX team that your signature change is valid.')
=======
                return f"Callable{contained_type_str}"
>>>>>>> eaa015f4

        raise RuntimeError(
            f"Unrecognized type {t} used in BC-compatible type signature {sig_str}."
            f"Please add support for this type and confirm with the "
            f"FX team that your signature change is valid."
        )

    def test_function_back_compat(self):
        """
        Test backward compatibility for function signatures with
        @compatibility(is_backward_compatible=True). Currently this checks for
        exact signature matches, which may lead to false positives. If this
        becomes too annoying, we can refine this check to actually parse out
        the saved schema strings and check if the change is truly backward-
        incompatible.
        """
        signature_strs = []

        for obj in _BACK_COMPAT_OBJECTS:
            if not isinstance(obj, type):
                signature_strs.append(self._fn_to_stable_annotation_str(obj))

        signature_strs.sort()

        try:
            self.assertExpected(
                "\n".join(signature_strs) + "\n", "fx_backcompat_function_signatures"
            )
        except AssertionError as e:
            msg = (
                f"{e}\n****** ERROR ******\nAn FX function that has been marked "
                f"as backwards-compatible has experienced a signature change. See the "
                f"above exception context for more information. If this change was "
                f"unintended, please revert it. If it was intended, check with the FX "
                f"team to ensure that the proper deprecation protocols have been followed "
                f"and subsequently --accept the change."
            )
            raise AssertionError(msg)  # noqa: B904

    def test_class_member_back_compat(self):
        """
        Test backward compatibility for members of classes with
        @compatibility(is_backward_compatible=True). Currently this checks for
        exact matches on the publicly visible members of the class.
        """
        class_method_strs = []

        for obj in _BACK_COMPAT_OBJECTS:
            if isinstance(obj, type):
                public_members = [
                    name for name in obj.__dict__ if not name.startswith("_")
                ]
                class_method_strs.append(
                    f"{torch.typename(obj)} {sorted(public_members)}"
                )

        class_method_strs.sort()

        try:
            self.assertExpected(
                "\n".join(class_method_strs), "fx_backcompat_class_members"
            )
        except AssertionError as e:
            msg = (
                f"{e}\n****** ERROR ******\nAn FX class that has been marked "
                f"as backwards-compatible has experienced change in its public members. See the "
                f"above exception context for more information. If this change was "
                f"unintended, please revert it. If it was intended, check with the FX "
                f"team to ensure that the proper deprecation protocols have been followed "
                f"and subsequently --accept the change."
            )
            raise AssertionError(msg) from e

    def test_public_api_surface(self):
        non_back_compat_objects = {}

        def check_symbols_have_bc_designation(m, seen):
            if not m.__name__.startswith("torch.fx"):
                return
            if m.__name__.startswith("torch.fx.experimental"):
                return
            # It's really common for inner functions to point to random modules
            # - make sure we don't recurse into modules we've already checked.
            seen.add(m.__name__)
            for k, v in m.__dict__.items():
                if hasattr(v, "__name__") and v.__name__ in seen:
                    continue
                if v is m:
                    continue
                if k.startswith("_"):
                    continue
                if isinstance(v, types.ModuleType):
                    check_symbols_have_bc_designation(v, seen)
                elif isinstance(v, (type, types.FunctionType)):
                    if v not in _MARKED_WITH_COMPATIBILITY:
                        non_back_compat_objects.setdefault(v)

        check_symbols_have_bc_designation(torch.fx, set())
        check_symbols_have_bc_designation(torch.fx.passes, set())

        non_back_compat_strs = [
            torch.typename(obj) for obj in non_back_compat_objects.keys()
        ]
        # Only want objects in torch.fx
        non_back_compat_strs = [
            s
            for s in non_back_compat_strs
            if s.startswith("torch.fx") and not s.startswith("torch.fx.experimental")
        ]
        # Only want objects in public namespaces
        non_back_compat_strs = [
            s
            for s in non_back_compat_strs
            if all(not atom.startswith("_") for atom in s.split("."))
        ]
        non_back_compat_strs.sort()

        if len(non_back_compat_strs) != 0:
            raise AssertionError(
                f"Public FX API(s) {non_back_compat_strs} introduced but not given a "
                f"backwards-compatibility classification! Please decorate these "
                f"API(s) with `@torch.fx._compatibility.compatibility` to specify "
                f"BC guarantees."
            )

    def test_adding_side_effect_function(self):
        class TestModule(torch.nn.Module):
            def forward(self, x):
                side_effect_func(x)
                return x

        gm = torch.fx.symbolic_trace(TestModule())
        self.assertEqual(len(gm.graph.nodes), 3)
        gm.graph.eliminate_dead_code()
        gm.recompile()
        self.assertEqual(len(gm.graph.nodes), 3)
        found = False
        for node in gm.graph.nodes:
            if node.op == "call_function" and node.target == side_effect_func:
                found = True
        self.assertTrue(found)

    def test_preserve_unused_attr_after_unpickle(self):
        gm = torch.fx.symbolic_trace(Add())
        gm.add_submodule("foo", Add())
        gm.dummy_buffer = torch.nn.Buffer(torch.empty(1))
        gm.register_parameter("dummy_parameter", torch.nn.Parameter(torch.empty(1)))
        b = io.BytesIO()
        torch.save(gm, b)
        b.seek(0)
        # weights_only=False as this loads a GraphModule
        # GLOBAL torch.fx.graph_module.reduce_graph_module was not an allowed global by default
        reload_gm = torch.load(b, weights_only=False)
        self.assertTrue(hasattr(reload_gm, "foo"))
        self.assertTrue(hasattr(reload_gm, "dummy_buffer"))
        self.assertTrue(hasattr(reload_gm, "dummy_parameter"))


# This is failing on Python 3.12 : https://github.com/pytorch/pytorch/issues/119454
@unittest.skipIf(sys.version_info >= (3, 12), "Failing on python 3.12+")
class TestFunctionalTracing(JitTestCase):
    def setUp(self):
        super().setUp()
        # Checking for mutable operations whil tracing is feature flagged
        # Enable it in testing but not by default
        self.orig_tracer_mutable_flag = (
            torch.fx.proxy.TracerBase.check_mutable_operations
        )
        torch.fx.proxy.TracerBase.check_mutable_operations = True

    def tearDown(self):
        super().tearDown()
        torch.fx.proxy.TracerBase.check_mutable_operations = (
            self.orig_tracer_mutable_flag
        )

    IGNORE_FUNCS = (
        "has_torch_function",
        "has_torch_function_unary",
        "has_torch_function_variadic",
        "handle_torch_function",
        "boolean_dispatch",
    )
    TO_PATCH = {
        "has_torch_function": None,
        "has_torch_function_unary": None,
        "has_torch_function_variadic": None,
    }

    BUILT_IN_FUNC = (AssertionError, "")
    PROXY_ITERABLE = (TypeError, r"argument of type 'Proxy' is not iterable")
    PROXY_ITERATED = (TraceError, r"Proxy object cannot be iterated")
    LEN_ERROR = (RuntimeError, r"'len' is not supported in symbolic tracing by default")
    ARG_TYPE_MISMATCH = (TypeError, r", not Proxy$")
    CONTROL_FLOW = (
        TraceError,
        r"symbolically traced variables cannot be used as inputs to control flow",
    )
    INTERPOLATE_ARGS_CONFLICT = (
        ValueError,
        r"only one of size or scale_factor should be defined",
    )
    MUTABLE = (RuntimeError, r"Tried to trace mutable operation")

    UNTRACEABLE_FUNCTIONALS = {
        "adaptive_avg_pool1d": BUILT_IN_FUNC,
        "avg_pool1d": BUILT_IN_FUNC,
        "avg_pool2d": BUILT_IN_FUNC,
        "avg_pool3d": BUILT_IN_FUNC,
        "bilinear": BUILT_IN_FUNC,
        "celu_": BUILT_IN_FUNC,
        "channel_shuffle": BUILT_IN_FUNC,
        "native_channel_shuffle": BUILT_IN_FUNC,
        "conv1d": BUILT_IN_FUNC,
        "conv2d": BUILT_IN_FUNC,
        "conv3d": BUILT_IN_FUNC,
        "conv_tbc": BUILT_IN_FUNC,
        "conv_transpose1d": BUILT_IN_FUNC,
        "conv_transpose2d": BUILT_IN_FUNC,
        "conv_transpose3d": BUILT_IN_FUNC,
        "cosine_similarity": BUILT_IN_FUNC,
        "elu_": BUILT_IN_FUNC,
        "gelu": BUILT_IN_FUNC,
        "hardshrink": BUILT_IN_FUNC,
        "hardtanh_": BUILT_IN_FUNC,
        "leaky_relu_": BUILT_IN_FUNC,
        "linear": BUILT_IN_FUNC,
        "logsigmoid": BUILT_IN_FUNC,
        "one_hot": BUILT_IN_FUNC,
        "pad": ARG_TYPE_MISMATCH,
        "pairwise_distance": BUILT_IN_FUNC,
        "pdist": BUILT_IN_FUNC,
        "pixel_shuffle": BUILT_IN_FUNC,
        "pixel_unshuffle": BUILT_IN_FUNC,
        "prelu": BUILT_IN_FUNC,
        "relu_": BUILT_IN_FUNC,
        "rrelu_": BUILT_IN_FUNC,
        "selu_": BUILT_IN_FUNC,
        "scaled_dot_product_attention": BUILT_IN_FUNC,
        "softplus": BUILT_IN_FUNC,
        "softshrink": BUILT_IN_FUNC,
        "threshold_": BUILT_IN_FUNC,
        "adaptive_avg_pool2d": LEN_ERROR,
        "adaptive_avg_pool3d": LEN_ERROR,
        "adaptive_max_pool2d_with_indices": LEN_ERROR,
        "adaptive_max_pool3d_with_indices": LEN_ERROR,
        "instance_norm": CONTROL_FLOW,
        "adaptive_max_pool1d": PROXY_ITERABLE,
        "adaptive_max_pool2d": PROXY_ITERABLE,
        "adaptive_max_pool3d": PROXY_ITERABLE,
        "fractional_max_pool2d": PROXY_ITERABLE,
        "fractional_max_pool3d": PROXY_ITERABLE,
        "max_pool1d": PROXY_ITERABLE,
        "max_pool2d": PROXY_ITERABLE,
        "max_pool3d": PROXY_ITERABLE,
        "lp_pool2d": PROXY_ITERATED,
        "lp_pool3d": PROXY_ITERATED,
        "max_unpool1d": PROXY_ITERATED,
        "max_unpool2d": PROXY_ITERATED,
        "max_unpool3d": PROXY_ITERATED,
        "fold": PROXY_ITERATED,
        "unfold": PROXY_ITERATED,
        "adaptive_max_pool1d_with_indices": ARG_TYPE_MISMATCH,
        "fractional_max_pool2d_with_indices": ARG_TYPE_MISMATCH,
        "fractional_max_pool3d_with_indices": ARG_TYPE_MISMATCH,
        "layer_norm": ARG_TYPE_MISMATCH,
        "rms_norm": ARG_TYPE_MISMATCH,
        "lp_pool1d": ARG_TYPE_MISMATCH,
        "affine_grid": CONTROL_FLOW,
        "alpha_dropout": CONTROL_FLOW,
        "batch_norm": CONTROL_FLOW,
        "binary_cross_entropy": CONTROL_FLOW,
        "binary_cross_entropy_with_logits": CONTROL_FLOW,
        "celu": CONTROL_FLOW,
        "cosine_embedding_loss": CONTROL_FLOW,
        "cross_entropy": CONTROL_FLOW,
        "ctc_loss": CONTROL_FLOW,
        "dropout": CONTROL_FLOW,
        "dropout1d": CONTROL_FLOW,
        "dropout2d": CONTROL_FLOW,
        "dropout3d": CONTROL_FLOW,
        "elu": CONTROL_FLOW,
        "embedding": CONTROL_FLOW,
        "embedding_bag": CONTROL_FLOW,
        "feature_alpha_dropout": CONTROL_FLOW,
        "gaussian_nll_loss": CONTROL_FLOW,
        "glu": CONTROL_FLOW,
        "grid_sample": CONTROL_FLOW,
        "group_norm": CONTROL_FLOW,
        "gumbel_softmax": CONTROL_FLOW,
        "hardsigmoid": CONTROL_FLOW,
        "hardswish": CONTROL_FLOW,
        "hardtanh": CONTROL_FLOW,
        "hinge_embedding_loss": CONTROL_FLOW,
        "huber_loss": CONTROL_FLOW,
        "interpolate": CONTROL_FLOW,
        "kl_div": CONTROL_FLOW,
        "l1_loss": CONTROL_FLOW,
        "leaky_relu": CONTROL_FLOW,
        "local_response_norm": CONTROL_FLOW,
        "margin_ranking_loss": CONTROL_FLOW,
        "max_pool1d_with_indices": ARG_TYPE_MISMATCH,
        "max_pool2d_with_indices": ARG_TYPE_MISMATCH,
        "max_pool3d_with_indices": ARG_TYPE_MISMATCH,
        "mse_loss": CONTROL_FLOW,
        "multi_head_attention_forward": CONTROL_FLOW,
        "multi_margin_loss": CONTROL_FLOW,
        "multilabel_margin_loss": CONTROL_FLOW,
        "multilabel_soft_margin_loss": CONTROL_FLOW,
        "nll_loss": CONTROL_FLOW,
        "poisson_nll_loss": CONTROL_FLOW,
        "relu": CONTROL_FLOW,
        "relu6": CONTROL_FLOW,
        "rrelu": CONTROL_FLOW,
        "selu": CONTROL_FLOW,
        "silu": CONTROL_FLOW,
        "mish": CONTROL_FLOW,
        "smooth_l1_loss": CONTROL_FLOW,
        "soft_margin_loss": CONTROL_FLOW,
        "threshold": CONTROL_FLOW,
        "triplet_margin_loss": CONTROL_FLOW,
        "triplet_margin_with_distance_loss": CONTROL_FLOW,
        "upsample": CONTROL_FLOW,
        "upsample_bilinear": INTERPOLATE_ARGS_CONFLICT,
        "upsample_nearest": INTERPOLATE_ARGS_CONFLICT,
    }

    # List of nn.functionals with Tensor inputs but not with type annotation
    FUNCTIONALS_WITHOUT_ANNOTATION = (
        "adaptive_max_pool1d",
        "adaptive_max_pool2d",
        "adaptive_max_pool3d",
        "fractional_max_pool2d",
        "fractional_max_pool3d",
        "max_pool1d",
        "max_pool2d",
        "max_pool3d",
        "gaussian_nll_loss",
        "upsample",
        "upsample_bilinear",
        "upsample_nearest",
    )

    # Inconsistent behavior between Python 3.8 and other Python versions:
    # - Python 3.8+: Re-raise internal exception like `PROXY_ITERATED`
    # - Other Python: Raise `argument of type 'Proxy' is not iterable` due to the same
    #                 internal exception above
    # Use the following map to override the expected exception for Python 3.8
    UNTRACEABLE_FUNCTIONALS_PY38 = {
        "adaptive_max_pool1d": PROXY_ITERATED,
        "adaptive_max_pool2d": PROXY_ITERATED,
        "adaptive_max_pool3d": PROXY_ITERATED,
        "fractional_max_pool2d": PROXY_ITERATED,
        "fractional_max_pool3d": PROXY_ITERATED,
        "max_pool1d": PROXY_ITERATED,
        "max_pool2d": PROXY_ITERATED,
        "max_pool3d": PROXY_ITERATED,
        "group_norm": CONTROL_FLOW,
    }

    @classmethod
    def _get_functional(cls):
        functional_list = []
        for f in dir(torch.nn.functional):
            if not f.islower():
                continue
            # Ignore internal functions
            if f.startswith("_"):
                continue
            # Ignore supporting functions
            if f in cls.IGNORE_FUNCS:
                continue
            fn = getattr(torch.nn.functional, f)
            # Ignore non-callable object like modules
            if not isinstance(fn, Callable):
                continue
            if f not in cls.FUNCTIONALS_WITHOUT_ANNOTATION:
                try:
                    sig = inspect.signature(fn)
                    has_tensor_arg = False
                    for param in sig.parameters.values():
                        if isinstance(param.annotation, type) and issubclass(
                            param.annotation, torch.Tensor
                        ):
                            has_tensor_arg = True
                    if not has_tensor_arg:
                        continue
                # No signature or Object is not supported
                except ValueError:
                    pass
            functional_list.append((f, fn))
        return functional_list

    @classmethod
    def generate_test_func(cls, func_name, fn):
        def functional_test(self):
            if (
                func_name in self.UNTRACEABLE_FUNCTIONALS_PY38
                and sys.version_info >= (3, 8)
                and sys.version_info < (3, 12)
            ):
                exc, err = self.UNTRACEABLE_FUNCTIONALS_PY38[func_name]
                with self.assertRaisesRegex(exc, err):
                    symbolic_trace(fn)
            elif func_name in self.UNTRACEABLE_FUNCTIONALS:
                exc, err = self.UNTRACEABLE_FUNCTIONALS[func_name]
                with self.assertRaisesRegex(exc, err):
                    symbolic_trace(fn)
            else:
                symbolic_trace(fn)

        return functional_test

    @classmethod
    def generate_tests(cls):
        functional_list = cls._get_functional()
        for func_name, fn in functional_list:
            test_name = "test_nn_functional_" + func_name
            functional_test = cls.generate_test_func(func_name, fn)
            setattr(cls, test_name, functional_test)

    @classmethod
    def setUpClass(cls):
        def no(*args, **kwargs):
            return False

        for name in cls.TO_PATCH.keys():
            cls.TO_PATCH[name] = getattr(torch.nn.functional, name)
            setattr(torch.nn.functional, name, no)

    @classmethod
    def tearDownClass(cls):
        for name in cls.TO_PATCH.keys():
            setattr(torch.nn.functional, name, cls.TO_PATCH[name])


TestFunctionalTracing.generate_tests()


instantiate_device_type_tests(TestOperatorSignatures, globals())


@skipIfTorchDynamo("too slow")
@skipIfNoTorchVision
class TestVisionTracing(JitTestCase):
    def setUp(self):
        # Checking for mutable operations while tracing is feature flagged
        # Enable it in testing but not by default
        self.orig_tracer_mutable_flag = (
            torch.fx.proxy.TracerBase.check_mutable_operations
        )
        torch.fx.proxy.TracerBase.check_mutable_operations = True

    def tearDown(self):
        torch.fx.proxy.TracerBase.check_mutable_operations = (
            self.orig_tracer_mutable_flag
        )

    PROXY_ITERATED = (TraceError, r"Proxy object cannot be iterated")
    INCONSISTENT_TYPE = (
        RuntimeError,
        r"Return value was annotated as having type __torch__.torchvision.models[.\w]+ but is actually of type Tensor",
    )

    UNTRACEABLE_MODELS = {
        "fasterrcnn_resnet50_fpn": PROXY_ITERATED,
        "fasterrcnn_resnet50_fpn_v2": PROXY_ITERATED,
        "fasterrcnn_mobilenet_v3_large_320_fpn": PROXY_ITERATED,
        "fasterrcnn_mobilenet_v3_large_fpn": PROXY_ITERATED,
        "maskrcnn_resnet50_fpn": PROXY_ITERATED,
        "maskrcnn_resnet50_fpn_v2": PROXY_ITERATED,
        "keypointrcnn_resnet50_fpn": PROXY_ITERATED,
        "retinanet_resnet50_fpn": PROXY_ITERATED,
        "retinanet_resnet50_fpn_v2": PROXY_ITERATED,
        "ssd300_vgg16": PROXY_ITERATED,
        "fcos_resnet50_fpn": PROXY_ITERATED,
        "ssdlite320_mobilenet_v3_large": PROXY_ITERATED,
    }
    UNSCRIPTABLE_MODELS = {
        "googlenet": INCONSISTENT_TYPE,
        "inception_v3": INCONSISTENT_TYPE,
    }

    output_transform = {
        "fcn_resnet50": lambda x: x["out"],
        "fcn_resnet101": lambda x: x["out"],
        "deeplabv3_resnet50": lambda x: x["out"],
        "deeplabv3_resnet101": lambda x: x["out"],
        "deeplabv3_mobilenet_v3_large": lambda x: x["out"],
        "lraspp_mobilenet_v3_large": lambda x: x["out"],
        "fasterrcnn_resnet50_fpn": lambda x: x[1],
        "fasterrcnn_mobilenet_v3_large_fpn": lambda x: x[1],
        "fasterrcnn_mobilenet_v3_large_320_fpn": lambda x: x[1],
        "maskrcnn_resnet50_fpn": lambda x: x[1],
        "keypointrcnn_resnet50_fpn": lambda x: x[1],
        "retinanet_resnet50_fpn": lambda x: x[1],
    }

    @classmethod
    def generate_test_fn(cls, name, x, kwargs):
        def run_test(self):
            model = torchvision_models.get_model(name, **kwargs)
            model = model.eval()
            if name in self.UNTRACEABLE_MODELS:
                err, exc = self.UNTRACEABLE_MODELS[name]
                with self.assertRaisesRegex(err, exc):
                    graph = symbolic_trace(model)
            else:
                out_transform = self.output_transform.get(name, lambda x: x)
                graph: torch.fx.GraphModule = symbolic_trace(model)
                a = out_transform(model(x))
                b = out_transform(graph(x))
                self.assertEqual(a, b)

                if name in self.UNSCRIPTABLE_MODELS:
                    err, exc = self.UNSCRIPTABLE_MODELS[name]
                    with self.assertRaisesRegex(err, exc):
                        script = torch.jit.script(graph)
                else:
                    script = torch.jit.script(graph)
                    c = out_transform(script(x))
                    self.assertEqual(a, c)

        return run_test

    @classmethod
    def generate_classification_tests(cls):
        for k in torchvision_models.list_models(module=torchvision_models):
            test_name = "test_torchvision_models_" + k
            x = (
                torch.rand(1, 3, 299, 299)
                if k in ["inception_v3"]
                else torch.rand(1, 3, 224, 224)
            )
            kwargs = dict(num_classes=50)
            model_test = cls.generate_test_fn(k, x, kwargs)
            setattr(cls, test_name, model_test)

    @classmethod
    def generate_segmentation_tests(cls):
        for k in torchvision_models.list_models(module=torchvision_models.segmentation):
            test_name = "test_torchvision_models_segmentation_" + k
            x = torch.rand(1, 3, 32, 32)
            kwargs = dict(num_classes=10, pretrained_backbone=False)
            model_test = cls.generate_test_fn(k, x, kwargs)
            setattr(cls, test_name, model_test)

    @classmethod
    def generate_detection_tests(cls):
        for k in torchvision_models.list_models(module=torchvision_models.detection):
            test_name = "test_torchvision_models_detection_" + k
            x = [torch.rand(3, 300, 300)]
            kwargs = dict(num_classes=10, pretrained_backbone=False)
            model_test = cls.generate_test_fn(k, x, kwargs)
            setattr(cls, test_name, model_test)

    @classmethod
    def generate_video_tests(cls):
        for k in torchvision_models.list_models(module=torchvision_models.video):
            test_name = "test_torchvision_models_video_" + k
            x = (
                torch.rand(1, 3, 4, 112, 112)
                if k not in {"mvit_v1_b", "mvit_v2_s", "s3d"}
                else torch.rand(1, 3, 16, 224, 224)
            )
            kwargs = dict(num_classes=50)
            model_test = cls.generate_test_fn(k, x, kwargs)
            setattr(cls, test_name, model_test)

    @classmethod
    def generate_tests(cls):
        cls.generate_classification_tests()
        cls.generate_detection_tests()
        cls.generate_segmentation_tests()
        cls.generate_video_tests()


if HAS_TORCHVISION:
    TestVisionTracing.generate_tests()

if __name__ == "__main__":
    run_tests()<|MERGE_RESOLUTION|>--- conflicted
+++ resolved
@@ -19,14 +19,14 @@
 import typing
 import unittest
 import warnings
-from collections import namedtuple
-from copy import deepcopy
 from math import sqrt
-from typing import Any, Callable, List, NamedTuple, Optional, Tuple, Union
-
-import torch
+from functorch.experimental import control_flow
+from torch.multiprocessing import Process
+from torch.testing import FileCheck
+from torch.testing._internal.common_methods_invocations import op_db
+from torch.testing._internal.common_device_type import ops, onlyCPU, instantiate_device_type_tests
+import torch.utils._pytree as pytree
 import torch.fx._pytree as fx_pytree
-<<<<<<< HEAD
 from torch.fx import symbolic_trace, Proxy, Node, GraphModule, Interpreter, Tracer, Transformer, Graph, wrap, PH, CodeGen
 from torch.fx.node import Target, Argument, ArgumentT, _format_arg
 from torch.fx.passes import shape_prop
@@ -35,10 +35,9 @@
 from torch.fx.operator_schemas import get_signature_for_torch_op
 from copy import deepcopy
 from collections import namedtuple
-=======
-import torch.utils._pytree as pytree
-from functorch.experimental import control_flow
->>>>>>> eaa015f4
+from typing import Any, Callable, List, NamedTuple, Optional, Tuple, Union
+
+import torch
 
 from fx.named_tup import MyNamedTup
 from fx.test_common_passes import TestCommonPass  # noqa: F401
@@ -57,36 +56,10 @@
 from fx.test_pass_infra import TestPassManager  # noqa: F401
 from fx.test_source_matcher_utils import TestSourceMatcher  # noqa: F401
 from fx.test_subgraph_rewriter import TestSubgraphRewriter  # noqa: F401
-from torch.fx import (
-    CodeGen,
-    Graph,
-    GraphModule,
-    Interpreter,
-    Node,
-    PH,
-    Proxy,
-    symbolic_trace,
-    Tracer,
-    Transformer,
-    wrap,
-)
 from torch.fx._compatibility import _BACK_COMPAT_OBJECTS, _MARKED_WITH_COMPATIBILITY
 from torch.fx._symbolic_trace import PHBase, PHWithMeta
-from torch.fx.experimental.rewriter import RewritingTracer
-from torch.fx.immutable_collections import immutable_dict, immutable_list
-from torch.fx.node import _format_arg, Argument, Target
-from torch.fx.operator_schemas import get_signature_for_torch_op
-from torch.fx.passes import shape_prop
 
 from torch.fx.proxy import TraceError
-from torch.multiprocessing import Process
-from torch.testing import FileCheck
-from torch.testing._internal.common_device_type import (
-    instantiate_device_type_tests,
-    onlyCPU,
-    ops,
-)
-from torch.testing._internal.common_methods_invocations import op_db
 from torch.testing._internal.common_utils import (
     find_library_location,
     IS_FBCODE,
@@ -4403,7 +4376,6 @@
             if len(contained) > 0 and contained[0] is not Ellipsis:
                 return f'Callable[[{", ".join(contained_type_annots[:-1])}], {contained_type_annots[-1]}]'
             else:
-<<<<<<< HEAD
                 return f'Callable{contained_type_str}'
 
         if t is ArgumentT:
@@ -4413,9 +4385,6 @@
         raise RuntimeError(f'Unrecognized type {t} used in BC-compatible type signature {sig_str}.'
                            f'Please add support for this type and confirm with the '
                            f'FX team that your signature change is valid.')
-=======
-                return f"Callable{contained_type_str}"
->>>>>>> eaa015f4
 
         raise RuntimeError(
             f"Unrecognized type {t} used in BC-compatible type signature {sig_str}."
