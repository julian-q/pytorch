--- conflicted
+++ resolved
@@ -20,7 +20,6 @@
 import unittest
 import warnings
 from math import sqrt
-<<<<<<< HEAD
 from torch.multiprocessing import Process
 from torch.testing import FileCheck
 from torch.testing._internal.common_methods_invocations import op_db
@@ -35,10 +34,7 @@
 from torch.fx.operator_schemas import get_signature_for_torch_op
 from copy import deepcopy
 from collections import namedtuple
-from typing import Any, Callable, List, NamedTuple, Optional, Tuple, Union
-=======
 from typing import Any, Callable, NamedTuple, Optional, Union
->>>>>>> bab8ff73
 
 import torch
 
