# Owner(s): ["module: dynamo"]

import torch
import torch._dynamo.config
import torch._dynamo.test_case
import torch._functorch.config
import torch.nn
import torch.utils.checkpoint
from torch._dynamo.bytecode_transformation import Instruction
from torch._dynamo.symbolic_convert import SpeculationLog, SpeculationLogDivergence


class ExceptionTests(torch._dynamo.test_case.TestCase):
    def test_exception(self):
        def fn(x):
            x = torch.cos(x)
            try:
                x = torch.sin(x)
                raise NotImplementedError
            except Exception:
                x = torch.sigmoid(x)

            return x

        x = torch.randn(4)
        ref = fn(x)
        opt_fn = torch.compile(fn, backend="eager", fullgraph=True)
        res = opt_fn(x)
        self.assertEqual(ref, res)

    def test_exception2(self):
        def fn(x):
            x = torch.cos(x)
            try:
                x = torch.sin(x)
                raise NotImplementedError
            except (NotImplementedError, AttributeError):
                x = torch.sigmoid(x)

            return x

        x = torch.randn(4)
        ref = fn(x)
        opt_fn = torch.compile(fn, backend="eager", fullgraph=True)
        res = opt_fn(x)
        self.assertEqual(ref, res)

    def test_exception3(self):
        def fn(x):
            x = torch.cos(x)
            try:
                x = torch.sin(x)
                raise NotImplementedError("Not implemented")
            except AssertionError:
                x = torch.sigmoid(x)
            except NotImplementedError:
                x = torch.cos(x)
            finally:
                x = torch.cos(x)

            return x

        x = torch.randn(4)
        ref = fn(x)
        opt_fn = torch.compile(fn, backend="eager", fullgraph=True)
        res = opt_fn(x)
        self.assertEqual(ref, res)

    def test_exception4(self):
        def fn(x):
            for i in range(10):
                if i == 5:
                    return x
                try:
                    x = torch.sin(x)
                    raise NotImplementedError
                except Exception:
                    x = torch.sigmoid(x)

            return x

        x = torch.randn(4)
        ref = fn(x)
        opt_fn = torch.compile(fn, backend="eager", fullgraph=True)
        res = opt_fn(x)
        self.assertEqual(ref, res)

    def test_exception_with_another_exception(self):
        def fn(x):
            x = torch.cos(x)
            try:
                x = torch.sin(x)
                raise NotImplementedError("Not implemented")
            except NotImplementedError:
                x = torch.sigmoid(x)
                try:
                    x = torch.cos(x)
                    raise AssertionError
                except AssertionError:
                    x = torch.cos(x)

        x = torch.randn(4)
        ref = fn(x)
        opt_fn = torch.compile(fn, backend="eager", fullgraph=True)
        res = opt_fn(x)
        self.assertEqual(ref, res)

    def test_exception_else(self):
        def gn(x):
            return torch.cos(x)

        def fn(x):
            x = torch.cos(x)
            try:
                x = torch.sin(x)
                x = gn(x)
            except Exception:
                x = torch.sigmoid(x)
            else:
                x = torch.cos(x)

            return x

        x = torch.randn(4)
        ref = fn(x)
        opt_fn = torch.compile(fn, backend="eager", fullgraph=True)
        res = opt_fn(x)
        self.assertEqual(ref, res)

    # TODO(anijain2305) - does not work with fullgraph=True
    def test_exception_with_another_exception2(self):
        def gn(x):
            try:
                x = torch.cos(x)
                raise NotImplementedError("Not implemented")
            except NotImplementedError:
                x = torch.sigmoid(x)
                raise

        def fn(x):
            try:
                x = torch.cos(x)
                gn(x)
            except Exception:
                pass
            return x

        x = torch.randn(4)
        fn(x)
        # Cant use fullgraph=True because RERAISE is not supported
        opt_fn = torch.compile(fn, backend="eager")
        opt_fn(x)

    # TODO(anijain2305) - does not work with fullgraph=True
    def test_exception_with_ctx_manager(self):
        def fn(x):
            x = torch.cos(x)
            try:
                with torch.no_grad():
                    x = torch.sin(x)
                    raise NotImplementedError("Not implemented")
            except NotImplementedError:
                x = torch.sigmoid(x)
            return x

        x = torch.randn(4)
        ref = fn(x)
        # Cant use fullgraph=True because WITH_EXCEPT_START is not supported
        opt_fn = torch.compile(fn, backend="eager")
        res = opt_fn(x)
        self.assertEqual(ref, res)

    def test_exception_raised_from_child(self):
        def gn():
            raise NotImplementedError("foo")

        def fn(x):
            x = torch.cos(x)
            try:
                x = torch.sin(x)
                gn()
                x = torch.sin(x)
            except Exception:
                x = torch.sigmoid(x)

            return x

        x = torch.randn(4)
        ref = fn(x)
        opt_fn = torch.compile(fn, backend="eager", fullgraph=True)
        res = opt_fn(x)
        self.assertEqual(ref, res)

    def test_dynamo_undo_kw_names(self):
        def g(x, k=None):
            if k:
                raise TypeError("error")
            return x.sin()

        def fn(x):
            d = {"a": x}
            try:
                g(x, k=True)
            except Exception:
                y = 0
                for _, b in d.items():  # noqa: PERF102
                    y += b.sum()
            return y

        x = torch.randn(2, 3)
        expected = fn(x)
        opt_fn = torch.compile(fn, backend="eager", fullgraph=True)
        got = opt_fn(x)
        self.assertEqual(expected, got)

    def test_nn_module_getattr(self):
        class A:
            def __init__(self) -> None:
                self._b = 20

            def __getattr__(self, name):
                fixed_name = "_" + name
                if fixed_name in self.__dict__:
                    return self.__dict__[fixed_name]
                raise AttributeError(f"{name} absent")

        class B(A):
            def __init__(self) -> None:
                self.a = 10

            def __getattr__(self, name):
                try:
                    return super().__getattr__(name)
                except AttributeError:
                    return 30

        obj = B()

        def fn(x):
            return x * obj.a * obj.b * obj.c

        x = torch.ones(4)
        ref = fn(x)
        print(ref)
        opt_fn = torch.compile(fn, backend="eager", fullgraph=True)
        res = opt_fn(x)
        self.assertEqual(ref, res)

    @torch._dynamo.config.patch(inline_inbuilt_nn_modules=True)
    def test_custom_getattr_on_module_exception(self):
        class Foo(torch.nn.Module):
            def __init__(self, a=3):
                super().__init__()
                self.register_parameter("a", torch.nn.Parameter(torch.ones(4) * 2))

            def __getattr__(self, name):
                try:
                    return super().__getattr__(name)  # defer to nn.Module's logic
                except AttributeError:
                    if name == "a_copy":
                        return self.a
                    raise

            def forward(self, x):
                return x * self.a * self.a_copy

        mod = Foo()
        opt_mod = torch.compile(mod, backend="eager", fullgraph=True)

        x = torch.ones(4)
        self.assertEqual(mod(x), opt_mod(x))

    def test_attribute_error_from_getattr(self):
        class Mock:
            def __init__(self):
                self.a = 5

            def __getattr__(self, name):
                if name != "a":
                    raise AttributeError("missing")
                return self.__dict__["a"]

        mock = Mock()

        def fn(x):
            if hasattr(mock, "b"):
                return torch.cos(x)
            return torch.sin(x)

        opt_fn = torch.compile(fn, backend="eager", fullgraph=True)
        x = torch.randn(4)
        ref = fn(x)
        res = opt_fn(x)
        self.assertEqual(ref, res)

    def test_stop_iteration(self):
        def zip_longest(*iterables, fillvalue=None):
            # Get the iterators for each iterable
            iterators = [iter(it) for it in iterables]

            result = []
            while True:
                for it in iterators:
                    try:
                        value = next(it)
                    except StopIteration:
                        result.append(fillvalue)
                        return result
                    result.append(value)

        def fn(x, y):
            torch.cos(torch.randn(4))
            return tuple(zip_longest(x, y))

        x = [1, 2, 3, 4]
        y = [10, 11, 12]

        opt_fn = torch.compile(fn, backend="eager", fullgraph=True)
        ref = fn(x, y)
        res = opt_fn(x, y)
        self.assertEqual(ref, res)

    def test_nn_reraise(self):
        class M(torch.nn.Module):
            def forward(self, x):
                raise ValueError("woof")
                return x + 2

        m = M()
        m.register_forward_pre_hook(lambda m, go: None)

        torch._dynamo.utils.clear_compilation_metrics()
        opt_call = torch.compile(lambda x: m(x), backend="eager")
        self.assertRaises(ValueError, lambda: opt_call(torch.randn(3)))
        metrics = torch._dynamo.utils.get_compilation_metrics()
        self.assertEqual(metrics[0].fail_reason, "Observed exception")

    def test_key_error(self):
        def fn(x, d):
            try:
                a = d["b"]
            except KeyError:
                a = 2
            return x * a

        opt_fn = torch.compile(fn, backend="eager", fullgraph=True)
        x = torch.randn(4)
        d = {"a": 1}
        ref = fn(x, d)
        res = opt_fn(x, d)
        self.assertEqual(ref, res)

    def test_atrribute_error(self):
        class Mock:
            def __init__(self):
                self.a = 1

        mock = Mock()

        def fn(x):
            try:
                c = 2
                mock.b
            except AttributeError:
                c = 3
            return torch.sin(x) * c

        opt_fn = torch.compile(fn, backend="eager")
        x = torch.randn(4)
        ref = fn(x)
        res = opt_fn(x)
        self.assertEqual(ref, res)

    def test_raise_from_None(self):
        # Inspired from os.environ
        class MyMapping:
            def __init__(self, d):
                self._d = d

            def __getitem__(self, key):
                try:
                    value = self._d[key]
                except KeyError:
                    raise KeyError(key) from None
                return value

        d = MyMapping({"a": 10, "b": 20})

        def mapping_get(obj, key, value=None):
            try:
                return obj.__getitem__(key)
            except KeyError:
                return value

        def fn(x, d, key):
            x = torch.sin(x + 1)
            return x, mapping_get(d, key)

        opt_fn = torch.compile(fn, backend="eager", fullgraph=True)

        x = torch.rand(2, 3)
        ref = fn(x, d, "m")
        res = opt_fn(x, d, "m")
        self.assertEqual(ref[0], res[0])
        self.assertEqual(ref[1], res[1])

    def test_speculation_exception(self):
        log = SpeculationLog()
        log.next("fake", 555, "fake", Instruction(1, "fake", 1, 1))
        log.restart()
        with self.assertRaises(SpeculationLogDivergence):
            log.next("bad", 58, "bad", Instruction(2, "different", 2, 2))

<<<<<<< HEAD
    def test_raise_GeneratorExit(self):
        # GeneratorExit does not inherit from Exception
        @torch.compile(backend="eager", fullgraph=True)
        def fn(t):
            try:
                raise GeneratorExit
            except Exception:
                return t.sin()
            except BaseException:
                return t.cos()

        t = torch.randn(2)
        y = fn(t)
        self.assertEqual(y, t.cos())
=======
    def test_dict_pop(self):
        # Pattern from inspect.bind
        def fn(dt, x):
            try:
                dt.pop("b")
            except KeyError:
                return torch.sin(x)
            else:
                return torch.cos(x)

        d = {"a": 1}
        opt_fn = torch.compile(fn, backend="eager", fullgraph=True)

        x = torch.randn(4)
        self.assertEqual(fn(d, x), opt_fn(d, x))
        self.assertEqual(fn({"a": 1, "b": 2}, x), opt_fn({"a": 1, "b": 2}, x))
>>>>>>> 18380836


if __name__ == "__main__":
    from torch._dynamo.test_case import run_tests

    run_tests()<|MERGE_RESOLUTION|>--- conflicted
+++ resolved
@@ -411,22 +411,6 @@
         with self.assertRaises(SpeculationLogDivergence):
             log.next("bad", 58, "bad", Instruction(2, "different", 2, 2))
 
-<<<<<<< HEAD
-    def test_raise_GeneratorExit(self):
-        # GeneratorExit does not inherit from Exception
-        @torch.compile(backend="eager", fullgraph=True)
-        def fn(t):
-            try:
-                raise GeneratorExit
-            except Exception:
-                return t.sin()
-            except BaseException:
-                return t.cos()
-
-        t = torch.randn(2)
-        y = fn(t)
-        self.assertEqual(y, t.cos())
-=======
     def test_dict_pop(self):
         # Pattern from inspect.bind
         def fn(dt, x):
@@ -443,7 +427,21 @@
         x = torch.randn(4)
         self.assertEqual(fn(d, x), opt_fn(d, x))
         self.assertEqual(fn({"a": 1, "b": 2}, x), opt_fn({"a": 1, "b": 2}, x))
->>>>>>> 18380836
+
+    def test_raise_GeneratorExit(self):
+        # GeneratorExit does not inherit from Exception
+        @torch.compile(backend="eager", fullgraph=True)
+        def fn(t):
+            try:
+                raise GeneratorExit
+            except Exception:
+                return t.sin()
+            except BaseException:
+                return t.cos()
+
+        t = torch.randn(2)
+        y = fn(t)
+        self.assertEqual(y, t.cos())
 
 
 if __name__ == "__main__":
