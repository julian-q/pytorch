# Owner(s): ["module: dynamo"]

<<<<<<< HEAD
import contextlib
=======
>>>>>>> 302f56a1
import sys
import unittest

import torch
import torch._dynamo.config
import torch._dynamo.test_case
import torch._functorch.config
import torch.nn
import torch.utils.checkpoint
from torch._dynamo.bytecode_transformation import Instruction
from torch._dynamo.symbolic_convert import SpeculationLog, SpeculationLogDivergence
from torch.testing._internal.common_utils import make_dynamo_test


class CustomException(Exception):
    ...


class CustomExceptionWithArgs(Exception):
    def __init__(self, a, b=None):
        self.a = a
        self.b = b


class ExceptionTests(torch._dynamo.test_case.TestCase):
    def test_exception(self):
        def fn(x):
            x = torch.cos(x)
            try:
                x = torch.sin(x)
                raise NotImplementedError
            except Exception:
                x = torch.sigmoid(x)

            return x

        x = torch.randn(4)
        ref = fn(x)
        opt_fn = torch.compile(fn, backend="eager", fullgraph=True)
        res = opt_fn(x)
        self.assertEqual(ref, res)

    def test_exception2(self):
        def fn(x):
            x = torch.cos(x)
            try:
                x = torch.sin(x)
                raise NotImplementedError
            except (NotImplementedError, AttributeError):
                x = torch.sigmoid(x)

            return x

        x = torch.randn(4)
        ref = fn(x)
        opt_fn = torch.compile(fn, backend="eager", fullgraph=True)
        res = opt_fn(x)
        self.assertEqual(ref, res)

    def test_exception3(self):
        def fn(x):
            x = torch.cos(x)
            try:
                x = torch.sin(x)
                raise NotImplementedError("Not implemented")
            except AssertionError:
                x = torch.sigmoid(x)
            except NotImplementedError:
                x = torch.cos(x)
            finally:
                x = torch.cos(x)

            return x

        x = torch.randn(4)
        ref = fn(x)
        opt_fn = torch.compile(fn, backend="eager", fullgraph=True)
        res = opt_fn(x)
        self.assertEqual(ref, res)

    def test_exception4(self):
        def fn(x):
            for i in range(10):
                if i == 5:
                    return x
                try:
                    x = torch.sin(x)
                    raise NotImplementedError
                except Exception:
                    x = torch.sigmoid(x)

            return x

        x = torch.randn(4)
        ref = fn(x)
        opt_fn = torch.compile(fn, backend="eager", fullgraph=True)
        res = opt_fn(x)
        self.assertEqual(ref, res)

    def test_exception_with_another_exception(self):
        def fn(x):
            x = torch.cos(x)
            try:
                x = torch.sin(x)
                raise NotImplementedError("Not implemented")
            except NotImplementedError:
                x = torch.sigmoid(x)
                try:
                    x = torch.cos(x)
                    raise AssertionError
                except AssertionError:
                    x = torch.cos(x)

        x = torch.randn(4)
        ref = fn(x)
        opt_fn = torch.compile(fn, backend="eager", fullgraph=True)
        res = opt_fn(x)
        self.assertEqual(ref, res)

    @make_dynamo_test
    def test_foo(self):
        @contextlib.contextmanager
        def cm():
            try:
                yield
            except BaseException:
                raise ValueError  # noqa: B904

        @contextlib.contextmanager
        def nothing():
            try:
                yield
            finally:
                pass

        z = 0
        with nothing():
            try:
                with cm():
                    raise IndexError
            except ValueError:
                z = 1
            except IndexError:
                z = 2
            assert z == 1

    def test_exception_else(self):
        def gn(x):
            return torch.cos(x)

        def fn(x):
            x = torch.cos(x)
            try:
                x = torch.sin(x)
                x = gn(x)
            except Exception:
                x = torch.sigmoid(x)
            else:
                x = torch.cos(x)

            return x

        x = torch.randn(4)
        ref = fn(x)
        opt_fn = torch.compile(fn, backend="eager", fullgraph=True)
        res = opt_fn(x)
        self.assertEqual(ref, res)

    @unittest.skipIf(sys.version_info < (3, 11), "Python 3.11+")
    @unittest.expectedFailure
    @make_dynamo_test
    def test_raise_match(self):
        a = AttributeError
        b = BytesWarning
        c = ConnectionError
        d = DeprecationWarning
        e = Exception

        def fn(a, b):
            try:
                raise a
            finally:
                raise b

        def fix_exc_context(frame_exc, new_exc, old_exc):
            # slightly change from ExitStack.fix_exc_context function
            while 1:
                exc_context = new_exc.__context__
                if exc_context is None or exc_context is old_exc:
                    return
                if exc_context is frame_exc:
                    break
                new_exc = exc_context
            new_exc.__context__ = old_exc

        @contextlib.contextmanager
        def ctx():
            try:
                yield
            finally:
                frame_exc = prev_exc = sys.exc_info()
                args = [(d, c), (b, a)]
                for x, y in args:
                    try:
                        fn(x, y)
                    except BaseException:
                        new_exc = sys.exc_info()
                        fix_exc_context(frame_exc[1], new_exc[1], prev_exc[1])
                        prev_exc = new_exc

                try:
                    fixed_ctx = prev_exc[1].__context__
                    raise prev_exc[1]
                except BaseException:
                    prev_exc[1].__context__ = fixed_ctx
                    raise

        try:
            with ctx():
                raise e
        except Exception as exc:
            self.assertIsInstance(exc, a)
            self.assertIsInstance(exc.__context__, b)
            self.assertIsInstance(exc.__context__.__context__, c)
            self.assertIsInstance(exc.__context__.__context__.__context__, d)
            self.assertIsInstance(
                exc.__context__.__context__.__context__.__context__, e
            )

    # TODO(anijain2305) - does not work with fullgraph=True
    def test_exception_with_another_exception2(self):
        def gn(x):
            try:
                x = torch.cos(x)
                raise NotImplementedError("Not implemented")
            except NotImplementedError:
                x = torch.sigmoid(x)
                raise

        def fn(x):
            try:
                x = torch.cos(x)
                gn(x)
            except Exception:
                pass
            return x

        x = torch.randn(4)
        fn(x)
        # Cant use fullgraph=True because RERAISE is not supported
        opt_fn = torch.compile(fn, backend="eager")
        opt_fn(x)

    @unittest.skipIf(sys.version_info < (3, 11), "Python 3.11+")
    def test_exception_with_ctx_manager(self):
        def fn(x):
            x = torch.cos(x)
            try:
                with torch.no_grad():
                    x = torch.sin(x)
                    raise NotImplementedError("Not implemented")
            except NotImplementedError:
                x = torch.sigmoid(x)
            return x

        x = torch.randn(4)
        ref = fn(x)
        opt_fn = torch.compile(fn, backend="eager", fullgraph=True)
        res = opt_fn(x)
        self.assertEqual(ref, res)

    def test_exception_raised_from_child(self):
        def gn():
            raise NotImplementedError("foo")

        def fn(x):
            x = torch.cos(x)
            try:
                x = torch.sin(x)
                gn()
                x = torch.sin(x)
            except Exception:
                x = torch.sigmoid(x)

            return x

        x = torch.randn(4)
        ref = fn(x)
        opt_fn = torch.compile(fn, backend="eager", fullgraph=True)
        res = opt_fn(x)
        self.assertEqual(ref, res)

    def test_dynamo_undo_kw_names(self):
        def g(x, k=None):
            if k:
                raise TypeError("error")
            return x.sin()

        def fn(x):
            d = {"a": x}
            try:
                g(x, k=True)
            except Exception:
                y = 0
                for _, b in d.items():  # noqa: PERF102
                    y += b.sum()
            return y

        x = torch.randn(2, 3)
        expected = fn(x)
        opt_fn = torch.compile(fn, backend="eager", fullgraph=True)
        got = opt_fn(x)
        self.assertEqual(expected, got)

    def test_raise_custom_exception(self):
        class Exc(Exception):
            ...

        @torch.compile(backend="eager", fullgraph=True)
        def fn(t):
            try:
                raise Exc
            except Exc:
                return t.sin()
            except Exception:
                return t.cos()

        t = torch.randn(2)
        y = fn(t)
        self.assertEqual(y, t.sin())

    def test_raise_custom_exception_with_args(self):
        class Exc(Exception):
            ...

        @torch.compile(backend="eager", fullgraph=True)
        def fn(t):
            try:
                raise Exc(1, 2.0)
            except Exc as e:
                return t.sin() + e.args[0] + e.args[1]
            except Exception:
                return t.cos()

        t = torch.randn(2)
        y = fn(t)
        self.assertEqual(y, t.sin() + 1 + 2.0)

    def test_nn_module_getattr(self):
        class A:
            def __init__(self) -> None:
                self._b = 20

            def __getattr__(self, name):
                fixed_name = "_" + name
                if fixed_name in self.__dict__:
                    return self.__dict__[fixed_name]
                raise AttributeError(f"{name} absent")

        class B(A):
            def __init__(self) -> None:
                self.a = 10

            def __getattr__(self, name):
                try:
                    return super().__getattr__(name)
                except AttributeError:
                    return 30

        obj = B()

        def fn(x):
            return x * obj.a * obj.b * obj.c

        x = torch.ones(4)
        ref = fn(x)
        print(ref)
        opt_fn = torch.compile(fn, backend="eager", fullgraph=True)
        res = opt_fn(x)
        self.assertEqual(ref, res)

    @torch._dynamo.config.patch(inline_inbuilt_nn_modules=True)
    def test_custom_getattr_on_module_exception(self):
        class Foo(torch.nn.Module):
            def __init__(self, a=3):
                super().__init__()
                self.register_parameter("a", torch.nn.Parameter(torch.ones(4) * 2))

            def __getattr__(self, name):
                try:
                    return super().__getattr__(name)  # defer to nn.Module's logic
                except AttributeError:
                    if name == "a_copy":
                        return self.a
                    raise

            def forward(self, x):
                return x * self.a * self.a_copy

        mod = Foo()
        opt_mod = torch.compile(mod, backend="eager", fullgraph=True)

        x = torch.ones(4)
        self.assertEqual(mod(x), opt_mod(x))

    def test_attribute_error_from_getattr(self):
        class Mock:
            def __init__(self):
                self.a = 5

            def __getattr__(self, name):
                if name != "a":
                    raise AttributeError("missing")
                return self.__dict__["a"]

        mock = Mock()

        def fn(x):
            if hasattr(mock, "b"):
                return torch.cos(x)
            return torch.sin(x)

        opt_fn = torch.compile(fn, backend="eager", fullgraph=True)
        x = torch.randn(4)
        ref = fn(x)
        res = opt_fn(x)
        self.assertEqual(ref, res)

    def test_stop_iteration(self):
        def zip_longest(*iterables, fillvalue=None):
            # Get the iterators for each iterable
            iterators = [iter(it) for it in iterables]

            result = []
            while True:
                for it in iterators:
                    try:
                        value = next(it)
                    except StopIteration:
                        result.append(fillvalue)
                        return result
                    result.append(value)

        def fn(x, y):
            torch.cos(torch.randn(4))
            return tuple(zip_longest(x, y))

        x = [1, 2, 3, 4]
        y = [10, 11, 12]

        opt_fn = torch.compile(fn, backend="eager", fullgraph=True)
        ref = fn(x, y)
        res = opt_fn(x, y)
        self.assertEqual(ref, res)

    def test_nn_reraise(self):
        class M(torch.nn.Module):
            def forward(self, x):
                raise ValueError("woof")
                return x + 2

        m = M()
        m.register_forward_pre_hook(lambda m, go: None)

        torch._dynamo.utils.clear_compilation_metrics()
        opt_call = torch.compile(lambda x: m(x), backend="eager")
        self.assertRaises(ValueError, lambda: opt_call(torch.randn(3)))
        metrics = torch._dynamo.utils.get_compilation_metrics()
        self.assertEqual(metrics[0].fail_reason, "Observed exception")

    def test_key_error(self):
        def fn(x, d):
            try:
                a = d["b"]
            except KeyError:
                a = 2
            return x * a

        opt_fn = torch.compile(fn, backend="eager", fullgraph=True)
        x = torch.randn(4)
        d = {"a": 1}
        ref = fn(x, d)
        res = opt_fn(x, d)
        self.assertEqual(ref, res)

    def test_atrribute_error(self):
        class Mock:
            def __init__(self):
                self.a = 1

        mock = Mock()

        def fn(x):
            try:
                c = 2
                mock.b
            except AttributeError:
                c = 3
            return torch.sin(x) * c

        opt_fn = torch.compile(fn, backend="eager")
        x = torch.randn(4)
        ref = fn(x)
        res = opt_fn(x)
        self.assertEqual(ref, res)

    def test_raise_from_None(self):
        # Inspired from os.environ
        class MyMapping:
            def __init__(self, d):
                self._d = d

            def __getitem__(self, key):
                try:
                    value = self._d[key]
                except KeyError:
                    raise KeyError(key) from None
                return value

        d = MyMapping({"a": 10, "b": 20})

        def mapping_get(obj, key, value=None):
            try:
                return obj.__getitem__(key)
            except KeyError:
                return value

        def fn(x, d, key):
            x = torch.sin(x + 1)
            return x, mapping_get(d, key)

        opt_fn = torch.compile(fn, backend="eager", fullgraph=True)

        x = torch.rand(2, 3)
        ref = fn(x, d, "m")
        res = opt_fn(x, d, "m")
        self.assertEqual(ref[0], res[0])
        self.assertEqual(ref[1], res[1])

    @unittest.expectedFailure
    def test_reconstruct___context__(self):
        @torch.compile(backend="eager", fullgraph=True)
        def fn(t):
            v = ValueError(1, 2, 3)
            v.__context__ = TypeError()
            return t.sin(), v

        t = torch.randn(2)
        y, v = fn(t)
        self.assertEqual(y, t.sin())
        self.assertIsInstance(v, ValueError)
        self.assertIsInstance(v.__context__, TypeError)

    def test_raise_GeneratorExit(self):
        # GeneratorExit does not inherit from Exception
        @torch.compile(backend="eager", fullgraph=True)
        def fn(t):
            try:
                raise GeneratorExit
            except Exception:
                return t.sin()
            except BaseException:
                return t.cos()

        t = torch.randn(2)
        y = fn(t)
        self.assertEqual(y, t.cos())

    def test_speculation_exception(self):
        log = SpeculationLog()
        log.next("fake", 555, "fake", Instruction(1, "fake", 1, 1))
        log.restart()
        with self.assertRaises(SpeculationLogDivergence):
            log.next("bad", 58, "bad", Instruction(2, "different", 2, 2))

    def test_dict_pop(self):
        # Pattern from inspect.bind
        def fn(dt, x):
            try:
                dt.pop("b")
            except KeyError:
                return torch.sin(x)
            else:
                return torch.cos(x)

        d = {"a": 1}
        opt_fn = torch.compile(fn, backend="eager", fullgraph=True)

        x = torch.randn(4)
        self.assertEqual(fn(d, x), opt_fn(d, x))
        self.assertEqual(fn({"a": 1, "b": 2}, x), opt_fn({"a": 1, "b": 2}, x))

    def test_block_stack_cleanup(self):
        params = {
            "a": 3,
            "b": 4,
            "c": 5,
        }

        dt = {
            "c": 5,
        }

        def fn(x):
            for name in params:
                try:
                    x = x * dt[name]
                except KeyError:
                    x = x * torch.sin(x)
            return x

        opt_fn = torch.compile(fn, backend="eager", fullgraph=True)
        x = torch.randn(4)
        self.assertEqual(fn(x), opt_fn(x))

    def test_user_defined_exception_variable(self):
        @torch.compile(backend="eager", fullgraph=True)
        def fn(t):
            z = 0
            try:
                raise CustomException
            except ValueError:
                z = 1
            except CustomException:
                z = 2
            assert z == 2
            return t.sin()

        t = torch.randn(2)
        fn(t)

    @unittest.skipIf(sys.version_info < (3, 11), "Python 3.11+")
    def test_user_defined_exception_with_args(self):
        @torch.compile(backend="eager", fullgraph=True)
        def fn(t):
            z = 0
            try:
                raise CustomExceptionWithArgs(2, b=3)
            except ValueError:
                z = 1
            except CustomExceptionWithArgs:
                z = 2
            assert z == 2

        t = torch.randn(2)
        fn(t)

    @make_dynamo_test
    def test_raise_set___context__(self):
        try:
            raise TypeError
        except TypeError as e:
            exc = e

        self.assertIsNone(exc.__context__)

        try:
            raise ValueError
        except ValueError as e:
            exc2 = e

        self.assertIsNone(exc2.__context__)


class CPythonExceptionTests(torch._dynamo.test_case.TestCase):
    # Tests taken from CPython source code in cpython/Lib/test/test_exceptions.py
    # https://github.com/python/cpython/blob/v3.13.1/Lib/test/test_exceptions.py

    @unittest.expectedFailure
    @make_dynamo_test
    def testChainingAttrs(self):
        e = Exception()
        self.assertIsNone(e.__context__)
        self.assertIsNone(e.__cause__)  # we don't track __cause__

        e = TypeError()
        self.assertIsNone(e.__context__)
        self.assertIsNone(e.__cause__)

        class MyException(OSError):
            pass

        e = MyException()
        self.assertIsNone(e.__context__)
        self.assertIsNone(e.__cause__)

    @make_dynamo_test
    def testChainingDescriptors(self):
        try:
            raise Exception  # noqa: TRY002
        except Exception as exc:
            e = exc

        self.assertIsNone(e.__context__)
        self.assertIsNone(e.__cause__)
        self.assertFalse(e.__suppress_context__)

        e.__context__ = NameError()
        e.__cause__ = None
        self.assertIsInstance(e.__context__, NameError)
        self.assertIsNone(e.__cause__)
        self.assertTrue(e.__suppress_context__)
        e.__suppress_context__ = False
        self.assertFalse(e.__suppress_context__)

    @make_dynamo_test
    def test_context_of_exception_in_try_and_finally(self):
        try:
            try:
                te = TypeError(1)
                raise te
            finally:
                ve = ValueError(2)
                raise ve
        except Exception as e:
            exc = e

        self.assertIs(exc, ve)
        self.assertIs(exc.__context__, te)

    @make_dynamo_test
    def test_context_of_exception_in_except_and_finally(self):
        try:
            try:
                te = TypeError(1)
                raise te
            except Exception:  # noqa: E722
                ve = ValueError(2)
                raise ve  # noqa: B904
            finally:
                oe = OSError(3)
                raise oe
        except Exception as e:
            exc = e

        self.assertIs(exc, oe)
        self.assertIs(exc.__context__, ve)
        self.assertIs(exc.__context__.__context__, te)

    @make_dynamo_test
    def test_context_of_exception_in_else_and_finally(self):
        try:
            try:
                pass
            except Exception:  # noqa: E722
                pass
            else:
                ve = ValueError(1)
                raise ve
            finally:
                oe = OSError(2)
                raise oe
        except Exception as e:
            exc = e

        self.assertIs(exc, oe)
        self.assertIs(exc.__context__, ve)

    @unittest.skipIf(sys.version_info < (3, 11), "Python 3.11+")
    @make_dynamo_test
    def test_raise_does_not_create_context_chain_cycle(self):
        A = AssertionError
        B = BytesWarning
        C = ConnectionError

        # Create a context chain:
        # C -> B -> A
        # Then raise A in context of C.
        try:
            try:
                raise A
            except A as a_:
                a = a_
                try:
                    raise B
                except B as b_:
                    b = b_
                    try:
                        raise C
                    except C as c_:
                        c = c_
                        self.assertIsInstance(a, A)
                        self.assertIsInstance(b, B)
                        self.assertIsInstance(c, C)
                        self.assertIsNone(a.__context__)
                        self.assertIs(b.__context__, a)
                        self.assertIs(c.__context__, b)
                        raise a  # noqa: B904
        except A as e:
            exc = e

        # Expect A -> C -> B, without cycle
        self.assertIs(exc, a)
        self.assertIs(a.__context__, c)
        self.assertIs(c.__context__, b)
        self.assertIsNone(b.__context__)

    @unittest.skipIf(sys.version_info < (3, 11), "Python 3.11+")
    @make_dynamo_test
    def test_no_hang_on_context_chain_cycle1(self):
        # See issue 25782. Cycle in context chain.

        def cycle():
            try:
                raise ValueError(1)
            except ValueError as ex:
                ex.__context__ = ex
                raise TypeError(2)  # noqa: B904

        try:
            cycle()
        except Exception as e:
            exc = e

        self.assertIsInstance(exc, TypeError)
        self.assertIsInstance(exc.__context__, ValueError)
        self.assertIs(exc.__context__.__context__, exc.__context__)

    @unittest.expectedFailure
    @make_dynamo_test
    def test_no_hang_on_context_chain_cycle2(self):
        # See issue 25782. Cycle at head of context chain.

        A = AssertionError
        B = BytesWarning
        C = ConnectionError

        # Context cycle:
        # +-----------+
        # V           |
        # C --> B --> A
        with self.assertRaises(C) as cm:
            try:
                raise A()  # noqa: RSE102
            except A as _a:
                a = _a
                try:
                    raise B()  # noqa: RSE102
                except B as _b:
                    b = _b
                    try:
                        raise C()  # noqa: RSE102
                    except C as _c:
                        c = _c
                        a.__context__ = c
                        raise c  # noqa: B904

        self.assertIs(cm.exception, c)
        # Verify the expected context chain cycle
        self.assertIs(c.__context__, b)
        self.assertIs(b.__context__, a)
        self.assertIs(a.__context__, c)

    @unittest.skipIf(sys.version_info < (3, 11), "Python 3.11+")
    @make_dynamo_test
    def test_no_hang_on_context_chain_cycle3(self):
        # See issue 25782. Longer context chain with cycle.
        A = AssertionError
        B = BytesWarning
        C = ConnectionError
        D = DeprecationWarning
        E = Exception

        # Context cycle:
        #             +-----------+
        #             V           |
        # E --> D --> C --> B --> A
        with self.assertRaises(E) as cm:
            try:
                raise A
            except A as _a:
                a = _a
                try:
                    raise B
                except B as _b:
                    b = _b
                    try:
                        raise C
                    except C as _c:
                        c = _c
                        a.__context__ = c
                        try:
                            raise D
                        except D as _d:
                            d = _d
                            e = E()
                            raise e  # noqa: B904

        self.assertIs(cm.exception, e)
        # Verify the expected context chain cycle
        self.assertIs(e.__context__, d)
        self.assertIs(d.__context__, c)
        self.assertIs(c.__context__, b)
        self.assertIs(b.__context__, a)
        self.assertIs(a.__context__, c)


if __name__ == "__main__":
    from torch._dynamo.test_case import run_tests

    run_tests()<|MERGE_RESOLUTION|>--- conflicted
+++ resolved
@@ -1,9 +1,6 @@
 # Owner(s): ["module: dynamo"]
 
-<<<<<<< HEAD
 import contextlib
-=======
->>>>>>> 302f56a1
 import sys
 import unittest
 
@@ -542,6 +539,105 @@
         res = opt_fn(x, d, "m")
         self.assertEqual(ref[0], res[0])
         self.assertEqual(ref[1], res[1])
+
+    @unittest.expectedFailure
+    @make_dynamo_test
+    def test_reraise_first_exc(self):
+        def fn():
+            try:
+                1 / 0
+            except ZeroDivisionError:
+                try:
+                    raise ValueError
+                except ValueError:
+                    pass
+                raise
+
+        try:
+            fn()
+        except ZeroDivisionError:
+            pass
+        assert sys.exc_info()[0] is None
+
+    @make_dynamo_test
+    def test_ensure_exception_is_active_after_try_except_block(self):
+        try:
+            try:
+                1 / 0
+            except ZeroDivisionError:
+                for exc in (KeyError, IndexError):
+                    try:
+                        raise exc
+                    except exc:
+                        pass
+                raise
+        except ZeroDivisionError:
+            pass
+
+    @make_dynamo_test
+    def test_ensure_exception_is_active_inside_try_except_block(self):
+        try:
+            try:
+                1 / 0
+            except ZeroDivisionError:
+                for exc in (KeyError, IndexError):
+                    try:
+                        raise exc
+                    except exc as e:
+                        assert isinstance(e.__context__, ZeroDivisionError)
+                raise
+        except ZeroDivisionError:
+            pass
+
+    @unittest.expectedFailure
+    @make_dynamo_test
+    def test_handle_all_exceptions(self):
+        def cm():
+            try:
+                yield 1
+            except ValueError:
+                try:
+                    raise TypeError
+                finally:
+                    pass
+
+        try:
+            gen = cm()
+            next(gen)
+            gen.throw(ValueError)
+        except TypeError:
+            pass
+        assert sys.exc_info()[0] is None
+
+    @unittest.expectedFailure
+    @make_dynamo_test
+    def test_reraise(self):
+        try:
+            try:
+                raise ValueError
+            except ValueError:  # noqa: TRY203
+                raise
+        except ValueError:
+            pass
+        assert sys.exc_info()[0] is None
+
+    @unittest.expectedFailure
+    @make_dynamo_test
+    def test_raise_finally_simple(self):
+        def fn():
+            try:
+                raise ValueError
+            except ValueError:
+                try:
+                    raise TypeError
+                finally:
+                    pass
+
+        try:
+            fn()
+        except TypeError:
+            pass
+        assert sys.exc_info()[0] is None
 
     @unittest.expectedFailure
     def test_reconstruct___context__(self):
