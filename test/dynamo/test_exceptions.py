# Owner(s): ["module: dynamo"]

import torch
import torch._dynamo.config
import torch._dynamo.test_case
import torch._functorch.config
import torch.nn
import torch.utils.checkpoint
from torch._dynamo.bytecode_transformation import Instruction
from torch._dynamo.symbolic_convert import SpeculationLog, SpeculationLogDivergence


class ExceptionTests(torch._dynamo.test_case.TestCase):
    def test_exception(self):
        def fn(x):
            x = torch.cos(x)
            try:
                x = torch.sin(x)
                raise NotImplementedError
            except Exception:
                x = torch.sigmoid(x)

            return x

        x = torch.randn(4)
        ref = fn(x)
        opt_fn = torch.compile(fn, backend="eager", fullgraph=True)
        res = opt_fn(x)
        self.assertEqual(ref, res)

    def test_exception2(self):
        def fn(x):
            x = torch.cos(x)
            try:
                x = torch.sin(x)
                raise NotImplementedError
            except (NotImplementedError, AttributeError):
                x = torch.sigmoid(x)

            return x

        x = torch.randn(4)
        ref = fn(x)
        opt_fn = torch.compile(fn, backend="eager", fullgraph=True)
        res = opt_fn(x)
        self.assertEqual(ref, res)

    def test_exception3(self):
        def fn(x):
            x = torch.cos(x)
            try:
                x = torch.sin(x)
                raise NotImplementedError("Not implemented")
            except AssertionError:
                x = torch.sigmoid(x)
            except NotImplementedError:
                x = torch.cos(x)
            finally:
                x = torch.cos(x)

            return x

        x = torch.randn(4)
        ref = fn(x)
        opt_fn = torch.compile(fn, backend="eager", fullgraph=True)
        res = opt_fn(x)
        self.assertEqual(ref, res)

    def test_exception4(self):
        def fn(x):
            for i in range(10):
                if i == 5:
                    return x
                try:
                    x = torch.sin(x)
                    raise NotImplementedError
                except Exception:
                    x = torch.sigmoid(x)

            return x

        x = torch.randn(4)
        ref = fn(x)
        opt_fn = torch.compile(fn, backend="eager", fullgraph=True)
        res = opt_fn(x)
        self.assertEqual(ref, res)

    def test_exception_with_another_exception(self):
        def fn(x):
            x = torch.cos(x)
            try:
                x = torch.sin(x)
                raise NotImplementedError("Not implemented")
            except NotImplementedError:
                x = torch.sigmoid(x)
                try:
                    x = torch.cos(x)
                    raise AssertionError
                except AssertionError:
                    x = torch.cos(x)

        x = torch.randn(4)
        ref = fn(x)
        opt_fn = torch.compile(fn, backend="eager", fullgraph=True)
        res = opt_fn(x)
        self.assertEqual(ref, res)

    def test_exception_else(self):
        def gn(x):
            return torch.cos(x)

        def fn(x):
            x = torch.cos(x)
            try:
                x = torch.sin(x)
                x = gn(x)
            except Exception:
                x = torch.sigmoid(x)
            else:
                x = torch.cos(x)

            return x

        x = torch.randn(4)
        ref = fn(x)
        opt_fn = torch.compile(fn, backend="eager", fullgraph=True)
        res = opt_fn(x)
        self.assertEqual(ref, res)

    # TODO(anijain2305) - does not work with fullgraph=True
    def test_exception_with_another_exception2(self):
        def gn(x):
            try:
                x = torch.cos(x)
                raise NotImplementedError("Not implemented")
            except NotImplementedError:
                x = torch.sigmoid(x)
                raise

        def fn(x):
            try:
                x = torch.cos(x)
                gn(x)
            except Exception:
                pass
            return x

        x = torch.randn(4)
        fn(x)
        # Cant use fullgraph=True because RERAISE is not supported
        opt_fn = torch.compile(fn, backend="eager")
        opt_fn(x)

    # TODO(anijain2305) - does not work with fullgraph=True
    def test_exception_with_ctx_manager(self):
        def fn(x):
            x = torch.cos(x)
            try:
                with torch.no_grad():
                    x = torch.sin(x)
                    raise NotImplementedError("Not implemented")
            except NotImplementedError:
                x = torch.sigmoid(x)
            return x

        x = torch.randn(4)
        ref = fn(x)
        # Cant use fullgraph=True because WITH_EXCEPT_START is not supported
        opt_fn = torch.compile(fn, backend="eager")
        res = opt_fn(x)
        self.assertEqual(ref, res)

    def test_exception_raised_from_child(self):
        def gn():
            raise NotImplementedError("foo")

        def fn(x):
            x = torch.cos(x)
            try:
                x = torch.sin(x)
                gn()
                x = torch.sin(x)
            except Exception:
                x = torch.sigmoid(x)

            return x

        x = torch.randn(4)
        ref = fn(x)
        opt_fn = torch.compile(fn, backend="eager", fullgraph=True)
        res = opt_fn(x)
        self.assertEqual(ref, res)

    def test_dynamo_undo_kw_names(self):
        def g(x, k=None):
            if k:
                raise TypeError("error")
            return x.sin()

        def fn(x):
            d = {"a": x}
            try:
                g(x, k=True)
            except Exception:
                y = 0
                for _, b in d.items():  # noqa: PERF102
                    y += b.sum()
            return y

        x = torch.randn(2, 3)
        expected = fn(x)
        opt_fn = torch.compile(fn, backend="eager", fullgraph=True)
        got = opt_fn(x)
        self.assertEqual(expected, got)

    def test_nn_module_getattr(self):
        class A:
            def __init__(self) -> None:
                self._b = 20

            def __getattr__(self, name):
                fixed_name = "_" + name
                if fixed_name in self.__dict__:
                    return self.__dict__[fixed_name]
                raise AttributeError(f"{name} absent")

        class B(A):
            def __init__(self) -> None:
                self.a = 10

            def __getattr__(self, name):
                try:
                    return super().__getattr__(name)
                except AttributeError:
                    return 30

        obj = B()

        def fn(x):
            return x * obj.a * obj.b * obj.c

        x = torch.ones(4)
        ref = fn(x)
        print(ref)
        opt_fn = torch.compile(fn, backend="eager", fullgraph=True)
        res = opt_fn(x)
        self.assertEqual(ref, res)

    @torch._dynamo.config.patch(inline_inbuilt_nn_modules=True)
    def test_custom_getattr_on_module_exception(self):
        class Foo(torch.nn.Module):
            def __init__(self, a=3):
                super().__init__()
                self.register_parameter("a", torch.nn.Parameter(torch.ones(4) * 2))

            def __getattr__(self, name):
                try:
                    return super().__getattr__(name)  # defer to nn.Module's logic
                except AttributeError:
                    if name == "a_copy":
                        return self.a
                    raise

            def forward(self, x):
                return x * self.a * self.a_copy

        mod = Foo()
        opt_mod = torch.compile(mod, backend="eager", fullgraph=True)

        x = torch.ones(4)
        self.assertEqual(mod(x), opt_mod(x))

    def test_attribute_error_from_getattr(self):
        class Mock:
            def __init__(self):
                self.a = 5

            def __getattr__(self, name):
                if name != "a":
                    raise AttributeError("missing")
                return self.__dict__["a"]

        mock = Mock()

        def fn(x):
            if hasattr(mock, "b"):
                return torch.cos(x)
            return torch.sin(x)

        opt_fn = torch.compile(fn, backend="eager", fullgraph=True)
        x = torch.randn(4)
        ref = fn(x)
        res = opt_fn(x)
        self.assertEqual(ref, res)

    def test_stop_iteration(self):
        def zip_longest(*iterables, fillvalue=None):
            # Get the iterators for each iterable
            iterators = [iter(it) for it in iterables]

            result = []
            while True:
                for it in iterators:
                    try:
                        value = next(it)
                    except StopIteration:
                        result.append(fillvalue)
                        return result
                    result.append(value)

        def fn(x, y):
            torch.cos(torch.randn(4))
            return tuple(zip_longest(x, y))

        x = [1, 2, 3, 4]
        y = [10, 11, 12]

        opt_fn = torch.compile(fn, backend="eager", fullgraph=True)
        ref = fn(x, y)
        res = opt_fn(x, y)
        self.assertEqual(ref, res)

    def test_nn_reraise(self):
        class M(torch.nn.Module):
            def forward(self, x):
                raise ValueError("woof")
                return x + 2

        m = M()
        m.register_forward_pre_hook(lambda m, go: None)

        torch._dynamo.utils.clear_compilation_metrics()
        opt_call = torch.compile(lambda x: m(x), backend="eager")
        self.assertRaises(ValueError, lambda: opt_call(torch.randn(3)))
        metrics = torch._dynamo.utils.get_compilation_metrics()
        self.assertEqual(metrics[0].fail_reason, "Observed exception")

    def test_key_error(self):
        def fn(x, d):
            try:
                a = d["b"]
            except KeyError:
                a = 2
            return x * a

        opt_fn = torch.compile(fn, backend="eager", fullgraph=True)
        x = torch.randn(4)
        d = {"a": 1}
        ref = fn(x, d)
        res = opt_fn(x, d)
        self.assertEqual(ref, res)

    def test_atrribute_error(self):
        class Mock:
            def __init__(self):
                self.a = 1

        mock = Mock()

        def fn(x):
            try:
                c = 2
                mock.b
            except AttributeError:
                c = 3
            return torch.sin(x) * c

        opt_fn = torch.compile(fn, backend="eager")
        x = torch.randn(4)
        ref = fn(x)
        res = opt_fn(x)
        self.assertEqual(ref, res)

    def test_raise_from_None(self):
        # Inspired from os.environ
        class MyMapping:
            def __init__(self, d):
                self._d = d

            def __getitem__(self, key):
                try:
                    value = self._d[key]
                except KeyError:
                    raise KeyError(key) from None
                return value

        d = MyMapping({"a": 10, "b": 20})

        def mapping_get(obj, key, value=None):
            try:
                return obj.__getitem__(key)
            except KeyError:
                return value

        def fn(x, d, key):
            x = torch.sin(x + 1)
            return x, mapping_get(d, key)

        opt_fn = torch.compile(fn, backend="eager", fullgraph=True)

        x = torch.rand(2, 3)
        ref = fn(x, d, "m")
        res = opt_fn(x, d, "m")
        self.assertEqual(ref[0], res[0])
        self.assertEqual(ref[1], res[1])

    def test_speculation_exception(self):
        log = SpeculationLog()
        log.next("fake", 555, "fake", Instruction(1, "fake", 1, 1))
        log.restart()
        with self.assertRaises(SpeculationLogDivergence):
            log.next("bad", 58, "bad", Instruction(2, "different", 2, 2))

    def test_dict_pop(self):
        # Pattern from inspect.bind
        def fn(dt, x):
            try:
                dt.pop("b")
            except KeyError:
                return torch.sin(x)
            else:
                return torch.cos(x)

        d = {"a": 1}
        opt_fn = torch.compile(fn, backend="eager", fullgraph=True)

        x = torch.randn(4)
        self.assertEqual(fn(d, x), opt_fn(d, x))
        self.assertEqual(fn({"a": 1, "b": 2}, x), opt_fn({"a": 1, "b": 2}, x))

<<<<<<< HEAD
    def test_raise_GeneratorExit(self):
        # GeneratorExit does not inherit from Exception
        @torch.compile(backend="eager", fullgraph=True)
        def fn(t):
            try:
                raise GeneratorExit
            except Exception:
                return t.sin()
            except BaseException:
                return t.cos()

        t = torch.randn(2)
        y = fn(t)
        self.assertEqual(y, t.cos())
=======
    def test_block_stack_cleanup(self):
        params = {
            "a": 3,
            "b": 4,
            "c": 5,
        }

        dt = {
            "c": 5,
        }

        def fn(x):
            for name in params:
                try:
                    x = x * dt[name]
                except KeyError:
                    x = x * torch.sin(x)
            return x

        opt_fn = torch.compile(fn, backend="eager", fullgraph=True)
        x = torch.randn(4)
        self.assertEqual(fn(x), opt_fn(x))
>>>>>>> 57b1fc35


if __name__ == "__main__":
    from torch._dynamo.test_case import run_tests

    run_tests()<|MERGE_RESOLUTION|>--- conflicted
+++ resolved
@@ -404,6 +404,21 @@
         self.assertEqual(ref[0], res[0])
         self.assertEqual(ref[1], res[1])
 
+    def test_raise_GeneratorExit(self):
+        # GeneratorExit does not inherit from Exception
+        @torch.compile(backend="eager", fullgraph=True)
+        def fn(t):
+            try:
+                raise GeneratorExit
+            except Exception:
+                return t.sin()
+            except BaseException:
+                return t.cos()
+
+        t = torch.randn(2)
+        y = fn(t)
+        self.assertEqual(y, t.cos())
+
     def test_speculation_exception(self):
         log = SpeculationLog()
         log.next("fake", 555, "fake", Instruction(1, "fake", 1, 1))
@@ -428,22 +443,6 @@
         self.assertEqual(fn(d, x), opt_fn(d, x))
         self.assertEqual(fn({"a": 1, "b": 2}, x), opt_fn({"a": 1, "b": 2}, x))
 
-<<<<<<< HEAD
-    def test_raise_GeneratorExit(self):
-        # GeneratorExit does not inherit from Exception
-        @torch.compile(backend="eager", fullgraph=True)
-        def fn(t):
-            try:
-                raise GeneratorExit
-            except Exception:
-                return t.sin()
-            except BaseException:
-                return t.cos()
-
-        t = torch.randn(2)
-        y = fn(t)
-        self.assertEqual(y, t.cos())
-=======
     def test_block_stack_cleanup(self):
         params = {
             "a": 3,
@@ -466,7 +465,6 @@
         opt_fn = torch.compile(fn, backend="eager", fullgraph=True)
         x = torch.randn(4)
         self.assertEqual(fn(x), opt_fn(x))
->>>>>>> 57b1fc35
 
 
 if __name__ == "__main__":
