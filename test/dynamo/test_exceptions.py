# Owner(s): ["module: dynamo"]

import sys
import unittest

import torch
import torch._dynamo.config
import torch._dynamo.test_case
import torch._functorch.config
import torch.nn
import torch.utils.checkpoint
from torch._dynamo.bytecode_transformation import Instruction
from torch._dynamo.symbolic_convert import SpeculationLog, SpeculationLogDivergence
from torch.testing._internal.common_utils import make_dynamo_test


class CustomException(Exception):
    ...


class CustomExceptionWithArgs(Exception):
    def __init__(self, a, b=None):
        self.a = a
        self.b = b


class ExceptionTests(torch._dynamo.test_case.TestCase):
    def test_exception(self):
        def fn(x):
            x = torch.cos(x)
            try:
                x = torch.sin(x)
                raise NotImplementedError
            except Exception:
                x = torch.sigmoid(x)

            return x

        x = torch.randn(4)
        ref = fn(x)
        opt_fn = torch.compile(fn, backend="eager", fullgraph=True)
        res = opt_fn(x)
        self.assertEqual(ref, res)

    def test_exception2(self):
        def fn(x):
            x = torch.cos(x)
            try:
                x = torch.sin(x)
                raise NotImplementedError
            except (NotImplementedError, AttributeError):
                x = torch.sigmoid(x)

            return x

        x = torch.randn(4)
        ref = fn(x)
        opt_fn = torch.compile(fn, backend="eager", fullgraph=True)
        res = opt_fn(x)
        self.assertEqual(ref, res)

    def test_exception3(self):
        def fn(x):
            x = torch.cos(x)
            try:
                x = torch.sin(x)
                raise NotImplementedError("Not implemented")
            except AssertionError:
                x = torch.sigmoid(x)
            except NotImplementedError:
                x = torch.cos(x)
            finally:
                x = torch.cos(x)

            return x

        x = torch.randn(4)
        ref = fn(x)
        opt_fn = torch.compile(fn, backend="eager", fullgraph=True)
        res = opt_fn(x)
        self.assertEqual(ref, res)

    def test_exception4(self):
        def fn(x):
            for i in range(10):
                if i == 5:
                    return x
                try:
                    x = torch.sin(x)
                    raise NotImplementedError
                except Exception:
                    x = torch.sigmoid(x)

            return x

        x = torch.randn(4)
        ref = fn(x)
        opt_fn = torch.compile(fn, backend="eager", fullgraph=True)
        res = opt_fn(x)
        self.assertEqual(ref, res)

    def test_exception_with_another_exception(self):
        def fn(x):
            x = torch.cos(x)
            try:
                x = torch.sin(x)
                raise NotImplementedError("Not implemented")
            except NotImplementedError:
                x = torch.sigmoid(x)
                try:
                    x = torch.cos(x)
                    raise AssertionError
                except AssertionError:
                    x = torch.cos(x)

        x = torch.randn(4)
        ref = fn(x)
        opt_fn = torch.compile(fn, backend="eager", fullgraph=True)
        res = opt_fn(x)
        self.assertEqual(ref, res)

    def test_exception_else(self):
        def gn(x):
            return torch.cos(x)

        def fn(x):
            x = torch.cos(x)
            try:
                x = torch.sin(x)
                x = gn(x)
            except Exception:
                x = torch.sigmoid(x)
            else:
                x = torch.cos(x)

            return x

        x = torch.randn(4)
        ref = fn(x)
        opt_fn = torch.compile(fn, backend="eager", fullgraph=True)
        res = opt_fn(x)
        self.assertEqual(ref, res)

    # TODO(anijain2305) - does not work with fullgraph=True
    def test_exception_with_another_exception2(self):
        def gn(x):
            try:
                x = torch.cos(x)
                raise NotImplementedError("Not implemented")
            except NotImplementedError:
                x = torch.sigmoid(x)
                raise

        def fn(x):
            try:
                x = torch.cos(x)
                gn(x)
            except Exception:
                pass
            return x

        x = torch.randn(4)
        fn(x)
        # Cant use fullgraph=True because RERAISE is not supported
        opt_fn = torch.compile(fn, backend="eager")
        opt_fn(x)

    def test_exception_with_ctx_manager(self):
        def fn(x):
            x = torch.cos(x)
            try:
                with torch.no_grad():
                    x = torch.sin(x)
                    raise NotImplementedError("Not implemented")
            except NotImplementedError:
                x = torch.sigmoid(x)
            return x

        x = torch.randn(4)
        ref = fn(x)
        opt_fn = torch.compile(fn, backend="eager", fullgraph=True)
        res = opt_fn(x)
        self.assertEqual(ref, res)

    def test_exception_raised_from_child(self):
        def gn():
            raise NotImplementedError("foo")

        def fn(x):
            x = torch.cos(x)
            try:
                x = torch.sin(x)
                gn()
                x = torch.sin(x)
            except Exception:
                x = torch.sigmoid(x)

            return x

        x = torch.randn(4)
        ref = fn(x)
        opt_fn = torch.compile(fn, backend="eager", fullgraph=True)
        res = opt_fn(x)
        self.assertEqual(ref, res)

    def test_dynamo_undo_kw_names(self):
        def g(x, k=None):
            if k:
                raise TypeError("error")
            return x.sin()

        def fn(x):
            d = {"a": x}
            try:
                g(x, k=True)
            except Exception:
                y = 0
                for _, b in d.items():  # noqa: PERF102
                    y += b.sum()
            return y

        x = torch.randn(2, 3)
        expected = fn(x)
        opt_fn = torch.compile(fn, backend="eager", fullgraph=True)
        got = opt_fn(x)
        self.assertEqual(expected, got)

    def test_raise_custom_exception(self):
        class Exc(Exception):
            ...

        @torch.compile(backend="eager", fullgraph=True)
        def fn(t):
            try:
                raise Exc
            except Exc:
                return t.sin()
            except Exception:
                return t.cos()

        t = torch.randn(2)
        y = fn(t)
        self.assertEqual(y, t.sin())

    def test_raise_custom_exception_with_args(self):
        class Exc(Exception):
            ...

        @torch.compile(backend="eager", fullgraph=True)
        def fn(t):
            try:
                raise Exc(1, 2.0)
            except Exc as e:
                return t.sin() + e.args[0] + e.args[1]
            except Exception:
                return t.cos()

        t = torch.randn(2)
        y = fn(t)
        self.assertEqual(y, t.sin() + 1 + 2.0)

    def test_nn_module_getattr(self):
        class A:
            def __init__(self) -> None:
                self._b = 20

            def __getattr__(self, name):
                fixed_name = "_" + name
                if fixed_name in self.__dict__:
                    return self.__dict__[fixed_name]
                raise AttributeError(f"{name} absent")

        class B(A):
            def __init__(self) -> None:
                self.a = 10

            def __getattr__(self, name):
                try:
                    return super().__getattr__(name)
                except AttributeError:
                    return 30

        obj = B()

        def fn(x):
            return x * obj.a * obj.b * obj.c

        x = torch.ones(4)
        ref = fn(x)
        print(ref)
        opt_fn = torch.compile(fn, backend="eager", fullgraph=True)
        res = opt_fn(x)
        self.assertEqual(ref, res)

    @torch._dynamo.config.patch(inline_inbuilt_nn_modules=True)
    def test_custom_getattr_on_module_exception(self):
        class Foo(torch.nn.Module):
            def __init__(self, a=3):
                super().__init__()
                self.register_parameter("a", torch.nn.Parameter(torch.ones(4) * 2))

            def __getattr__(self, name):
                try:
                    return super().__getattr__(name)  # defer to nn.Module's logic
                except AttributeError:
                    if name == "a_copy":
                        return self.a
                    raise

            def forward(self, x):
                return x * self.a * self.a_copy

        mod = Foo()
        opt_mod = torch.compile(mod, backend="eager", fullgraph=True)

        x = torch.ones(4)
        self.assertEqual(mod(x), opt_mod(x))

    def test_attribute_error_from_getattr(self):
        class Mock:
            def __init__(self):
                self.a = 5

            def __getattr__(self, name):
                if name != "a":
                    raise AttributeError("missing")
                return self.__dict__["a"]

        mock = Mock()

        def fn(x):
            if hasattr(mock, "b"):
                return torch.cos(x)
            return torch.sin(x)

        opt_fn = torch.compile(fn, backend="eager", fullgraph=True)
        x = torch.randn(4)
        ref = fn(x)
        res = opt_fn(x)
        self.assertEqual(ref, res)

    def test_stop_iteration(self):
        def zip_longest(*iterables, fillvalue=None):
            # Get the iterators for each iterable
            iterators = [iter(it) for it in iterables]

            result = []
            while True:
                for it in iterators:
                    try:
                        value = next(it)
                    except StopIteration:
                        result.append(fillvalue)
                        return result
                    result.append(value)

        def fn(x, y):
            torch.cos(torch.randn(4))
            return tuple(zip_longest(x, y))

        x = [1, 2, 3, 4]
        y = [10, 11, 12]

        opt_fn = torch.compile(fn, backend="eager", fullgraph=True)
        ref = fn(x, y)
        res = opt_fn(x, y)
        self.assertEqual(ref, res)

    def test_nn_reraise(self):
        class M(torch.nn.Module):
            def forward(self, x):
                raise ValueError("woof")
                return x + 2

        m = M()
        m.register_forward_pre_hook(lambda m, go: None)

        torch._dynamo.utils.clear_compilation_metrics()
        opt_call = torch.compile(lambda x: m(x), backend="eager")
        self.assertRaises(ValueError, lambda: opt_call(torch.randn(3)))
        metrics = torch._dynamo.utils.get_compilation_metrics()
        self.assertEqual(metrics[0].fail_reason, "Observed exception")

    def test_key_error(self):
        def fn(x, d):
            try:
                a = d["b"]
            except KeyError:
                a = 2
            return x * a

        opt_fn = torch.compile(fn, backend="eager", fullgraph=True)
        x = torch.randn(4)
        d = {"a": 1}
        ref = fn(x, d)
        res = opt_fn(x, d)
        self.assertEqual(ref, res)

    def test_atrribute_error(self):
        class Mock:
            def __init__(self):
                self.a = 1

        mock = Mock()

        def fn(x):
            try:
                c = 2
                mock.b
            except AttributeError:
                c = 3
            return torch.sin(x) * c

        opt_fn = torch.compile(fn, backend="eager")
        x = torch.randn(4)
        ref = fn(x)
        res = opt_fn(x)
        self.assertEqual(ref, res)

    def test_raise_from_None(self):
        # Inspired from os.environ
        class MyMapping:
            def __init__(self, d):
                self._d = d

            def __getitem__(self, key):
                try:
                    value = self._d[key]
                except KeyError:
                    raise KeyError(key) from None
                return value

        d = MyMapping({"a": 10, "b": 20})

        def mapping_get(obj, key, value=None):
            try:
                return obj.__getitem__(key)
            except KeyError:
                return value

        def fn(x, d, key):
            x = torch.sin(x + 1)
            return x, mapping_get(d, key)

        opt_fn = torch.compile(fn, backend="eager", fullgraph=True)

        x = torch.rand(2, 3)
        ref = fn(x, d, "m")
        res = opt_fn(x, d, "m")
        self.assertEqual(ref[0], res[0])
        self.assertEqual(ref[1], res[1])

    @unittest.expectedFailure
    def test_reconstruct___context__(self):
        @torch.compile(backend="eager", fullgraph=True)
        def fn(t):
            v = ValueError(1, 2, 3)
            v.__context__ = TypeError()
            return t.sin(), v

        t = torch.randn(2)
        y, v = fn(t)
        self.assertEqual(y, t.sin())
        self.assertIsInstance(v, ValueError)
        self.assertIsInstance(v.__context__, TypeError)

    def test_raise_GeneratorExit(self):
        # GeneratorExit does not inherit from Exception
        @torch.compile(backend="eager", fullgraph=True)
        def fn(t):
            try:
                raise GeneratorExit
            except Exception:
                return t.sin()
            except BaseException:
                return t.cos()

        t = torch.randn(2)
        y = fn(t)
        self.assertEqual(y, t.cos())

    def test_speculation_exception(self):
        log = SpeculationLog()
        log.next("fake", 555, "fake", Instruction(1, "fake", 1, 1))
        log.restart()
        with self.assertRaises(SpeculationLogDivergence):
            log.next("bad", 58, "bad", Instruction(2, "different", 2, 2))

    def test_dict_pop(self):
        # Pattern from inspect.bind
        def fn(dt, x):
            try:
                dt.pop("b")
            except KeyError:
                return torch.sin(x)
            else:
                return torch.cos(x)

        d = {"a": 1}
        opt_fn = torch.compile(fn, backend="eager", fullgraph=True)

        x = torch.randn(4)
        self.assertEqual(fn(d, x), opt_fn(d, x))
        self.assertEqual(fn({"a": 1, "b": 2}, x), opt_fn({"a": 1, "b": 2}, x))

    def test_block_stack_cleanup(self):
        params = {
            "a": 3,
            "b": 4,
            "c": 5,
        }

        dt = {
            "c": 5,
        }

        def fn(x):
            for name in params:
                try:
                    x = x * dt[name]
                except KeyError:
                    x = x * torch.sin(x)
            return x

        opt_fn = torch.compile(fn, backend="eager", fullgraph=True)
        x = torch.randn(4)
        self.assertEqual(fn(x), opt_fn(x))

<<<<<<< HEAD
    @make_dynamo_test
    def test_user_defined_exception_variable(self):
        z = 0
        try:
            raise CustomException
        except ValueError:
            z = 1
        except CustomException:
            z = 2
        self.assertEqual(z, 2)

=======
    def test_user_defined_exception_variable(self):

        @torch.compile(backend="eager", fullgraph=True)
        def fn(t):
            z = 0
            try:
                raise CustomException
            except ValueError:
                z = 1
            except CustomException:
                z = 2
            assert z == 2
            return t.sin()

        t = torch.randn(2)
        fn(t)

    def test_user_defined_exception_with_args(self):

        @torch.compile(backend="eager", fullgraph=True)
        def fn(t):
            z = 0
            try:
                raise CustomExceptionWithArgs(2, b=3)
            except ValueError:
                z = 1
            except CustomExceptionWithArgs:
                z = 2
            assert z == 2

        t = torch.randn(2)
        fn(t)

    @unittest.expectedFailure
>>>>>>> 25d92998
    @make_dynamo_test
    def test_raise_set___context__(self):
        try:
            raise TypeError
        except TypeError as e:
            exc = e

        self.assertIsNone(exc.__context__)

        try:
            raise ValueError
        except ValueError as e:
            exc2 = e

        self.assertIsNone(exc2.__context__)


class CPythonExceptionTests(torch._dynamo.test_case.TestCase):
    # Tests taken from CPython source code in cpython/Lib/test/test_exceptions.py
    # https://github.com/python/cpython/blob/v3.13.1/Lib/test/test_exceptions.py

    @unittest.expectedFailure
    @make_dynamo_test
    def testChainingAttrs(self):
        e = Exception()
        self.assertIsNone(e.__context__)
        self.assertIsNone(e.__cause__)  # we don't track __cause__

        e = TypeError()
        self.assertIsNone(e.__context__)
        self.assertIsNone(e.__cause__)

        class MyException(OSError):
            pass

        e = MyException()
        self.assertIsNone(e.__context__)
        self.assertIsNone(e.__cause__)

    @make_dynamo_test
    def testChainingDescriptors(self):
        try:
            raise Exception  # noqa: TRY002
        except Exception as exc:
            e = exc

        self.assertIsNone(e.__context__)
        self.assertIsNone(e.__cause__)
        self.assertFalse(e.__suppress_context__)

        e.__context__ = NameError()
        e.__cause__ = None
        self.assertIsInstance(e.__context__, NameError)
        self.assertIsNone(e.__cause__)
        self.assertTrue(e.__suppress_context__)
        e.__suppress_context__ = False
        self.assertFalse(e.__suppress_context__)

    @make_dynamo_test
    def test_context_of_exception_in_try_and_finally(self):
        try:
            try:
                te = TypeError(1)
                raise te
            finally:
                ve = ValueError(2)
                raise ve
        except Exception as e:
            exc = e

        self.assertIs(exc, ve)
        self.assertIs(exc.__context__, te)

    @make_dynamo_test
    def test_context_of_exception_in_except_and_finally(self):
        try:
            try:
                te = TypeError(1)
                raise te
            except Exception:  # noqa: E722
                ve = ValueError(2)
                raise ve  # noqa: B904
            finally:
                oe = OSError(3)
                raise oe
        except Exception as e:
            exc = e

        self.assertIs(exc, oe)
        self.assertIs(exc.__context__, ve)
        self.assertIs(exc.__context__.__context__, te)

    @make_dynamo_test
    def test_context_of_exception_in_else_and_finally(self):
        try:
            try:
                pass
            except Exception:  # noqa: E722
                pass
            else:
                ve = ValueError(1)
                raise ve
            finally:
                oe = OSError(2)
                raise oe
        except Exception as e:
            exc = e

        self.assertIs(exc, oe)
        self.assertIs(exc.__context__, ve)

    @unittest.skipIf(sys.version_info < (3, 11), "Python 3.11+")
    @make_dynamo_test
    def test_raise_does_not_create_context_chain_cycle(self):
        A = AssertionError
        B = BytesWarning
        C = ConnectionError

        # Create a context chain:
        # C -> B -> A
        # Then raise A in context of C.
        try:
            try:
                raise A
            except A as a_:
                a = a_
                try:
                    raise B
                except B as b_:
                    b = b_
                    try:
                        raise C
                    except C as c_:
                        c = c_
                        self.assertIsInstance(a, A)
                        self.assertIsInstance(b, B)
                        self.assertIsInstance(c, C)
                        self.assertIsNone(a.__context__)
                        self.assertIs(b.__context__, a)
                        self.assertIs(c.__context__, b)
                        raise a  # noqa: B904
        except A as e:
            exc = e

        # Expect A -> C -> B, without cycle
        self.assertIs(exc, a)
        self.assertIs(a.__context__, c)
        self.assertIs(c.__context__, b)
        self.assertIsNone(b.__context__)

    @unittest.skipIf(sys.version_info < (3, 11), "Python 3.11+")
    @make_dynamo_test
    def test_no_hang_on_context_chain_cycle1(self):
        # See issue 25782. Cycle in context chain.

        def cycle():
            try:
                raise ValueError(1)
            except ValueError as ex:
                ex.__context__ = ex
                raise TypeError(2)  # noqa: B904

        try:
            cycle()
        except Exception as e:
            exc = e

        self.assertIsInstance(exc, TypeError)
        self.assertIsInstance(exc.__context__, ValueError)
        self.assertIs(exc.__context__.__context__, exc.__context__)

    @unittest.expectedFailure
    @make_dynamo_test
    def test_no_hang_on_context_chain_cycle2(self):
        # See issue 25782. Cycle at head of context chain.

        A = AssertionError
        B = BytesWarning
        C = ConnectionError

        # Context cycle:
        # +-----------+
        # V           |
        # C --> B --> A
        with self.assertRaises(C) as cm:
            try:
                raise A()  # noqa: RSE102
            except A as _a:
                a = _a
                try:
                    raise B()  # noqa: RSE102
                except B as _b:
                    b = _b
                    try:
                        raise C()  # noqa: RSE102
                    except C as _c:
                        c = _c
                        a.__context__ = c
                        raise c  # noqa: B904

        self.assertIs(cm.exception, c)
        # Verify the expected context chain cycle
        self.assertIs(c.__context__, b)
        self.assertIs(b.__context__, a)
        self.assertIs(a.__context__, c)

    @unittest.skipIf(sys.version_info < (3, 11), "Python 3.11+")
    @make_dynamo_test
    def test_no_hang_on_context_chain_cycle3(self):
        # See issue 25782. Longer context chain with cycle.
        A = AssertionError
        B = BytesWarning
        C = ConnectionError
        D = DeprecationWarning
        E = Exception

        # Context cycle:
        #             +-----------+
        #             V           |
        # E --> D --> C --> B --> A
        with self.assertRaises(E) as cm:
            try:
                raise A
            except A as _a:
                a = _a
                try:
                    raise B
                except B as _b:
                    b = _b
                    try:
                        raise C
                    except C as _c:
                        c = _c
                        a.__context__ = c
                        try:
                            raise D
                        except D as _d:
                            d = _d
                            e = E()
                            raise e  # noqa: B904

        self.assertIs(cm.exception, e)
        # Verify the expected context chain cycle
        self.assertIs(e.__context__, d)
        self.assertIs(d.__context__, c)
        self.assertIs(c.__context__, b)
        self.assertIs(b.__context__, a)
        self.assertIs(a.__context__, c)


if __name__ == "__main__":
    from torch._dynamo.test_case import run_tests

    run_tests()<|MERGE_RESOLUTION|>--- conflicted
+++ resolved
@@ -526,19 +526,6 @@
         x = torch.randn(4)
         self.assertEqual(fn(x), opt_fn(x))
 
-<<<<<<< HEAD
-    @make_dynamo_test
-    def test_user_defined_exception_variable(self):
-        z = 0
-        try:
-            raise CustomException
-        except ValueError:
-            z = 1
-        except CustomException:
-            z = 2
-        self.assertEqual(z, 2)
-
-=======
     def test_user_defined_exception_variable(self):
 
         @torch.compile(backend="eager", fullgraph=True)
@@ -572,8 +559,6 @@
         t = torch.randn(2)
         fn(t)
 
-    @unittest.expectedFailure
->>>>>>> 25d92998
     @make_dynamo_test
     def test_raise_set___context__(self):
         try:
