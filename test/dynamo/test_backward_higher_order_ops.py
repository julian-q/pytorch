# Owner(s): ["module: dynamo"]
# flake8: noqa

import functools

import torch
import torch._dynamo.test_case
import torch._dynamo.testing
import torch._dynamo.utils
from torch import _inductor as inductor
from torch._dynamo import compiled_autograd
from torch._dynamo._trace_wrapped_higher_order_op import trace_wrapped
from torch._dynamo.testing import normalize_gm
from torch._dynamo.utils import counters
from torch.fx.experimental.proxy_tensor import make_fx


def _multiply(x):
    return x * x


def _multiply_invoke(grad):
    return trace_wrapped(grad, fn=_multiply)


class BackwardHigherOrderOpTests(torch._dynamo.test_case.TestCase):
    def test_invoke_in_eager(self):
        x = torch.tensor([0.5, 0.5], requires_grad=True)
        y = torch.tensor([0.5, 0.5], requires_grad=True)

        def fn(x, y):
            x.register_hook(_multiply_invoke)
            return x * y

        out = fn(x, y)
        grad_out = torch.tensor([2.0, 2.0])
        out.backward(grad_out)
        self.assertEqual(x.grad, y * grad_out)

    def test_invoke_in_pt2(self):
        for backend in ["eager", "aot_eager", "inductor"]:
            torch._dynamo.reset()
            x = torch.tensor([0.5, 0.5], requires_grad=True)
            y = torch.tensor([0.5, 0.5], requires_grad=True)

            def fn(x, y):
                x.register_hook(_multiply_invoke)
                return x * y

            fn = torch.compile(fn, backend=backend)
            out = fn(x, y)
            grad_out = torch.tensor([2.0, 2.0])
            out.backward(grad_out)
            self.assertEqual(x.grad, grad_out * y)

    def test_invoke_make_fx_forward_contrived(self):
        x = torch.tensor([0.5, 0.5], requires_grad=True)
        out = make_fx(_multiply_invoke)(x)
        self.assertEqual(out(x), torch.tensor([0.25, 0.25]))
        actual = normalize_gm(out.print_readable(False))
        self.assertExpectedInline(
            actual,
            """\
class _multiply_invoke(torch.nn.Module):
    def forward(self, grad_1: "f32[2]"):
        trace_wrapped: "f32[2]" = torch__dynamo__trace_wrapped_higher_order_op_self_invoke(grad_1);  grad_1 = None
        return trace_wrapped
""",
        )

    def test_invoke_make_bw(self):
        x = torch.tensor([0.5, 0.5], requires_grad=True)

        def fwd(x):
            z = x * x
            return z + z

        res = fwd(x)
        res.backward(torch.tensor([1.0, 1.0]))
        out = make_fx(_multiply_invoke)(x.grad)
        self.assertEqual(out(x.grad), torch.tensor([4.0, 4.0]))
        actual = normalize_gm(out.print_readable(False))

        self.assertExpectedInline(
            actual,
            """\
class _multiply_invoke(torch.nn.Module):
    def forward(self, grad_1: "f32[2]"):
        trace_wrapped: "f32[2]" = torch__dynamo__trace_wrapped_higher_order_op_self_invoke(grad_1);  grad_1 = None
        return trace_wrapped
""",
        )

    def test_invoke_in_pt2_compiled_autograd(self):
        graph = None

        def compiler_fn(gm):
            def inner_compiler(gm_, example_inputs_):
                nonlocal graph
                self.assertEqual(graph, None)
                graph = gm_
                return inductor.compile(gm_, example_inputs_)

            return torch.compile(
                gm, backend=inner_compiler, fullgraph=True, dynamic=True
            )

        for backend in ["eager", "aot_eager", "inductor"]:
            torch._dynamo.reset()
            x = torch.tensor([0.5, 0.5], requires_grad=True)
            y = torch.tensor([0.5, 0.5], requires_grad=True)

            def fn(x, y):
                x.register_hook(_multiply_invoke)
                return x + y

            fn = torch.compile(fn, backend=backend)
            out = fn(x, y)
            grad_out = torch.tensor([2.0, 2.0])
            with compiled_autograd._enable(compiler_fn):
                out.backward(grad_out)
            actual = normalize_gm(graph.print_readable(False))
            self.assertEqual(x.grad, grad_out * grad_out)
            if backend in ["aot_eager", "inductor"]:
                self.assertExpectedInline(
                    actual,
                    """\
class GraphModule(torch.nn.Module):
    def forward(self, L_inputs_ : list):
        l_inputs_ = L_inputs_

        getitem: "f32[2]" = l_inputs_[0];  l_inputs_ = None

        validate_outputs = torch__dynamo_compiled_autograd_ops_validate_outputs([getitem], [((None, None, device(type='cpu'), 6, 0, None), [2], False)]);  getitem = None
        getitem_3: "f32[2]" = validate_outputs[0];  validate_outputs = None

<<<<<<< HEAD
        call_aot_bwd_prologue = torch__dynamo_compiled_autograd_call_aot_bwd_prologue((), [], getitem_3);  getitem_3 = None
        getitem_5: "f32[2]" = call_aot_bwd_prologue[0];  call_aot_bwd_prologue = None
        validate_outputs_1 = torch__dynamo_compiled_autograd_ops_validate_outputs([getitem_5, getitem_5], [((None, None, device(type='cpu'), 6, 0, None), [2], False), ((None, None, device(type='cpu'), 6, 0, None), [2], False)]);  getitem_5 = None
        getitem_6: "f32[2]" = validate_outputs_1[0]
        getitem_7: "f32[2]" = validate_outputs_1[1];  validate_outputs_1 = None

        new_grad: "f32[2]" = torch.clone(getitem_7);  getitem_7 = None

        result: "f32[2]" = getitem_6 * getitem_6;  getitem_6 = None
=======
        new_grad: "f32[2]" = torch.clone(getitem_3)

        result: "f32[2]" = getitem_3 * getitem_3;  getitem_3 = None
>>>>>>> 6b3a513c

        new_grad_1: "f32[2]" = torch.clone(result);  result = None
        return (new_grad, new_grad_1)
""",
                )

            graph = None

    def test_invoke_in_pt2_compiled_autograd_side_effect(self):
        def _side_effect_stateful_fn2(x, obj):
            obj.counter = obj.counter + 1
            return _multiply(x)

        def _side_effectful_invoke2(grad, fn):
            return trace_wrapped(grad, fn=fn)

        graph = None

        def compiler_fn(gm):
            def inner_compiler(gm_, example_inputs_):
                nonlocal graph
                self.assertEqual(graph, None)
                graph = gm_
                return inductor.compile(gm_, example_inputs_)

            return torch.compile(
                gm, backend=inner_compiler, fullgraph=True, dynamic=True
            )

        for backend in ["eager", "aot_eager", "inductor"]:
            torch._dynamo.reset()
            x = torch.tensor([0.5, 0.5], requires_grad=True)
            y = torch.tensor([0.5, 0.5], requires_grad=True)

            class MyObj:
                def __init__(self) -> None:
                    self.counter = 0

            obj = MyObj()
            inner_fn = functools.partial(_side_effect_stateful_fn2, obj=obj)
            hook_fn = functools.partial(_side_effectful_invoke2, fn=inner_fn)
            x.register_hook(hook_fn)

            def fn(x, y):
                return x + y

            fn = torch.compile(fn, backend=backend, fullgraph=True)
            out = fn(x, y)
            grad_out = torch.tensor([2.0, 2.0])
            with compiled_autograd._enable(compiler_fn):
                out.backward(grad_out)
            actual = normalize_gm(graph.print_readable(False))
            self.assertEqual(obj.counter, 1)
            self.assertEqual(x.grad, grad_out + grad_out)
            if backend in ["aot_eager", "inductor"]:
                self.assertExpectedInline(
                    actual,
                    """\
class GraphModule(torch.nn.Module):
    def forward(self, L_inputs_ : list, L_hooks_1_keywords_fn_keywords_obj_counter: "Sym(s1)"):
        l_inputs_ = L_inputs_
        l_hooks_1_keywords_fn_keywords_obj_counter = L_hooks_1_keywords_fn_keywords_obj_counter

        getitem: "f32[2]" = l_inputs_[0];  l_inputs_ = None

        validate_outputs = torch__dynamo_compiled_autograd_ops_validate_outputs([getitem], [((None, None, device(type='cpu'), 6, 0, None), [2], False)]);  getitem = None
        getitem_3: "f32[2]" = validate_outputs[0];  validate_outputs = None

<<<<<<< HEAD
        call_aot_bwd_prologue = torch__dynamo_compiled_autograd_call_aot_bwd_prologue((), [], getitem_3);  getitem_3 = None
        getitem_5: "f32[2]" = call_aot_bwd_prologue[0];  call_aot_bwd_prologue = None
        validate_outputs_1 = torch__dynamo_compiled_autograd_ops_validate_outputs([getitem_5, getitem_5], [((None, None, device(type='cpu'), 6, 0, None), [2], False), ((None, None, device(type='cpu'), 6, 0, None), [2], False)]);  getitem_5 = None
        getitem_6: "f32[2]" = validate_outputs_1[0]
        getitem_7: "f32[2]" = validate_outputs_1[1];  validate_outputs_1 = None

        new_grad: "f32[2]" = torch.clone(getitem_7);  getitem_7 = None
=======
        new_grad: "f32[2]" = torch.clone(getitem_3)
>>>>>>> 6b3a513c

        add: "Sym(s1 + 1)" = l_hooks_1_keywords_fn_keywords_obj_counter + 1;  l_hooks_1_keywords_fn_keywords_obj_counter = None

<<<<<<< HEAD
        result: "f32[2]" = getitem_6 * getitem_6;  getitem_6 = None
=======
        result: "f32[2]" = getitem_3 * getitem_3;  getitem_3 = None
>>>>>>> 6b3a513c

        new_grad_1: "f32[2]" = torch.clone(result);  result = None
        return (new_grad, new_grad_1, add)
""",
                )

            out = fn(x, y)
            out.backward(grad_out)
            self.assertEqual(obj.counter, 2)

            out = fn(x, y)
            out.backward(grad_out)
            self.assertEqual(obj.counter, 3)
            graph = None

    def test_invoke_in_pt2_compiled_autograd_graph_breaks(self):
        def _graph_breaking_fn(x):
            print("Boo!")
            return _multiply(x)

        def _graph_break_invoke(grad):
            return trace_wrapped(grad, fn=_graph_breaking_fn)

        def compiler_fn(gm):
            return torch.compile(gm, backend="inductor", fullgraph=True, dynamic=True)

        for backend in ["eager", "aot_eager", "inductor"]:
            torch._dynamo.reset()
            x = torch.tensor([0.5, 0.5], requires_grad=True)
            y = torch.tensor([0.5, 0.5], requires_grad=True)

            def fn(x, y):
                x.register_hook(_graph_break_invoke)
                return x + y

            fn = torch.compile(fn, backend=backend, fullgraph=True)
            out = fn(x, y)
            grad_out = torch.tensor([2.0, 2.0])
            with self.assertRaisesRegex(
                torch._dynamo.exc.Unsupported,
                "print",
            ):
                with compiled_autograd._enable(compiler_fn):
                    out.backward(grad_out)


if __name__ == "__main__":
    from torch._dynamo.test_case import run_tests

    run_tests()<|MERGE_RESOLUTION|>--- conflicted
+++ resolved
@@ -134,21 +134,12 @@
         validate_outputs = torch__dynamo_compiled_autograd_ops_validate_outputs([getitem], [((None, None, device(type='cpu'), 6, 0, None), [2], False)]);  getitem = None
         getitem_3: "f32[2]" = validate_outputs[0];  validate_outputs = None
 
-<<<<<<< HEAD
         call_aot_bwd_prologue = torch__dynamo_compiled_autograd_call_aot_bwd_prologue((), [], getitem_3);  getitem_3 = None
         getitem_5: "f32[2]" = call_aot_bwd_prologue[0];  call_aot_bwd_prologue = None
-        validate_outputs_1 = torch__dynamo_compiled_autograd_ops_validate_outputs([getitem_5, getitem_5], [((None, None, device(type='cpu'), 6, 0, None), [2], False), ((None, None, device(type='cpu'), 6, 0, None), [2], False)]);  getitem_5 = None
-        getitem_6: "f32[2]" = validate_outputs_1[0]
-        getitem_7: "f32[2]" = validate_outputs_1[1];  validate_outputs_1 = None
-
-        new_grad: "f32[2]" = torch.clone(getitem_7);  getitem_7 = None
-
-        result: "f32[2]" = getitem_6 * getitem_6;  getitem_6 = None
-=======
-        new_grad: "f32[2]" = torch.clone(getitem_3)
-
-        result: "f32[2]" = getitem_3 * getitem_3;  getitem_3 = None
->>>>>>> 6b3a513c
+
+        new_grad: "f32[2]" = torch.clone(getitem_5)
+
+        result: "f32[2]" = getitem_5 * getitem_5;  getitem_5 = None
 
         new_grad_1: "f32[2]" = torch.clone(result);  result = None
         return (new_grad, new_grad_1)
@@ -178,7 +169,7 @@
                 gm, backend=inner_compiler, fullgraph=True, dynamic=True
             )
 
-        for backend in ["eager", "aot_eager", "inductor"]:
+        for backend in ["inductor"]:
             torch._dynamo.reset()
             x = torch.tensor([0.5, 0.5], requires_grad=True)
             y = torch.tensor([0.5, 0.5], requires_grad=True)
@@ -217,25 +208,14 @@
         validate_outputs = torch__dynamo_compiled_autograd_ops_validate_outputs([getitem], [((None, None, device(type='cpu'), 6, 0, None), [2], False)]);  getitem = None
         getitem_3: "f32[2]" = validate_outputs[0];  validate_outputs = None
 
-<<<<<<< HEAD
         call_aot_bwd_prologue = torch__dynamo_compiled_autograd_call_aot_bwd_prologue((), [], getitem_3);  getitem_3 = None
         getitem_5: "f32[2]" = call_aot_bwd_prologue[0];  call_aot_bwd_prologue = None
-        validate_outputs_1 = torch__dynamo_compiled_autograd_ops_validate_outputs([getitem_5, getitem_5], [((None, None, device(type='cpu'), 6, 0, None), [2], False), ((None, None, device(type='cpu'), 6, 0, None), [2], False)]);  getitem_5 = None
-        getitem_6: "f32[2]" = validate_outputs_1[0]
-        getitem_7: "f32[2]" = validate_outputs_1[1];  validate_outputs_1 = None
-
-        new_grad: "f32[2]" = torch.clone(getitem_7);  getitem_7 = None
-=======
-        new_grad: "f32[2]" = torch.clone(getitem_3)
->>>>>>> 6b3a513c
+
+        new_grad: "f32[2]" = torch.clone(getitem_5)
 
         add: "Sym(s1 + 1)" = l_hooks_1_keywords_fn_keywords_obj_counter + 1;  l_hooks_1_keywords_fn_keywords_obj_counter = None
 
-<<<<<<< HEAD
-        result: "f32[2]" = getitem_6 * getitem_6;  getitem_6 = None
-=======
-        result: "f32[2]" = getitem_3 * getitem_3;  getitem_3 = None
->>>>>>> 6b3a513c
+        result: "f32[2]" = getitem_5 * getitem_5;  getitem_5 = None
 
         new_grad_1: "f32[2]" = torch.clone(result);  result = None
         return (new_grad, new_grad_1, add)
