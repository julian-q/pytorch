--- conflicted
+++ resolved
@@ -10845,7 +10845,20 @@
 
         fn(torch.tensor([3, 3]))
 
-<<<<<<< HEAD
+    @torch._dynamo.config.patch(assume_static_by_default=True)
+    def test_mark_unbacked_strict(self):
+        @torch.compile()
+        def fn(x, y):
+            return torch.mul(x, y)
+
+        x = torch.ones(5, 5)
+        torch._dynamo.decorators.mark_unbacked(x, 0, strict=True)
+        torch._dynamo.decorators.mark_unbacked(x, 1, strict=True)
+        y = torch.randn(5, 5)
+
+        with self.assertRaisesRegex(RuntimeError, "RelaxedUnspecConstraint"):
+            fn(x, y)
+
     def test_sym_max_unbacked_sizelike_simplification(self):
         @torch.compile(fullgraph=True, backend="eager")
         def cf(x):
@@ -10860,21 +10873,6 @@
 
         # Previously would have thrown guard on data dependent
         cf(torch.tensor([10, 10])).item()
-=======
-    @torch._dynamo.config.patch(assume_static_by_default=True)
-    def test_mark_unbacked_strict(self):
-        @torch.compile()
-        def fn(x, y):
-            return torch.mul(x, y)
-
-        x = torch.ones(5, 5)
-        torch._dynamo.decorators.mark_unbacked(x, 0, strict=True)
-        torch._dynamo.decorators.mark_unbacked(x, 1, strict=True)
-        y = torch.randn(5, 5)
-
-        with self.assertRaisesRegex(RuntimeError, "RelaxedUnspecConstraint"):
-            fn(x, y)
->>>>>>> 1f20ea05
 
     @torch._dynamo.config.patch(capture_scalar_outputs=True)
     def test_guard_size_oblivious(self):
