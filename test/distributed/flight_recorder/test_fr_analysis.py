# Owner(s): ["oncall: distributed"]

<<<<<<< HEAD
=======
import math
import pathlib
>>>>>>> e77b6ae8
import sys
from pathlib import Path


REPO_ROOT = Path(__file__).absolute().parents[3]

sys.path.insert(0, str(REPO_ROOT))
from tools.flight_recorder.components.types import COLLECTIVES, MatchState
from tools.flight_recorder.components.utils import match_one_event


# Make sure to remove REPO_ROOT after import is done
sys.path.remove(str(REPO_ROOT))

from torch.testing._internal.common_utils import run_tests, TestCase


def create_one_event(
    collective_name,
    pg_info,
    input_sizes,
    output_sizes,
    state="scheduled",
    collective_seq_id=0,
    p2p_seq_id=0,
    output_dtypes="float32",
):
    return {
        "profiling_name": f"nccl:{collective_name}",
        "state": state,
        "process_group": pg_info,
        "input_sizes": input_sizes,
        "output_sizes": output_sizes,
        "input_dtypes": "float32",
        "output_dtypes": output_dtypes,
        "collective_seq_id": str(collective_seq_id),
        "p2p_seq_id": str(p2p_seq_id),
        "time_created_ns": 0,
        "frames": [],
    }


class FlightRecorderEventTest(TestCase):
    def test_match_one_event(self):
        e1 = create_one_event(
            "all_reduce", ("0", "default"), [[4, 4]], [[4, 4]], "scheduled", 1
        )
        membership = {"0": {0, 1}}
        self.assertEqual(
            match_one_event(e1, e1, membership, "0"), MatchState.FULLY_MATCHED
        )

        e2 = create_one_event(
            "all_gather", ("0", "default"), [[4, 4]], [[4, 4]], "scheduled", 1
        )
        self.assertEqual(
            match_one_event(e1, e2, membership, "0"),
            MatchState.COLLECTIVE_TYPE_MISMATCH,
        )

        e3 = create_one_event(
            "all_to_all", ("0", "default"), [[4, 4]], [[4, 4]], "scheduled", 1
        )
        e4 = create_one_event(
            "all_to_all", ("0", "default"), [[4, 4]], [[4, 4]], "scheduled", 1
        )
        self.assertEqual(match_one_event(e3, e4, membership, "0"), MatchState.UNDECIDED)

        e5 = create_one_event(
            "all_reduce", ("0", "default"), [[5, 4]], [[4, 4]], "scheduled", 1, 1
        )
        self.assertEqual(
            match_one_event(e1, e5, membership, "0"), MatchState.SIZE_OR_SYNTAX_MISMATCH
        )

        e6 = create_one_event(
            "all_reduce", ("0", "default"), [[4, 4]], [[5, 4]], "scheduled", 1, 2
        )
        self.assertEqual(
            match_one_event(e1, e6, membership, "0"), MatchState.SIZE_OR_SYNTAX_MISMATCH
        )

        e7 = create_one_event(
            "all_reduce", ("0", "default"), [[4, 4]], [[5, 4]], "scheduled", 2
        )
        self.assertEqual(
            match_one_event(e7, e7, membership, "0"), MatchState.SIZE_OR_SYNTAX_MISMATCH
        )

        e9 = create_one_event(
            "all_reduce", ("0", "default"), [[4, 4]], [[4, 4]], "completed", 1
        )
        self.assertEqual(
            match_one_event(e1, e9, membership, "0"),
            MatchState.COLLECTIVE_STATE_MISMATCH,
        )

        e10 = create_one_event(
            "all_reduce",
            ("0", "default"),
            [[4, 4]],
            [[4, 4]],
            "completed",
            1,
            output_dtypes="float16",
        )
        self.assertEqual(
            match_one_event(e10, e9, membership, "0"),
            MatchState.COLLECTIVE_DTYPE_MISMATCH,
        )

    def test_all_events(self):
        for collective in sorted(COLLECTIVES):
            input_sizes = [[4, 4]]
            output_sizes = [[4, 4]]
            expectedState = MatchState.FULLY_MATCHED
            if collective == "_reduce_scatter_base":
                input_sizes = [[4, 4]]
                output_sizes = [[input_sizes[0][0] * 2]]
            if collective == "all_gather":
                output_sizes = [[math.prod(input_sizes[0]) * 2]]
            if collective == "all_to_all":
                expectedState = MatchState.UNDECIDED
            event = create_one_event(
                collective, ("0", "default"), input_sizes, output_sizes, "scheduled", 1
            )
            membership = {"0": {0, 1}}
            result = match_one_event(event, event, membership, "0")
            self.assertEqual(result, expectedState)


if __name__ == "__main__":
    run_tests()<|MERGE_RESOLUTION|>--- conflicted
+++ resolved
@@ -1,10 +1,6 @@
 # Owner(s): ["oncall: distributed"]
 
-<<<<<<< HEAD
-=======
 import math
-import pathlib
->>>>>>> e77b6ae8
 import sys
 from pathlib import Path
 
