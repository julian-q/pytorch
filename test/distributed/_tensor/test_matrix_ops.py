# Copyright (c) Meta Platforms, Inc. and affiliates
# Owner(s): ["oncall: distributed"]

import itertools
import unittest
from typing import cast, List, Optional, Tuple

import torch
import torch.nn.functional as F
from torch.distributed import DeviceMesh, init_device_mesh
from torch.distributed.tensor import (
    distribute_tensor,
    DTensor,
    Partial,
    Placement,
    Replicate,
    Shard,
)
from torch.distributed.tensor.debug import CommDebugMode
<<<<<<< HEAD
from torch.testing._internal.common_utils import run_tests
=======
from torch.testing._internal.common_cuda import PLATFORM_SUPPORTS_FP8
from torch.testing._internal.common_utils import run_tests, skipIfRocm
>>>>>>> fcf9dc3b
from torch.testing._internal.distributed._tensor.common_dtensor import (
    DTensorTestBase,
    skip_unless_torch_gpu,
    with_comms,
)


def scale_for_fp8(
    t: torch.Tensor, scale_shape: Tuple[int]
) -> Tuple[torch.Tensor, torch.Tensor]:
    if all(d == 1 for d in scale_shape):
        t = t.unsqueeze(0).unsqueeze(-2)
    else:
        t = t.unflatten(0, (scale_shape[0], -1)).unflatten(-1, (scale_shape[1], -1))
    scale = t.abs().amax(dim=[1, -1]).float() / torch.finfo(torch.float8_e4m3fn).max
    t_fp8 = (t / scale[:, None, :, None]).to(torch.float8_e4m3fn)
    return t_fp8.flatten(end_dim=1).flatten(start_dim=-2), scale.view(scale_shape)


class DistMatrixOpsTest(DTensorTestBase):
    @with_comms
    def test_addmm(self):
        device_mesh = DeviceMesh(self.device_type, list(range(self.world_size)))
        shard_spec = [Shard(0)]
        replica_spec = [Replicate()]

        tensor_to_shard = torch.randn(12, 8)
        mat1 = distribute_tensor(tensor_to_shard, device_mesh, shard_spec)
        tensor_to_replicate = torch.randn(8, 4)
        mat2 = distribute_tensor(tensor_to_replicate, device_mesh, replica_spec)
        input_tensor = torch.randn(4)
        input = distribute_tensor(input_tensor, device_mesh, replica_spec)

        dist_res = torch.addmm(input, mat1, mat2)
        local_res = torch.addmm(input_tensor, tensor_to_shard, tensor_to_replicate)
        self.assertEqual(dist_res.full_tensor(), local_res)

    @with_comms
    def test_addmm_empty_operand(self):
        device_mesh = DeviceMesh(self.device_type, list(range(self.world_size)))
        shard_spec = [Shard(0)]
        replica_spec = [Replicate()]

        tensor_to_shard = torch.randn(12, 0)
        mat1 = distribute_tensor(tensor_to_shard, device_mesh, shard_spec)
        tensor_to_replicate = torch.randn(0, 4)
        mat2 = distribute_tensor(tensor_to_replicate, device_mesh, replica_spec)
        input_tensor = torch.randn(4)
        inp = distribute_tensor(input_tensor, device_mesh, replica_spec)

        dist_res = torch.addmm(inp, mat1, mat2)
        local_res = torch.addmm(input_tensor, tensor_to_shard, tensor_to_replicate)
        self.assertEqual(dist_res.full_tensor(), local_res)

    @with_comms
    def test_addmm_auto_redistribute(self):
        device_mesh = DeviceMesh(self.device_type, list(range(self.world_size)))
        shard0_spec = [Shard(0)]
        shard1_spec = [Shard(1)]
        replica_spec = [Replicate()]

        tensor_to_shard1 = torch.randn(12, 8, requires_grad=True)
        mat1 = distribute_tensor(tensor_to_shard1, device_mesh, shard1_spec)
        tensor_to_shard0 = torch.randn(8, 4, requires_grad=True)
        mat2 = distribute_tensor(tensor_to_shard0, device_mesh, shard0_spec)
        input_tensor = torch.randn(4, requires_grad=True)
        input = distribute_tensor(input_tensor, device_mesh, replica_spec)

        local_res = torch.addmm(input_tensor, tensor_to_shard1, tensor_to_shard0)
        dist_res = torch.addmm(input, mat1, mat2)

        # test if addmm output is a partial
        self.assertIsInstance(dist_res, DTensor)
        self.assertIsInstance(dist_res.placements[0], Partial)

        # test if result is the same as tensor
        dist_local_res = dist_res.full_tensor()
        self.assertEqual(local_res, dist_local_res)

        # backward checks
        dist_local_res.sum().backward()
        local_res.sum().backward()
        self.assertIsNotNone(mat2.grad)
        self.assertEqual(mat2.grad.full_tensor(), tensor_to_shard0.grad)

    @with_comms
    def test_mm(self):
        device_mesh = DeviceMesh(self.device_type, list(range(self.world_size)))
        shard0_spec = Shard(0)
        shard1_spec = Shard(1)
        replica_spec = Replicate()

        t1 = torch.randn(12, 8, requires_grad=True)
        t2 = torch.randn(8, 16, requires_grad=True)
        local_res = torch.mm(t1, t2)

        def test_placement_comb(
            placements1: List[Placement], placements2: List[Placement]
        ) -> None:
            dt1 = distribute_tensor(t1, device_mesh, placements1)
            dt2 = distribute_tensor(t2, device_mesh, placements2)
            dist_res: DTensor = cast(DTensor, torch.mm(dt1, dt2)).redistribute(
                device_mesh, [replica_spec]
            )
            self.assertEqual(dist_res.to_local(), local_res)
            # backward
            grad_dist_res = torch.ones_like(dist_res)
            dist_res.backward(grad_dist_res)
            self.assertIsNotNone(dt1.grad)

        placement_specs = [shard0_spec, shard1_spec, replica_spec]
        shard_specs_comb = list(itertools.product(placement_specs, placement_specs))
        for spec in shard_specs_comb:
            test_placement_comb([spec[0]], [spec[1]])

    @with_comms
    @skip_unless_torch_gpu
    @unittest.skipIf(not PLATFORM_SUPPORTS_FP8, "torch._scaled_mm requires H100+")
    def test_scaled_mm(self):
        device_mesh = DeviceMesh(self.device_type, list(range(self.world_size)))
        shrd0 = Shard(0)
        shrd1 = Shard(1)
        repl = Replicate()
        part = Partial()

        ws = self.world_size
        # _scaled_mm requires all dimensions to be multiples of 16. Since we'll
        # shard along n and k, we need to ensure this stays true on each rank.
        m, n, k = 16, 32 * ws, 16 * ws

        t1 = torch.randn(m, k, device=self.device_type, dtype=torch.bfloat16)
        t2 = torch.randn(n, k, device=self.device_type, dtype=torch.bfloat16)

        for (
            output_spec,
            t1_spec,
            t2_spec,
            scale1_shape,
            scale2_shape,
            scale1_spec,
            scale2_spec,
        ) in [
            # Tensor-wise scaling
            # Replicated, zero-dim scale
            (repl, repl, repl, (), (), repl, repl),
            # Column-parallel, two-dim scale
            (shrd1, repl, shrd0, (1, 1), (1, 1), repl, repl),
            # Row-parallel, one-dim scale
            (part, shrd1, shrd1, (1,), (1,), repl, repl),
            # Row-wise scaling
            # Replicated
            (repl, repl, repl, (m, 1), (n, 1), repl, repl),
            # Column-parallel
            (shrd1, repl, shrd0, (m, 1), (n, 1), repl, shrd0),
            # Row-parallel (which actually ends up doing sub-row-wise scaling)
            (part, shrd1, shrd1, (m, ws), (n, ws), shrd1, shrd1),
        ]:
            full_ref_res = t1 @ t2.t()

            t1_fp8, scale1 = scale_for_fp8(t1, scale1_shape)
            t2_fp8, scale2 = scale_for_fp8(t2, scale2_shape)

            dist_t1_fp8 = distribute_tensor(t1_fp8, device_mesh, [t1_spec])
            dist_t2_fp8 = distribute_tensor(t2_fp8, device_mesh, [t2_spec])
            dist_scale1 = distribute_tensor(scale1, device_mesh, [scale1_spec])
            dist_scale2 = distribute_tensor(scale2, device_mesh, [scale2_spec])

            with CommDebugMode() as comm_mode:
                dist_res = cast(
                    DTensor,
                    torch._scaled_mm(
                        dist_t1_fp8,
                        dist_t2_fp8.t(),
                        scale_a=dist_scale1,
                        scale_b=dist_scale2.t(),
                        out_dtype=torch.bfloat16,
                    ),
                )

            self.assertEqual(dist_res.placements[0], output_spec)

            full_dist_res = dist_res.full_tensor()
            # Fp8 matmuls are quite inaccurate, we need high tolerances
            self.assertEqual(full_dist_res, full_ref_res, atol=1, rtol=7e-2)

            self.assertEqual(comm_mode.get_total_counts(), 0)

    @with_comms
    def test_matmul(self):
        device_mesh = DeviceMesh(self.device_type, list(range(self.world_size)))
        dim = 128
        x = torch.randn(8, dim)
        A = torch.randn(dim, dim)
        y = torch.matmul(x, A)

        # Prepare DTensors
        dx = distribute_tensor(x, device_mesh, [Replicate()])
        dA = distribute_tensor(A, device_mesh, [Shard(0)])

        # Use `inference_mode` to test DTensor's capability of decomposing
        # `matmul` op
        with torch.inference_mode():
            dy = torch.matmul(dx, dA)

        self.assertEqual(y, dy.full_tensor())

    @with_comms
    def test_t(self):
        device_mesh = DeviceMesh(self.device_type, list(range(self.world_size)))
        shard_spec = [Shard(0)]

        tensor_to_transpose = torch.randn(12, 8, requires_grad=True)
        mat = distribute_tensor(tensor_to_transpose, device_mesh, shard_spec)
        tranposed_mat = mat.t()
        self.assertEqual(tranposed_mat.size(), torch.Size([8, 12]))
        self.assertEqual(tranposed_mat.placements, [Shard(1)])
        tranposed_mat2 = tranposed_mat.t()
        self.assertEqual(tranposed_mat2.size(), torch.Size([12, 8]))
        self.assertEqual(tranposed_mat2.placements, shard_spec)

    @with_comms
    def test_t_partial(self):
        device_mesh = DeviceMesh(self.device_type, list(range(self.world_size)))

        a = torch.randn(12, 8)
        b = torch.randn(8, 4)
        c = torch.mm(a, b).t()

        da = distribute_tensor(a, device_mesh, [Shard(1)])
        db = distribute_tensor(b, device_mesh, [Shard(0)])

        # mm(da, db) should return a Partial tensor.
        # transposing it should keep it Partial
        dc = torch.mm(da, db).t()

        self.assertTrue(isinstance(dc.placements[0], Partial))

        # check that the local and distributed op results match
        self.assertEqual(
            c,
            dc.redistribute(device_mesh, [Replicate()]).to_local(),
        )

    # baddbmm introduces nan occasionally on CPU: https://github.com/pytorch/pytorch/issues/80588
    @with_comms
    @skip_unless_torch_gpu
    def test_baddbmm(self):
        device_mesh = DeviceMesh(self.device_type, list(range(self.world_size)))
        tensor = torch.rand(4, 4, 8, device=self.device_type, requires_grad=True)
        batch_1 = torch.rand(4, 4, 8, device=self.device_type, requires_grad=True)
        batch_2 = torch.rand(4, 8, 8, device=self.device_type, requires_grad=True)

        def test_placement_comb(
            tensor_placements: List[Placement],
            batch_1_placements: List[Placement],
            batch_2_placements: List[Placement],
            beta: int,
            alpha: int,
            batch_1_grad: Optional[torch.Tensor],
        ) -> None:
            tensor_dt = distribute_tensor(tensor, device_mesh, tensor_placements)
            batch_1_dt = distribute_tensor(batch_1, device_mesh, batch_1_placements)
            batch_2_dt = distribute_tensor(batch_2, device_mesh, batch_2_placements)
            dist_res = cast(
                DTensor,
                torch.baddbmm(
                    tensor_dt, batch_1_dt, batch_2_dt, beta=beta, alpha=alpha
                ),
            ).redistribute(device_mesh, [Replicate()])
            dist_local_res = dist_res.to_local()
            assert not torch.isnan(local_result).any()
            assert not torch.isnan(dist_local_res).any()
            self.assertEqual(dist_local_res.detach(), local_result.detach())

            # TODO: add test backward
            # grad_dist_res = torch.ones_like(dist_res)
            # dist_res.backward(grad_dist_res)
            # self.assertIsNotNone(batch_1_dt.grad)
            # batch_1_grad_local = batch_1_dt.grad.redistribute(
            #     device_mesh, [Replicate()]
            # ).to_local()
            # self.assertEqual(batch_1_grad_local, batch_1_grad)

        shard0_spec = Shard(0)
        shard1_spec = Shard(1)
        shard2_spec = Shard(2)
        replica_spec = Replicate()
        shard_specs = [shard0_spec, shard1_spec, shard2_spec, replica_spec]
        shard_specs_comb = list(
            itertools.product(shard_specs, shard_specs, shard_specs)
        )
        # If beta is 0, input tensor will be ignored
        numeric_params_comb = [
            (0.0, 0.5),  # zero-beta
            (0.8, 0.5),  # non-zero-beta
        ]

        for beta, alpha in numeric_params_comb:
            local_result = torch.baddbmm(
                tensor, batch_1, batch_2, beta=beta, alpha=alpha
            )
            grad_local_res = torch.ones_like(local_result)
            local_result.backward(grad_local_res)
            # test all combos
            for spec in shard_specs_comb:
                test_placement_comb(
                    [spec[0]], [spec[1]], [spec[2]], beta, alpha, batch_1.grad
                )

    @with_comms
    def test_bmm(self):
        device_mesh = DeviceMesh(self.device_type, list(range(self.world_size)))
        mat1 = torch.rand(4, 8, 4, device=self.device_type, requires_grad=True)
        mat2 = torch.rand(4, 4, 8, device=self.device_type, requires_grad=True)
        local_result = torch.bmm(mat1, mat2)
        grad_local_res = torch.ones_like(local_result)
        local_result.backward(grad_local_res)

        def test_placement_comb(
            placements1: List[Placement],
            placements2: List[Placement],
        ) -> None:
            mat1_dt = distribute_tensor(mat1, device_mesh, placements1)
            mat2_dt = distribute_tensor(mat2, device_mesh, placements2)
            dist_res = cast(DTensor, torch.bmm(mat1_dt, mat2_dt)).redistribute(
                device_mesh, [Replicate()]
            )
            dist_local_res = dist_res.to_local()
            self.assertEqual(dist_local_res, local_result)

            # test backward
            # TODO: figure out (replicate, shard1) fail on backward
            # it generates a different grad shape
            grad_dist_res = torch.ones_like(dist_res)
            dist_res.backward(grad_dist_res)
            self.assertIsNotNone(mat1_dt.grad)
            mat1_dt_grad = cast(DTensor, mat1_dt.grad)
            mat1_grad_local = mat1_dt_grad.redistribute(
                device_mesh, [Replicate()]
            ).to_local()
            self.assertEqual(mat1_grad_local, mat1.grad)

        shard0_spec = Shard(0)
        shard1_spec = Shard(1)
        shard2_spec = Shard(2)
        replica_spec = Replicate()
        placement_specs = [shard0_spec, shard1_spec, shard2_spec, replica_spec]
        shard_specs_comb = list(itertools.product(placement_specs, placement_specs))

        # tests that currently pass
        for spec in shard_specs_comb:
            test_placement_comb([spec[0]], [spec[1]])

    @with_comms
    @skip_unless_torch_gpu
    def test_scaled_dot_product_attention(self):
        device_mesh = DeviceMesh(self.device_type, list(range(self.world_size)))
        comm_mode = CommDebugMode()
        # bsz, n_heads, slen, head_dim
        query = torch.rand(
            (4, 8, 8, 8),
            device=self.device_type,
            dtype=torch.bfloat16,
            requires_grad=True,
        )
        key = torch.rand(
            (4, 8, 8, 8),
            device=self.device_type,
            dtype=torch.bfloat16,
            requires_grad=True,
        )
        value = torch.rand(
            (4, 8, 8, 8),
            device=self.device_type,
            dtype=torch.bfloat16,
            requires_grad=True,
        )

        dist_query = distribute_tensor(query, device_mesh, [Shard(1)])
        dist_key = distribute_tensor(key, device_mesh, [Shard(1)])
        dist_value = distribute_tensor(value, device_mesh, [Shard(1)])

        from torch.nn.attention import sdpa_kernel, SDPBackend

        available_backends = []
        dropout_p = 0.0
        # TODO: Add test cases where is_causal=False and an attention mask is provided.
        #       Gaps include missing op support for aten.masked_fill_.Scalar.
        is_causal = True
        enable_gqa = False
        params = torch.backends.cuda.SDPAParams(
            query, key, value, None, dropout_p, is_causal, enable_gqa
        )
        if torch.backends.cuda.can_use_flash_attention(params, debug=False):
            available_backends.append(SDPBackend.FLASH_ATTENTION)
        if torch.backends.cuda.can_use_efficient_attention(params, debug=False):
            available_backends.append(SDPBackend.EFFICIENT_ATTENTION)

        for backend in available_backends:
            with sdpa_kernel(backends=[backend]):
                out = F.scaled_dot_product_attention(
                    query, key, value, dropout_p=dropout_p, is_causal=is_causal
                )
                with comm_mode:
                    dist_out = F.scaled_dot_product_attention(
                        dist_query,
                        dist_key,
                        dist_value,
                        dropout_p=dropout_p,
                        is_causal=is_causal,
                    )
                    self.assertEqual(comm_mode.get_total_counts(), 0)
                    self.assertTrue(dist_out.placements[0].is_shard(dim=1))
                    self.assertEqual(dist_out.full_tensor(), out)

                out.sum().backward()
                with comm_mode:
                    dist_out.sum().backward()
                    self.assertEqual(comm_mode.get_total_counts(), 0)
                    self.assertTrue(dist_query.grad.placements[0].is_shard(dim=1))
                    self.assertEqual(dist_query.grad.full_tensor(), query.grad)
                    self.assertTrue(dist_key.grad.placements[0].is_shard(dim=1))
                    self.assertEqual(dist_key.grad.full_tensor(), key.grad)
                    self.assertTrue(dist_value.grad.placements[0].is_shard(dim=1))
                    self.assertEqual(dist_value.grad.full_tensor(), value.grad)

    @skip_unless_torch_gpu
    @with_comms()
    def test_dtensor_mm(self):
        """
        Test mm with DTensor with 2D mesh.
        We need to add the test here since we only test 1D mesh in test_dtensor_ops.py.
        Also, we added tests for the corner case where one of the 2D dimension is 1.

        # TODO: we need to test more DTensor ops with 2D mesh, especially when 1 of the
        mesh dimension of the 2D mesh is 1.
        """
        mesh_0 = init_device_mesh(self.device_type, (self.world_size // 2, 2))
        mesh_1 = init_device_mesh(self.device_type, (self.world_size, 1))
        mesh_2 = init_device_mesh(self.device_type, (1, self.world_size))

        for mesh in [mesh_0, mesh_1, mesh_2]:
            lhs = torch.randn(256, 128)
            rhs = torch.randn(128, 256)
            mm_result = lhs @ rhs

            lhs_dtensor = distribute_tensor(lhs, mesh, [Shard(dim=0), Replicate()])
            rhs_dtensor = distribute_tensor(rhs, mesh, [Replicate(), Shard(dim=1)])
            dtensor_result = lhs_dtensor @ rhs_dtensor
            self.assertEqual(dtensor_result.full_tensor(), mm_result)


if __name__ == "__main__":
    run_tests()<|MERGE_RESOLUTION|>--- conflicted
+++ resolved
@@ -17,12 +17,8 @@
     Shard,
 )
 from torch.distributed.tensor.debug import CommDebugMode
-<<<<<<< HEAD
-from torch.testing._internal.common_utils import run_tests
-=======
 from torch.testing._internal.common_cuda import PLATFORM_SUPPORTS_FP8
 from torch.testing._internal.common_utils import run_tests, skipIfRocm
->>>>>>> fcf9dc3b
 from torch.testing._internal.distributed._tensor.common_dtensor import (
     DTensorTestBase,
     skip_unless_torch_gpu,
@@ -449,6 +445,7 @@
                     self.assertTrue(dist_value.grad.placements[0].is_shard(dim=1))
                     self.assertEqual(dist_value.grad.full_tensor(), value.grad)
 
+    @skipIfRocm
     @skip_unless_torch_gpu
     @with_comms()
     def test_dtensor_mm(self):
