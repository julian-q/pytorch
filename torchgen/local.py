--- conflicted
+++ resolved
@@ -39,15 +39,9 @@
 
 
 def use_ilistref_for_tensor_lists() -> bool:
-<<<<<<< HEAD
-    assert _locals.use_ilistref_for_tensor_lists is not None, (
-        "need to initialize local.use_ilistref_for_tensor_lists with local.parametrize"
-    )
-=======
     assert (
         _locals.use_ilistref_for_tensor_lists is not None
     ), "need to initialize local.use_ilistref_for_tensor_lists with local.parametrize"
->>>>>>> dcf8d138
     return _locals.use_ilistref_for_tensor_lists
 
 
