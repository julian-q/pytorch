# mypy: allow-untyped-defs
import functools
import itertools
from typing import Any, Callable

import torch
import torch._prims_common as utils
import torch._subclasses.functional_tensor
import torch.utils._pytree as pytree
from torch._C import DispatchKey
from torch._higher_order_ops.utils import (
    _maybe_run_with_interpreter,
    _set_compilation_env,
    autograd_not_implemented,
    first_slice_copy,
    reenter_make_fx,
    unique_graph_id,
)
from torch._inductor.utils import is_pointwise_use
from torch._ops import HigherOrderOperator
from torch._subclasses.fake_tensor import FakeTensorMode
from torch.fx.experimental.proxy_tensor import (
    disable_proxy_modes_tracing,
    ProxyTorchDispatchMode,
    track_tensor_tree,
)


aten = torch._ops.ops.aten


def wrap_combine_fn_flat(*args, combine_fn, spec, num_leaves):
    assert len(args) == 2 * num_leaves
    lhs = pytree.tree_unflatten(args[:num_leaves], spec)
    rhs = pytree.tree_unflatten(args[num_leaves:], spec)
    combined = combine_fn(lhs, rhs)
    combined_leaves = pytree.tree_leaves(combined)
    assert num_leaves == len(combined_leaves)
    return combined_leaves


def _interleave(a, b, dim=0):
    # https://stackoverflow.com/questions/60869537/how-can-i-interleave-5-pytorch-tensors
    if b_trunc := (a.shape[dim] == b.shape[dim] + 1):
        pad = (
            [0] * ((b.ndim - dim - 1) * 2 + 1)
            + [1]
            + [0] * (b.ndim * 2 - ((b.ndim - dim - 1) * 2 + 2))
        )
        b = torch.nn.functional.pad(b, pad)

    stacked = torch.stack([a, b], dim=dim + 1)
    interleaved = torch.flatten(stacked, start_dim=dim, end_dim=dim + 1)
    if b_trunc:
        # TODO: find torch alternative for slice_along dim for torch.jit.script to work
        interleaved = aten.slice(interleaved, dim, 0, b.shape[dim] + a.shape[dim] - 1)
    return interleaved


def safe_map(f, *args):
    args = list(map(list, args))
    n = len(args[0])
    for arg in args[1:]:
        if len(arg) != n:
            raise ValueError("length mismatch: {list(map(len, args))}")

    def nf(a):
        return f(*a)

    return list(map(nf, zip(*args)))


class AssociativeScanOp(HigherOrderOperator):
    def __init__(self):
        super().__init__("associative_scan")

<<<<<<< HEAD
    def __call__(self, combine_fn, xs, dim, additional_inputs):
        return super().__call__(combine_fn, xs, dim, additional_inputs)
=======
    def __call__(self, combine_fn, xs):
        return super().__call__(combine_fn, xs)
>>>>>>> 953e8093


associative_scan_op = AssociativeScanOp()


def associative_scan(
    combine_fn: Callable[[pytree.PyTree, pytree.PyTree], pytree.PyTree],
    xs: pytree.PyTree,
    dim: int = 0,
    reverse: bool = False,
    combine_mode: str = "pointwise",
) -> torch.Tensor:
    r"""
    Performs an inclusive scan with an associative combine function.

    .. warning::
        `torch.associative_scan` is a prototype feature in PyTorch. It currently
        does not support autograd and you may run into miscompiles.
        Read more about feature classification at:
        https://pytorch.org/blog/pytorch-feature-classification-changes/#prototype

    This operator requires runtime code generation and so requires support for
    ``torch.compile``. Further, only CUDA device codegen is supported at the moment.

    Args:
        combine_fn (Callable): A binary callable with type ``(Tensor, Tensor) -> Tensor``,
            or if input is a pytree ``(pytree, pytree) -> pytree``.
            This function must be pure, i.e., no lifted arguments are supported at the moment,
            satisfy the associative property and have no side-effects.
        xs (torch.Tensor): The input tensor, or nested pytree of tensors.
            All inputs are expected to have the same shape.
        dim (int): the dimension to scan over
        reverse (bool): A boolean stating if the scan should be reversed with respect to ``dim``, default ``False``.
        combine_mode (str): A string indicating whether the ``combine_fn`` is ``pointwise`` or ``generic``, default ``pointwise``.
            If ``combine_mode=pointwise``, ``combine_fn`` must be pure, may only contain pointwise operations
            and ``xs`` must be CUDA tensors.
            In all other cases ``combine_mode=generic`` should be used.
            Note: ``combine_mode=pointwise`` is more efficient than ``combine_mode=generic``.


    Example::

        def add(x: torch.Tensor, y: torch.Tensor):
            return x + y

        cumsum = associative_scan(add, x, dim)

    """
    if not callable(combine_fn):
        raise ValueError("Combine_fn must be a callable, but got {combine_fn}")
    if not isinstance(dim, int):
        raise ValueError("Dim must be an int, but got " + str(type(dim)))
    if combine_mode not in ["pointwise", "generic"]:
        raise ValueError(
            "Combine_mode must either 'pointwise' or 'generic', but got {combine_mode}"
        )

    if not torch._dynamo.is_compiling():
        with _set_compilation_env(), torch._dynamo.utils.disable_cache_limit():
            return torch.compile(associative_scan, fullgraph=True)(
                combine_fn, xs, dim, reverse=reverse, combine_mode=combine_mode
            )

    leaves, spec = pytree.tree_flatten(xs)

    if combine_mode == "pointwise" and not all(l.device.type == "cuda" for l in leaves):
        raise ValueError(
            "For combine_mode='pointwise', all input tensors need to be on CUDA"
        )

    if len(leaves) == 0:
        raise ValueError("Expected at least 1 xs leaf")
    if any(not isinstance(x, torch.Tensor) for x in leaves):
        raise ValueError("xs leaves must be a Tensor")
    if any(x.is_sparse for x in leaves):
        raise ValueError("xs leaves must dense Tensors, consider using `to_dense()`")
    if any(x.ndim <= dim for x in leaves):
        raise ValueError(
            "All xs leaves must at least have 'dim' number of dimensions and scan dimension > 0"
        )
    if any(x.shape[dim] == 0 for x in leaves):
        raise ValueError(
            "All xs leaves must at least have 'dim' number of dimensions and scan dimension > 0"
        )

    if reverse:
        leaves = [torch.flip(elem, [dim]) for elem in leaves]

    ndim = leaves[0].ndim
    orig_scan_dim = utils.canonicalize_dim(ndim, dim)
    # leaves = [torch.movedim(elem, dim, 0) for elem in leaves]
    leaves = [torch.movedim(elem, dim, 0) for elem in leaves]

    # Call the combine_fn with only a slice along the scan dim
    # and check whether the output leaves have the same slice dimensions
    sliced_leaves = [first_slice_copy(leaf) for leaf in leaves]

    out = combine_fn(
        pytree.tree_unflatten(sliced_leaves, spec),
        pytree.tree_unflatten(sliced_leaves, spec),
    )
    out_leaves = pytree.tree_leaves(out)
    if len(leaves) != len(out_leaves):
        raise RuntimeError(
            "The number of leaves of the pytree of the output of the operator needs to match the length of the pytree of the input"
        )
    if any(
        x.shape != x_sliced.shape
        or x.dtype != x_sliced.dtype
        or x.device != x_sliced.device
        or x.stride() != x_sliced.stride()
        for x, x_sliced in zip(out_leaves, sliced_leaves)
    ):
        raise RuntimeError(
            f"The metadata of the output of the operator needs to match the meta data of the xs pytree"
            f"\n  xs metadata             : {[(x.shape, x.dtype, x.device, x.stride()) for x in sliced_leaves]}"
            f"\n  operator output metadata: {[(x.shape, x.dtype, x.device, x.stride()) for x in out_leaves]}"
        )

    if combine_mode == "generic":
        # The generic_associative_scan implementation calls the combine_fn with a `batch` along the scan dimension
        # For example, consider:
        # def add(x: torch.Tensor, y: torch.Tensor):
        #     return x + y
        # leaves = torch.tensor([[0.0, 1.0, 2.0, 3.0]
        #                        [0.0, 1.0, 2.0, 3.0]])
        # which has shape 2 x 4;
        # dim = 1;
        # In the first iteration of `_scan` the combine_fn gets invoked with
        # combine_fn([torch.tensor([[0.0, 2.0],
        #                           [0.0, 2.0]])],
        #            [torch.tensor([[1.0, 3.0],
        #                           [1.0, 3.0]])])
        # The arguments are of shape 2 x 2, but can be evaluated in parallel along the scan dimension.
        # TODO: In case of the additional inputs, we the in_dims should be set to None
        combine_fn = functools.partial(
            wrap_combine_fn_flat,
            combine_fn=torch.vmap(
                combine_fn,
                in_dims=(
                    pytree.tree_unflatten([0] * len(leaves), spec),
                    pytree.tree_unflatten([0] * len(leaves), spec),
                ),
                out_dims=0,
            ),
            spec=spec,
            num_leaves=len(leaves),
        )
<<<<<<< HEAD
        result_flat = generic_associative_scan(
            combine_fn, leaves, dim, additional_inputs=[]
        )
=======
        result_flat = generic_associative_scan(combine_fn, leaves)
>>>>>>> 953e8093
    else:
        combine_fn = functools.partial(
            wrap_combine_fn_flat,
            combine_fn=combine_fn,
            spec=spec,
            num_leaves=len(leaves),
        )
<<<<<<< HEAD
        result_flat = associative_scan_op(combine_fn, leaves, dim, additional_inputs=[])
=======
        result_flat = associative_scan_op(combine_fn, leaves)
>>>>>>> 953e8093

    if reverse:
        result_flat = [torch.flip(elem, [0]) for elem in result_flat]

    # result_flat = [torch.movedim(elem, 0, orig_scan_dim) for elem in result_flat]
    result_flat = [torch.movedim(elem, 0, orig_scan_dim) for elem in result_flat]

    return pytree.tree_unflatten(result_flat, spec)


def generic_associative_scan(operator, leaves, dim=0, additional_inputs=None):
    r"""
    This function performs the associative_scan operation.
    The algorithm works by recursively collecting neighbours of ``leaves`` and subsequently
    applying the ``operator`` on all pairs in parallel along ``dim``.
    The results of the recursive calls are later combined.

    Args:
        operator (Callable): A binary callable with type ``(Tensor, Tensor) -> Tensor``,
            or if input is a pytree ``(pytree, pytree) -> pytree``.
            This function must be pure, pointwise, and satisfy the associative property.
        leaves (torch.Tensor): A list of torch.Tensors converted from the pytree of
            ``xs`` provided to ``associative_scan``.
            All inputs are expected to have the same shape.
        dim (int): the dimension to scan over
        additional_inputs (Tuple of tensors): A tuple of lifted parameters from the global scope.
            This parameter will be populated internally.

    Example::

        def add(x: torch.Tensor, y: torch.Tensor):
            return x + y

        leaves = torch.tensor([0.0, 1.0, 2.0, 3.0])

        First iteration of _scan ->
            # odd_elems -> apply operator on all neighbours
            # odd_elems = operator([torch.tensor([0.0, 2.0])],
            #                      [torch.tensor([1.0, 3.0])])
            odd_elems = torch.tensor([1.0, 5.0])
            Second iteration of _scan ->
                # odd_elems = operator([torch.tensor([1.0])],
                #                      [torch.tensor([5.0])])
                odd_elems = torch.tensor([6.0])
                # even_elems -> apply operator on all odd_elems and
                # every second element of ``elems``, starting from the second element.
                # even_elems is expanded with the first element of ``elems``
                even_elems = [1.0]
                # Merges odd_elems and even_elems
                res = torch.tensor([1.0, 6.0])
            # even_elems -> apply operator on all odd_elems and
            # every second element of ``elems``, starting from the second element.
            # even_elems is expanded with the first element of ``elems``
            even_elems = [0.0, 3.0]
            # Merges odd_elems and even_elems
            res = torch.tensor([0.0, 1.0, 3.0, 6.0])

    """
    additional_inputs = additional_inputs if additional_inputs is not None else []

    def _scan(elems):
        """Perform the actual recursive scan on ``elems``."""
        num_elems = elems[0].shape[dim]

        if num_elems < 2:
            return elems

        reduced_elems = operator(
            *[aten.slice(elem, dim, 0, -1, 2) for elem in elems],
            *[aten.slice(elem, dim, 1, None, 2) for elem in elems],
            *additional_inputs,
        )

        # Recursively compute scan for partially reduced tensors.
        odd_elems = _scan(reduced_elems)

        if num_elems % 2 == 0:
            even_elems = operator(
                *[aten.slice(e, dim, 0, -1) for e in odd_elems],
                *[aten.slice(e, dim, 2, None, 2) for e in elems],
                *additional_inputs,
            )
        else:
            even_elems = operator(
                *odd_elems,
                *[aten.slice(e, dim, 2, None, 2) for e in elems],
                *additional_inputs,
            )

        # The first element of a scan is the same as the first element
        # of the original `elems`.
        even_elems = [
            torch.cat([aten.slice(elem, dim, 0, 1), result], dim=dim)
            if result.shape.numel() > 0 and elem.shape[dim] > 0
            else result
            if result.shape.numel() > 0
            else aten.slice(
                elem, dim, 0, 1
            )  # Jax allows/ignores concat with 0-dim, Pytorch does not
            for (elem, result) in zip(elems, even_elems)
        ]

        return list(
            safe_map(functools.partial(_interleave, dim=dim), even_elems, odd_elems)
        )

    scans = _scan(leaves)

    return scans


def trace_associative_scan(
<<<<<<< HEAD
    proxy_mode,
    func_overload,
    combine_fn: Callable,
    xs: list[torch.Tensor],
    dim: int,
    additional_inputs: list[torch.Tensor],
):
    with disable_proxy_modes_tracing():
        sample_xs = [first_slice_copy(x, dim) for x in itertools.chain(xs, xs)]
        combine_graph = reenter_make_fx(combine_fn)(*sample_xs, *additional_inputs)
=======
    proxy_mode, func_overload, combine_fn: Callable, xs: list[torch.Tensor]
):
    with disable_proxy_modes_tracing():
        sample_xs = [first_slice_copy(x) for x in itertools.chain(xs, xs)]
        combine_graph = reenter_make_fx(combine_fn)(*sample_xs)
>>>>>>> 953e8093

    outputs = None
    for node in combine_graph.graph.nodes:
        if node.op == "output":
            assert outputs is None
            assert len(node.args) == 1
            outputs = node.args[0]

        if not all(is_pointwise_use(use) or use.op == "output" for use in node.users):
            raise ValueError(
                "For combine_mode='pointwise', the combine_fn needs to be pointwise"
            )

    assert outputs is not None
    assert len(outputs) == len(
        xs
    ), f"expected combine_fn to return {len(xs)} results but got {len(outputs)}"

    for i, o in zip(xs, outputs):
        o_meta = o.meta["tensor_meta"]
        assert o_meta.dtype == i.dtype, (
            f"combine_fn output type mismatch, expected {i.dtype} "
            + f"but got {o_meta.dtype}"
        )

    _, combine_graph_name = unique_graph_id(proxy_mode, prefix="scan_combine_graph")

    proxy_mode.tracer.root.register_module(combine_graph_name, combine_graph)

<<<<<<< HEAD
    args = (combine_graph, xs, dim, additional_inputs)
=======
    args = (combine_graph, xs)
>>>>>>> 953e8093
    proxy_args = pytree.tree_map(proxy_mode.tracer.unwrap_proxy, args)
    out_proxy = proxy_mode.tracer.create_proxy(
        "call_function", func_overload, proxy_args, {}, name="associative_scan"
    )

    with disable_proxy_modes_tracing():
        out = [aten.clone(x) for x in xs]

    return track_tensor_tree(out, out_proxy, constant=None, tracer=proxy_mode.tracer)


@associative_scan_op.py_impl(DispatchKey.CompositeExplicitAutograd)
<<<<<<< HEAD
def associative_scan_op_dense(combine_fn, xs, dim, additional_inputs):
    return generic_associative_scan(combine_fn, xs, dim, additional_inputs)
=======
def associative_scan_op_dense(combine_fn, xs):
    return generic_associative_scan(combine_fn, xs)
>>>>>>> 953e8093


associative_scan_op.py_impl(DispatchKey.Autograd)(
    autograd_not_implemented(associative_scan_op, deferred_error=True)
)


@associative_scan_op.py_impl(ProxyTorchDispatchMode)
<<<<<<< HEAD
def associative_scan_proxy_mode(mode, combine_fn, xs, dim, additional_inputs):
    return trace_associative_scan(
        mode, associative_scan_op, combine_fn, xs, dim, additional_inputs
    )


@associative_scan_op.py_impl(FakeTensorMode)
def assoiciative_scan_fake_tensor_mode(mode, combine_fn, xs, dim, additional_inputs):
=======
def associative_scan_proxy_mode(mode, combine_fn, xs):
    return trace_associative_scan(mode, associative_scan_op, combine_fn, xs)


@associative_scan_op.py_impl(FakeTensorMode)
def assoiciative_scan_fake_tensor_mode(mode, combine_fn, xs):
>>>>>>> 953e8093
    with mode:
        return [x.clone() for x in xs]


@associative_scan_op.py_functionalize_impl
<<<<<<< HEAD
def associative_scan_functionalize(ctx, combine_fn, xs, dim, additional_inputs):
=======
def associative_scan_functionalize(ctx, combine_fn, xs):
>>>>>>> 953e8093
    unwrapped_xs = ctx.unwrap_tensors(xs)
    unwrapped_dim = ctx.unwrap_tensors(dim)
    unwrapped_additional_inputs = ctx.unwrap_tensors(additional_inputs)
    with ctx.redispatch_to_next():
        functional_combine_fn = ctx.functionalize(
            _maybe_run_with_interpreter(combine_fn)
        )
<<<<<<< HEAD
        ret = associative_scan_op(
            functional_combine_fn,
            unwrapped_xs,
            unwrapped_dim,
            unwrapped_additional_inputs,
        )
=======
        ret = associative_scan_op(functional_combine_fn, unwrapped_xs)
>>>>>>> 953e8093
    return ctx.wrap_tensors(ret)


def _fake_associative_scan(combine_fn, xs, dim, reverse=False):
    inp_leaves, spec = pytree.tree_flatten(xs)
    result_flat: list[Any] = []
    num_leaves = len(inp_leaves)
    op = reversed if reverse else lambda x: x

    for ind in op(range(inp_leaves[0].size(dim))):
        r = [
            inp_leaves[leave_ind][(slice(None),) * dim + (ind,)]
            for leave_ind in range(num_leaves)
        ]
        if (ind > 0 and not reverse) or (
            ind < (inp_leaves[0].size(dim) - 1) and reverse
        ):
            r = combine_fn(
                pytree.tree_unflatten(result_flat[-1], spec),
                pytree.tree_unflatten(r, spec),
            )
        r_flat, _ = pytree.tree_flatten(r)
        result_flat.append(r_flat)

    results = [
        torch.stack([e[leave_ind] for e in op(result_flat)], dim)
        for leave_ind in range(num_leaves)
    ]
    return pytree.tree_unflatten(results, spec)<|MERGE_RESOLUTION|>--- conflicted
+++ resolved
@@ -74,13 +74,8 @@
     def __init__(self):
         super().__init__("associative_scan")
 
-<<<<<<< HEAD
-    def __call__(self, combine_fn, xs, dim, additional_inputs):
-        return super().__call__(combine_fn, xs, dim, additional_inputs)
-=======
-    def __call__(self, combine_fn, xs):
-        return super().__call__(combine_fn, xs)
->>>>>>> 953e8093
+    def __call__(self, combine_fn, xs, additional_inputs):
+        return super().__call__(combine_fn, xs, additional_inputs)
 
 
 associative_scan_op = AssociativeScanOp()
@@ -229,13 +224,7 @@
             spec=spec,
             num_leaves=len(leaves),
         )
-<<<<<<< HEAD
-        result_flat = generic_associative_scan(
-            combine_fn, leaves, dim, additional_inputs=[]
-        )
-=======
-        result_flat = generic_associative_scan(combine_fn, leaves)
->>>>>>> 953e8093
+        result_flat = generic_associative_scan(combine_fn, leaves, additional_inputs=[])
     else:
         combine_fn = functools.partial(
             wrap_combine_fn_flat,
@@ -243,11 +232,7 @@
             spec=spec,
             num_leaves=len(leaves),
         )
-<<<<<<< HEAD
-        result_flat = associative_scan_op(combine_fn, leaves, dim, additional_inputs=[])
-=======
-        result_flat = associative_scan_op(combine_fn, leaves)
->>>>>>> 953e8093
+        result_flat = associative_scan_op(combine_fn, leaves, additional_inputs=[])
 
     if reverse:
         result_flat = [torch.flip(elem, [0]) for elem in result_flat]
@@ -360,24 +345,15 @@
 
 
 def trace_associative_scan(
-<<<<<<< HEAD
     proxy_mode,
     func_overload,
     combine_fn: Callable,
     xs: list[torch.Tensor],
-    dim: int,
     additional_inputs: list[torch.Tensor],
 ):
     with disable_proxy_modes_tracing():
-        sample_xs = [first_slice_copy(x, dim) for x in itertools.chain(xs, xs)]
+        sample_xs = [first_slice_copy(x) for x in itertools.chain(xs, xs)]
         combine_graph = reenter_make_fx(combine_fn)(*sample_xs, *additional_inputs)
-=======
-    proxy_mode, func_overload, combine_fn: Callable, xs: list[torch.Tensor]
-):
-    with disable_proxy_modes_tracing():
-        sample_xs = [first_slice_copy(x) for x in itertools.chain(xs, xs)]
-        combine_graph = reenter_make_fx(combine_fn)(*sample_xs)
->>>>>>> 953e8093
 
     outputs = None
     for node in combine_graph.graph.nodes:
@@ -407,11 +383,7 @@
 
     proxy_mode.tracer.root.register_module(combine_graph_name, combine_graph)
 
-<<<<<<< HEAD
-    args = (combine_graph, xs, dim, additional_inputs)
-=======
-    args = (combine_graph, xs)
->>>>>>> 953e8093
+    args = (combine_graph, xs, additional_inputs)
     proxy_args = pytree.tree_map(proxy_mode.tracer.unwrap_proxy, args)
     out_proxy = proxy_mode.tracer.create_proxy(
         "call_function", func_overload, proxy_args, {}, name="associative_scan"
@@ -424,13 +396,8 @@
 
 
 @associative_scan_op.py_impl(DispatchKey.CompositeExplicitAutograd)
-<<<<<<< HEAD
-def associative_scan_op_dense(combine_fn, xs, dim, additional_inputs):
-    return generic_associative_scan(combine_fn, xs, dim, additional_inputs)
-=======
-def associative_scan_op_dense(combine_fn, xs):
-    return generic_associative_scan(combine_fn, xs)
->>>>>>> 953e8093
+def associative_scan_op_dense(combine_fn, xs, additional_inputs):
+    return generic_associative_scan(combine_fn, xs, additional_inputs)
 
 
 associative_scan_op.py_impl(DispatchKey.Autograd)(
@@ -439,50 +406,31 @@
 
 
 @associative_scan_op.py_impl(ProxyTorchDispatchMode)
-<<<<<<< HEAD
-def associative_scan_proxy_mode(mode, combine_fn, xs, dim, additional_inputs):
+def associative_scan_proxy_mode(mode, combine_fn, xs, additional_inputs):
     return trace_associative_scan(
-        mode, associative_scan_op, combine_fn, xs, dim, additional_inputs
+        mode, associative_scan_op, combine_fn, xs, additional_inputs
     )
 
 
 @associative_scan_op.py_impl(FakeTensorMode)
-def assoiciative_scan_fake_tensor_mode(mode, combine_fn, xs, dim, additional_inputs):
-=======
-def associative_scan_proxy_mode(mode, combine_fn, xs):
-    return trace_associative_scan(mode, associative_scan_op, combine_fn, xs)
-
-
-@associative_scan_op.py_impl(FakeTensorMode)
-def assoiciative_scan_fake_tensor_mode(mode, combine_fn, xs):
->>>>>>> 953e8093
+def assoiciative_scan_fake_tensor_mode(mode, combine_fn, xs, additional_inputs):
     with mode:
         return [x.clone() for x in xs]
 
 
 @associative_scan_op.py_functionalize_impl
-<<<<<<< HEAD
-def associative_scan_functionalize(ctx, combine_fn, xs, dim, additional_inputs):
-=======
-def associative_scan_functionalize(ctx, combine_fn, xs):
->>>>>>> 953e8093
+def associative_scan_functionalize(ctx, combine_fn, xs, additional_inputs):
     unwrapped_xs = ctx.unwrap_tensors(xs)
-    unwrapped_dim = ctx.unwrap_tensors(dim)
     unwrapped_additional_inputs = ctx.unwrap_tensors(additional_inputs)
     with ctx.redispatch_to_next():
         functional_combine_fn = ctx.functionalize(
             _maybe_run_with_interpreter(combine_fn)
         )
-<<<<<<< HEAD
         ret = associative_scan_op(
             functional_combine_fn,
             unwrapped_xs,
-            unwrapped_dim,
             unwrapped_additional_inputs,
         )
-=======
-        ret = associative_scan_op(functional_combine_fn, unwrapped_xs)
->>>>>>> 953e8093
     return ctx.wrap_tensors(ret)
 
 
