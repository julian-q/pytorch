# mypy: allow-untyped-defs
import functools
import itertools
from typing import Any, Callable

import torch
import torch._prims_common as utils
import torch._subclasses.functional_tensor
import torch.utils._pytree as pytree
from torch._C import DispatchKey
from torch._higher_order_ops.utils import (
    _has_potential_branch_input_alias,
    _has_potential_branch_input_mutation,
    _maybe_run_with_interpreter,
    _set_compilation_env,
    autograd_not_implemented,
    first_slice_copy,
    reenter_make_fx,
    unique_graph_id,
<<<<<<< HEAD
    UnsupportedAliasMutationException,
=======
>>>>>>> b0042286
    validate_subgraph_args_types,
)
from torch._ops import HigherOrderOperator
from torch._subclasses.fake_tensor import FakeTensorMode
from torch.fx.experimental.proxy_tensor import (
    disable_proxy_modes_tracing,
    ProxyTorchDispatchMode,
    track_tensor_tree,
)


aten = torch._ops.ops.aten


def wrap_combine_fn_flat(*args, combine_fn, spec, num_leaves):
    assert len(args) == 2 * num_leaves
    lhs = pytree.tree_unflatten(args[:num_leaves], spec)
    rhs = pytree.tree_unflatten(args[num_leaves:], spec)
    combined = combine_fn(lhs, rhs)
    combined_leaves = pytree.tree_leaves(combined)
    assert num_leaves == len(combined_leaves)
    return combined_leaves


def _interleave(a, b, dim=0):
    # https://stackoverflow.com/questions/60869537/how-can-i-interleave-5-pytorch-tensors
    if b_trunc := (a.shape[dim] == b.shape[dim] + 1):
        pad = (
            [0] * ((b.ndim - dim - 1) * 2 + 1)
            + [1]
            + [0] * (b.ndim * 2 - ((b.ndim - dim - 1) * 2 + 2))
        )
        b = torch.nn.functional.pad(b, pad)

    stacked = torch.stack([a, b], dim=dim + 1)
    interleaved = torch.flatten(stacked, start_dim=dim, end_dim=dim + 1)
    if b_trunc:
        # TODO: find torch alternative for slice_along dim for torch.jit.script to work
        interleaved = aten.slice(interleaved, dim, 0, b.shape[dim] + a.shape[dim] - 1)
    return interleaved


def safe_map(f, *args):
    args = list(map(list, args))
    n = len(args[0])
    for arg in args[1:]:
        if len(arg) != n:
            raise ValueError("length mismatch: {list(map(len, args))}")

    def nf(a):
        return f(*a)

    return list(map(nf, zip(*args)))


class AssociativeScanOp(HigherOrderOperator):
    def __init__(self):
        super().__init__("associative_scan")

    def __call__(self, combine_fn, xs, additional_inputs):
<<<<<<< HEAD
        assert isinstance(
            additional_inputs, tuple
=======
        # There is currently an issue that the ScanOp is sometimes called with
        # the additional_inputs being a list. See https://github.com/pytorch/pytorch/issues/145785
        # Once this issue is resolved, the assertion should only allow tuples
        # and the tuple cast should be removed
        assert isinstance(
            additional_inputs, (tuple, list)
>>>>>>> b0042286
        ), "additional_inputs must be a tuple."
        validate_subgraph_args_types(additional_inputs)
        return super().__call__(combine_fn, xs, additional_inputs)


associative_scan_op = AssociativeScanOp()


def associative_scan(
    combine_fn: Callable[[pytree.PyTree, pytree.PyTree], pytree.PyTree],
    xs: pytree.PyTree,
    dim: int,
    reverse: bool = False,
    combine_mode: str = "pointwise",
) -> torch.Tensor:
    r"""
    Performs an inclusive scan with an associative combine function.

    .. warning::
        `torch.associative_scan` is a prototype feature in PyTorch. It currently
        does not support autograd and you may run into miscompiles.
        Read more about feature classification at:
        https://pytorch.org/blog/pytorch-feature-classification-changes/#prototype

    This operator requires runtime code generation and so requires support for
    ``torch.compile``. Further, only CUDA device codegen is supported at the moment.

    Args:
        combine_fn (Callable): A binary callable with type ``(Tensor, Tensor) -> Tensor``,
            or if input is a pytree ``(pytree, pytree) -> pytree``.
            This function must be pure, i.e., no lifted arguments are supported at the moment,
            satisfy the associative property and have no side-effects.
        xs (torch.Tensor): The input tensor, or nested pytree of tensors.
            All inputs are expected to have the same shape.
        dim (int): the dimension to scan over
        reverse (bool): A boolean stating if the scan should be reversed with respect to ``dim``, default ``False``.
        combine_mode (str): A string indicating whether the ``combine_fn`` is ``pointwise`` or ``generic``, default ``pointwise``.
            If ``combine_mode=pointwise``, ``combine_fn`` must be pure, may only contain pointwise operations
            and ``xs`` must be CUDA tensors.
            In all other cases ``combine_mode=generic`` should be used.
            Note: ``combine_mode=pointwise`` is more efficient than ``combine_mode=generic``.


    Example::

        def add(x: torch.Tensor, y: torch.Tensor):
            return x + y

        cumsum = associative_scan(add, x, dim)

    """
    if not callable(combine_fn):
        raise ValueError("Combine_fn must be a callable, but got {combine_fn}")
    if not isinstance(dim, int):
        raise ValueError("Dim must be an int, but got " + str(type(dim)))
    if combine_mode not in ["pointwise", "generic"]:
        raise ValueError(
            "Combine_mode must either 'pointwise' or 'generic', but got {combine_mode}"
        )

    if not torch.compiler.is_compiling():
        with _set_compilation_env(), torch._dynamo.utils.disable_cache_limit():
            return torch.compile(associative_scan, fullgraph=True, backend="aot_eager")(
                combine_fn, xs, dim, reverse=reverse, combine_mode=combine_mode
            )

    leaves, spec = pytree.tree_flatten(xs)

    if combine_mode == "pointwise" and not all(l.device.type == "cuda" for l in leaves):
        raise ValueError(
            "For combine_mode='pointwise', all input tensors need to be on CUDA"
        )

    if len(leaves) == 0:
        raise ValueError("Expected at least 1 xs leaf")
    if any(not isinstance(x, torch.Tensor) for x in leaves):
        raise ValueError("xs leaves must be a Tensor")
    if any(x.is_sparse for x in leaves):
        raise ValueError("xs leaves must dense Tensors, consider using `to_dense()`")
    if any(x.ndim <= dim for x in leaves):
        raise ValueError(
            "All xs leaves must at least have 'dim' number of dimensions and scan dimension > 0"
        )
    if any(x.shape[dim] == 0 for x in leaves):
        raise ValueError(
            "All xs leaves must at least have 'dim' number of dimensions and scan dimension > 0"
        )

    if reverse:
        leaves = [torch.flip(elem, [dim]) for elem in leaves]

    ndim = leaves[0].ndim
    orig_scan_dim = utils.canonicalize_dim(ndim, dim)
    leaves = [torch.movedim(elem, dim, 0) for elem in leaves]

    # Call the combine_fn with only a slice along the scan dim
    # and check whether the output leaves have the same slice dimensions
    sliced_leaves = [first_slice_copy(leaf) for leaf in leaves]

    out = combine_fn(
        pytree.tree_unflatten(sliced_leaves, spec),
        pytree.tree_unflatten(sliced_leaves, spec),
    )
    out_leaves = pytree.tree_leaves(out)
    if len(leaves) != len(out_leaves):
        raise RuntimeError(
            "The number of leaves of the pytree of the output of the operator needs to match the length of the pytree of the input"
        )
    if any(
        x.shape != x_sliced.shape
        or x.dtype != x_sliced.dtype
        or x.device != x_sliced.device
        or x.stride() != x_sliced.stride()
        for x, x_sliced in zip(out_leaves, sliced_leaves)
    ):
        raise RuntimeError(
            f"The metadata of the output of the operator needs to match the meta data of the xs pytree"
            f"\n  xs metadata             : {[(x.shape, x.dtype, x.device, x.stride()) for x in sliced_leaves]}"
            f"\n  operator output metadata: {[(x.shape, x.dtype, x.device, x.stride()) for x in out_leaves]}"
        )

    if combine_mode == "generic":
        # The generic_associative_scan implementation calls the combine_fn with a `batch` along the scan dimension
        # For example, consider:
        # def add(x: torch.Tensor, y: torch.Tensor):
        #     return x + y
        # leaves = torch.tensor([[0.0, 1.0, 2.0, 3.0]
        #                        [0.0, 1.0, 2.0, 3.0]])
        # which has shape 2 x 4;
        # dim = 1;
        # In the first iteration of `_scan` the combine_fn gets invoked with
        # combine_fn([torch.tensor([[0.0, 2.0],
        #                           [0.0, 2.0]])],
        #            [torch.tensor([[1.0, 3.0],
        #                           [1.0, 3.0]])])
        # The arguments are of shape 2 x 2, but can be evaluated in parallel along the scan dimension.
        combine_fn = functools.partial(
            wrap_combine_fn_flat,
            combine_fn=torch.vmap(
                combine_fn,
                in_dims=(
                    pytree.tree_unflatten([0] * len(leaves), spec),
                    pytree.tree_unflatten([0] * len(leaves), spec),
                ),
                out_dims=0,
            ),
            spec=spec,
            num_leaves=len(leaves),
        )
        result_flat = generic_associative_scan(combine_fn, leaves, additional_inputs=())
    else:
        combine_fn = functools.partial(
            wrap_combine_fn_flat,
            combine_fn=combine_fn,
            spec=spec,
            num_leaves=len(leaves),
        )
        result_flat = associative_scan_op(combine_fn, leaves, additional_inputs=())

    if reverse:
        result_flat = [torch.flip(elem, [0]) for elem in result_flat]

    result_flat = [torch.movedim(elem, 0, orig_scan_dim) for elem in result_flat]

    return pytree.tree_unflatten(result_flat, spec)


def generic_associative_scan(operator, leaves, dim=0, additional_inputs=()):
    r"""
    This function performs the associative_scan operation.
    The algorithm works by recursively collecting neighbours of ``leaves`` and subsequently
    applying the ``operator`` on all pairs in parallel along ``dim``.
    The results of the recursive calls are later combined.

    Args:
        operator (Callable): A binary callable with type ``(Tensor, Tensor) -> Tensor``,
            or if input is a pytree ``(pytree, pytree) -> pytree``.
            This function must be pure, pointwise, and satisfy the associative property.
        leaves (torch.Tensor): A list of torch.Tensors converted from the pytree of
            ``xs`` provided to ``associative_scan``.
            All inputs are expected to have the same shape.
        dim (int): the dimension to scan over
        additional_inputs (Tuple of tensors): A tuple of lifted parameters from the global scope.
            This parameter will be populated internally.

    Example::

        def add(x: torch.Tensor, y: torch.Tensor):
            return x + y

        leaves = torch.tensor([0.0, 1.0, 2.0, 3.0])

        First iteration of _scan ->
            # odd_elems -> apply operator on all neighbours
            # odd_elems = operator([torch.tensor([0.0, 2.0])],
            #                      [torch.tensor([1.0, 3.0])])
            odd_elems = torch.tensor([1.0, 5.0])
            Second iteration of _scan ->
                # odd_elems = operator([torch.tensor([1.0])],
                #                      [torch.tensor([5.0])])
                odd_elems = torch.tensor([6.0])
                # even_elems -> apply operator on all odd_elems and
                # every second element of ``elems``, starting from the second element.
                # even_elems is expanded with the first element of ``elems``
                even_elems = [1.0]
                # Merges odd_elems and even_elems
                res = torch.tensor([1.0, 6.0])
            # even_elems -> apply operator on all odd_elems and
            # every second element of ``elems``, starting from the second element.
            # even_elems is expanded with the first element of ``elems``
            even_elems = [0.0, 3.0]
            # Merges odd_elems and even_elems
            res = torch.tensor([0.0, 1.0, 3.0, 6.0])

    """

    def _scan(elems):
        """Perform the actual recursive scan on ``elems``."""
        num_elems = elems[0].shape[dim]

        if num_elems < 2:
            return elems

        reduced_elems = operator(
            *[aten.slice(elem, dim, 0, -1, 2) for elem in elems],
            *[aten.slice(elem, dim, 1, None, 2) for elem in elems],
            *additional_inputs,
        )

        # Recursively compute scan for partially reduced tensors.
        odd_elems = _scan(reduced_elems)

        if num_elems % 2 == 0:
            even_elems = operator(
                *[aten.slice(e, dim, 0, -1) for e in odd_elems],
                *[aten.slice(e, dim, 2, None, 2) for e in elems],
                *additional_inputs,
            )
        else:
            even_elems = operator(
                *odd_elems,
                *[aten.slice(e, dim, 2, None, 2) for e in elems],
                *additional_inputs,
            )

        # The first element of a scan is the same as the first element
        # of the original `elems`.
        even_elems = [
            torch.cat([aten.slice(elem, dim, 0, 1), result], dim=dim)
            if result.shape.numel() > 0 and elem.shape[dim] > 0
            else result
            if result.shape.numel() > 0
            else aten.slice(
                elem, dim, 0, 1
            )  # Jax allows/ignores concat with 0-dim, Pytorch does not
            for (elem, result) in zip(elems, even_elems)
        ]

        return list(
            safe_map(functools.partial(_interleave, dim=dim), even_elems, odd_elems)
        )

    scans = _scan(leaves)

    return scans


def trace_associative_scan(
    proxy_mode,
    func_overload,
    combine_fn: Callable,
    xs: list[torch.Tensor],
    additional_inputs: tuple[torch.Tensor],
):
    from torch._inductor.utils import is_pointwise_use

    with disable_proxy_modes_tracing():
        sample_xs = [first_slice_copy(x) for x in itertools.chain(xs, xs)]
        combine_graph = reenter_make_fx(combine_fn)(*sample_xs, *additional_inputs)

    outputs = None
    for node in combine_graph.graph.nodes:
        if node.op == "output":
            assert outputs is None
            assert len(node.args) == 1
            outputs = node.args[0]

        # Check that the combine_fn is pointwise, if combine_mode='pointwise'
        if not all(is_pointwise_use(use) or use.op == "output" for use in node.users):
            raise RuntimeError(
                "For combine_mode='pointwise', the combine_fn needs to be pointwise"
            )

    assert outputs is not None
    assert len(outputs) == len(
        xs
    ), f"expected combine_fn to return {len(xs)} results but got {len(outputs)}"

    for i, o in zip(xs, outputs):
        o_meta = o.meta["tensor_meta"]
        assert o_meta.dtype == i.dtype, (
            f"combine_fn output type mismatch, expected {i.dtype} "
            + f"but got {o_meta.dtype}"
        )

    _, combine_graph_name = unique_graph_id(proxy_mode, prefix="scan_combine_graph")

    proxy_mode.tracer.root.register_module(combine_graph_name, combine_graph)

    args = (combine_graph, xs, additional_inputs)
    proxy_args = pytree.tree_map(proxy_mode.tracer.unwrap_proxy, args)
    out_proxy = proxy_mode.tracer.create_proxy(
        "call_function", func_overload, proxy_args, {}, name="associative_scan"
    )

    with disable_proxy_modes_tracing():
        out = tuple(aten.clone(x) for x in xs)

    return track_tensor_tree(out, out_proxy, constant=None, tracer=proxy_mode.tracer)


@associative_scan_op.py_impl(DispatchKey.CompositeExplicitAutograd)
def associative_scan_op_dense(combine_fn, xs, additional_inputs):
    return generic_associative_scan(combine_fn, xs, additional_inputs=additional_inputs)


associative_scan_op.py_impl(DispatchKey.Autograd)(
    autograd_not_implemented(associative_scan_op, deferred_error=True)
)


@associative_scan_op.py_impl(ProxyTorchDispatchMode)
def associative_scan_proxy_mode(mode, combine_fn, xs, additional_inputs):
    return trace_associative_scan(
        mode, associative_scan_op, combine_fn, xs, additional_inputs
    )


@associative_scan_op.py_impl(FakeTensorMode)
def assoiciative_scan_fake_tensor_mode(mode, combine_fn, xs, additional_inputs):
    with mode:
        return tuple(x.clone() for x in xs)


@associative_scan_op.py_functionalize_impl
def associative_scan_functionalize(ctx, combine_fn, xs, additional_inputs):
    unwrapped_xs = ctx.unwrap_tensors(xs)
    unwrapped_additional_inputs = ctx.unwrap_tensors(additional_inputs)
    with ctx.redispatch_to_next():
        functional_combine_fn = ctx.functionalize(
            _maybe_run_with_interpreter(combine_fn)
        )
<<<<<<< HEAD
        pre_dispatch = hasattr(ctx, "mode") and ctx.mode.pre_dispatch
        sample_inputs = list(
            itertools.chain(
                [inp.clone() for inp in unwrapped_xs],
                [inp.clone() for inp in unwrapped_xs],
                unwrapped_additional_inputs,
            )
        )
        if _has_potential_branch_input_mutation(
            combine_fn, sample_inputs, pre_dispatch=pre_dispatch
        ):
            raise UnsupportedAliasMutationException(
                "Combine_fn might be modifying the input!"
            )
        if _has_potential_branch_input_alias(
            combine_fn, sample_inputs, pre_dispatch=pre_dispatch
        ):
            raise UnsupportedAliasMutationException(
                "Combine_fn might be aliasing the input!"
            )

=======
>>>>>>> b0042286
        ret = associative_scan_op(
            functional_combine_fn,
            unwrapped_xs,
            unwrapped_additional_inputs,
        )
    return ctx.wrap_tensors(ret)


def _fake_associative_scan(combine_fn, xs, dim, reverse=False):
    inp_leaves, spec = pytree.tree_flatten(xs)
    result_flat: list[Any] = []
    num_leaves = len(inp_leaves)
    op = reversed if reverse else lambda x: x

    for ind in op(range(inp_leaves[0].size(dim))):
        r = [
            inp_leaves[leave_ind][(slice(None),) * dim + (ind,)]
            for leave_ind in range(num_leaves)
        ]
        if (ind > 0 and not reverse) or (
            ind < (inp_leaves[0].size(dim) - 1) and reverse
        ):
            r = combine_fn(
                pytree.tree_unflatten(result_flat[-1], spec),
                pytree.tree_unflatten(r, spec),
            )
        r_flat, _ = pytree.tree_flatten(r)
        result_flat.append(r_flat)

    results = [
        torch.stack([e[leave_ind] for e in op(result_flat)], dim)
        for leave_ind in range(num_leaves)
    ]
    return pytree.tree_unflatten(results, spec)<|MERGE_RESOLUTION|>--- conflicted
+++ resolved
@@ -17,10 +17,7 @@
     first_slice_copy,
     reenter_make_fx,
     unique_graph_id,
-<<<<<<< HEAD
     UnsupportedAliasMutationException,
-=======
->>>>>>> b0042286
     validate_subgraph_args_types,
 )
 from torch._ops import HigherOrderOperator
@@ -81,17 +78,12 @@
         super().__init__("associative_scan")
 
     def __call__(self, combine_fn, xs, additional_inputs):
-<<<<<<< HEAD
-        assert isinstance(
-            additional_inputs, tuple
-=======
         # There is currently an issue that the ScanOp is sometimes called with
         # the additional_inputs being a list. See https://github.com/pytorch/pytorch/issues/145785
         # Once this issue is resolved, the assertion should only allow tuples
         # and the tuple cast should be removed
         assert isinstance(
             additional_inputs, (tuple, list)
->>>>>>> b0042286
         ), "additional_inputs must be a tuple."
         validate_subgraph_args_types(additional_inputs)
         return super().__call__(combine_fn, xs, additional_inputs)
@@ -444,7 +436,6 @@
         functional_combine_fn = ctx.functionalize(
             _maybe_run_with_interpreter(combine_fn)
         )
-<<<<<<< HEAD
         pre_dispatch = hasattr(ctx, "mode") and ctx.mode.pre_dispatch
         sample_inputs = list(
             itertools.chain(
@@ -466,8 +457,6 @@
                 "Combine_fn might be aliasing the input!"
             )
 
-=======
->>>>>>> b0042286
         ret = associative_scan_op(
             functional_combine_fn,
             unwrapped_xs,
