--- conflicted
+++ resolved
@@ -17,17 +17,13 @@
 
 from . import config, dependencies
 from .codegen.common import index_prevent_reordering
-<<<<<<< HEAD
+from .ops_handler import DefaultHandler, OpsHandler, WrapperHandler
 from .utils import (
     cache_on_self,
     reduction_num_outputs,
     sympy_index_symbol_with_prefix,
     sympy_subs,
 )
-=======
-from .ops_handler import DefaultHandler, OpsHandler, WrapperHandler
-from .utils import cache_on_self, sympy_index_symbol_with_prefix, sympy_subs
->>>>>>> c6ba9dc6
 from .virtualized import ops, V
 
 
@@ -449,176 +445,7 @@
 
     def __init__(self, body: LoopBody, fn: Callable[..., Any], args: list[Any]):
         self.body = body
-<<<<<<< HEAD
-
-        def add_index(expr: sympy.Expr, mtype: MemoryUsageType, **kwargs):
-            return tracer.create_proxy(
-                "call_module",
-                "get_index",
-                (body.add_index_expr(expr, mtype, **kwargs),),
-                {},
-            )
-
-        class CaptureIndexing(V.WrapperHandler):  # type: ignore[name-defined]
-            self.name = "CaptureIndexing"
-
-            def load(self, name: str, index: sympy.Expr):
-                index = add_index(index, MemoryUsageType.LOAD, buffer_name=name)
-                return self._inner.load(name, index)
-
-            def load_seed(self, name: str, index: int):
-                assert isinstance(index, int)
-                body.add_index_expr(
-                    sympy.Integer(index), MemoryUsageType.LOAD_SEED, buffer_name=name
-                )
-                return self._inner.load_seed(name, index)
-
-            def store(self, name, index, value, mode=None):
-                index = add_index(
-                    index, MemoryUsageType.STORE, buffer_name=name, mode=mode
-                )
-                return self._inner.store(name, index, value, mode)
-
-            def store_reduction(self, name, index, value):
-                index = add_index(
-                    index, MemoryUsageType.STORE_REDUCTION, buffer_name=name
-                )
-                return self._inner.store_reduction(name, index, value)
-
-            def reduction(self, dtype, src_dtype, reduction_type, value):
-                result = self._inner.reduction(dtype, src_dtype, reduction_type, value)
-
-                num_outputs = reduction_num_outputs(reduction_type)
-                if num_outputs > 1:
-                    return tuple(result[i] for i in range(num_outputs))
-                return result
-
-            def index_expr(self, index, dtype):
-                if isinstance(index, (int, sympy.Integer)):
-                    return self._inner.constant(int(index), dtype)
-                index = add_index(index, MemoryUsageType.INDEX_EXPR)
-                return self._inner.index_expr(index, dtype)
-
-            def check_bounds(self, index, size, lower, upper):
-                index = add_index(index, MemoryUsageType.CHECK_BOUNDS)
-                size = add_index(size, MemoryUsageType.CHECK_BOUNDS)
-                return self._inner.check_bounds(index, size, lower, upper)
-
-            def bucketize(
-                self,
-                values: T,
-                boundaries: tuple[str, sympy.Expr, sympy.Expr, sympy.Expr],
-                boundary_indices: T,
-                indexing_dtype: torch.dtype,
-                right: bool,
-                sorter: Optional[tuple[str, sympy.Expr]] = None,
-                sorter_indices: Optional[T] = None,
-            ) -> T:
-                """
-                See [Note: Inductor bucketize op]
-                """
-                boundaries = (
-                    boundaries[0],
-                    add_index(
-                        boundaries[1],
-                        MemoryUsageType.BUCKETIZE,
-                        buffer_name=boundaries[0],
-                    ),
-                    add_index(
-                        boundaries[2],
-                        MemoryUsageType.BUCKETIZE,
-                        buffer_name=boundaries[0],
-                    ),
-                    add_index(
-                        boundaries[3],
-                        MemoryUsageType.BUCKETIZE,
-                        buffer_name=boundaries[0],
-                    ),
-                )
-                if sorter is not None:
-                    sorter = (
-                        sorter[0],
-                        add_index(
-                            sorter[1], MemoryUsageType.BUCKETIZE, buffer_name=sorter[0]
-                        ),
-                    )
-
-                return self._inner.bucketize(
-                    values,
-                    boundaries,
-                    boundary_indices,
-                    indexing_dtype,
-                    right,
-                    sorter,
-                    sorter_indices,
-                )
-
-            @staticmethod
-            def masked(mask_proxy, masked_body: Callable[..., Any], other_proxy):
-                """
-                Recursively capture the masked out body in another LoopBodyBlock
-                """
-                name = self.body.add_submodule(None, "masked_subblock")
-                self.body.submodules[name] = self.body.bind_masked_shim(name)
-                self.body.subblocks[name] = LoopBodyBlock(self.body, masked_body, [])
-                return tracer.create_proxy(
-                    "call_module", name, (mask_proxy, other_proxy), {}
-                )
-
-            @staticmethod
-            def scan(
-                dtype_proxy,
-                combine_fn: Callable[
-                    [tuple[Any, ...], tuple[Any, ...]], tuple[Any, ...]
-                ],
-                value_proxy,
-            ):
-                shim = self.body.bind_scan_shim(combine_fn)
-                name = self.body.add_submodule(shim, "scan")
-                result = tracer.create_proxy(
-                    "call_module",
-                    name,
-                    (dtype_proxy, value_proxy),
-                    {},
-                )
-                # Proxies are iterable, but some methods expect tuples/lists
-                return tuple(result[i] for i in range(len(value_proxy)))
-
-            def sort(self, dtypes, values, stable, descending):
-                result = self._inner.sort(dtypes, values, stable, descending)
-                # Proxies are iterable, but some methods expect tuples/lists
-                return tuple(result[i] for i in range(len(values)))
-
-            def frexp(self, value_proxy):
-                result = self._inner.frexp(value_proxy)
-                # Proxies are iterable, but some methods expect tuples/lists
-                return (result[0], result[1])
-
-            @staticmethod
-            def indirect_indexing(index_proxy, size, check=True, wrap_neg=True):
-                """
-                Flow data from tensors into indexing formulas.
-                Introduce a call_module to update the indexing.
-                """
-
-                var = self.body.add_indirect(size)
-                set_indirect = self.body.bind_set_indirect_shim(
-                    var, size, check, wrap_neg
-                )
-                tracer.create_proxy(
-                    "call_module",
-                    self.body.add_submodule(set_indirect, f"set_{var}"),
-                    (index_proxy,),
-                    {},
-                )
-                return var
-
-            @staticmethod
-            def output(result):
-                tracer.create_proxy("output", "output", (result,), {})
-
-=======
->>>>>>> c6ba9dc6
+
         tracer = LightTracer()
         proxy_ops = tracer.create_proxy("placeholder", "ops", (), {})
 
@@ -729,8 +556,9 @@
 
     def reduction(self, dtype, src_dtype, reduction_type, value):
         result = self._inner.reduction(dtype, src_dtype, reduction_type, value)
-        if "welford" in reduction_type:
-            return tuple(result[i] for i in range(3))
+        num_outputs = reduction_num_outputs(reduction_type)
+        if num_outputs > 1:
+            return tuple(result[i] for i in range(num_outputs))
         return result
 
     def index_expr(self, index, dtype):
