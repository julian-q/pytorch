--- conflicted
+++ resolved
@@ -24,13 +24,6 @@
     def setUp(self) -> None:
         super().setUp()
         self._inductor_test_stack = contextlib.ExitStack()
-<<<<<<< HEAD
-        if "TORCHINDUCTOR_FX_GRAPH_CACHE" not in os.environ:
-            self._inductor_test_stack.enter_context(
-                config.patch({"fx_graph_cache": True})
-            )
-=======
-        self._inductor_test_stack.enter_context(config.patch({"fx_graph_cache": True}))
         self._inductor_test_stack.enter_context(
             functorch_config.patch(
                 {
@@ -39,7 +32,11 @@
             )
         )
 
->>>>>>> 1b59a562
+        if "TORCHINDUCTOR_FX_GRAPH_CACHE" not in os.environ:
+            self._inductor_test_stack.enter_context(
+                config.patch({"fx_graph_cache": True})
+            )
+
         if (
             os.environ.get("INDUCTOR_TEST_DISABLE_FRESH_CACHE") != "1"
             and os.environ.get("TORCH_COMPILE_DEBUG") != "1"
