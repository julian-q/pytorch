--- conflicted
+++ resolved
@@ -7,11 +7,7 @@
 import re
 from dataclasses import dataclass
 from functools import lru_cache
-<<<<<<< HEAD
-from typing import Dict, List, TYPE_CHECKING
-=======
 from typing import Callable, Dict, List, Optional, TYPE_CHECKING, Union
->>>>>>> 3cf7874e
 
 from torch._inductor import config
 from torch._inductor.utils import get_benchmark_name
@@ -26,13 +22,13 @@
 generated_kernel_count = 0
 generated_cpp_vec_kernel_count = 0
 num_bytes_accessed = 0
-nodes_num_elem: List[
+nodes_num_elem: list[
     tuple[
         BaseSchedulerNode,
         int,
     ]
 ] = []
-node_runtimes: List[tuple[BaseSchedulerNode, float]] = []
+node_runtimes: list[tuple[BaseSchedulerNode, float]] = []
 
 # counters for tracking fusions
 ir_nodes_pre_fusion = 0
@@ -48,7 +44,7 @@
 
 
 # The length counts the number of outer loop fusions.
-cpp_outer_loop_fused_inner_counts: List[CppOuterLoopFusedCount] = []
+cpp_outer_loop_fused_inner_counts: list[CppOuterLoopFusedCount] = []
 
 num_comprehensive_padding = 0
 num_matches_for_scatter_upon_const_tensor = 0
@@ -125,13 +121,13 @@
             globals()[metric] += getattr(delta, metric)
 
 
-REGISTERED_METRIC_TABLES: Dict[str, MetricTable] = {}
+REGISTERED_METRIC_TABLES: dict[str, MetricTable] = {}
 
 
 @dataclass
 class MetricTable:
     table_name: str
-    column_names: List[str]
+    column_names: list[str]
 
     num_rows_added: int = 0
 
