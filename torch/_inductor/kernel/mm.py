# mypy: allow-untyped-defs
import functools
import logging
from typing import Any, Optional

import torch
from torch._inductor.autoheuristic.autoheuristic import AutoHeuristicSelectAlgorithm
from torch._inductor.autoheuristic.autoheuristic_utils import (
    AHContext,
    context_add_strides,
    context_add_using_tf32,
    get_mixedmm_precondition,
    mixed_mm_operations,
    mm_operations,
)
from torch._inductor.codegen.cpp_gemm_template import CppGemmTemplate
from torch._inductor.virtualized import V

from .. import config as inductor_config, ir
from ..codegen.common import BackendFeature
from ..codegen.cuda.gemm_template import CUTLASS2xGemmTemplate, CUTLASS3xGemmTemplate
from ..codegen.rocm.ck_universal_gemm_template import CKGemmTemplate
from ..codegen.wrapper import PythonWrapperCodegen
from ..ir import FlexibleLayout, is_triton
from ..lowering import register_lowering
from ..select_algorithm import (
    autotune_select_algorithm,
    ExternKernelChoice,
    NoValidChoicesError,
    TritonTemplate,
)
from ..utils import (
    get_gpu_shared_memory,
    get_tma_workspace_arg,
    use_aten_gemm_kernels,
    use_ck_gemm_template,
    use_cpp_gemm_template,
    use_cutlass_template,
    use_max_autotune,
    use_triton_template,
    use_triton_tma_template,
)
from .mm_common import (
    _is_static_problem,
    addmm_epilogue,
    mm_args,
    mm_config_kwargs,
    mm_grid,
    mm_options,
    persistent_mm_grid,
    persistent_mm_options,
<<<<<<< HEAD
    should_fallback_to_aten,
    triton_config,
=======
>>>>>>> ad5adae2
)


log = logging.getLogger(__name__)
aten = torch.ops.aten

mm_template = TritonTemplate(
    name="mm",
    grid=mm_grid,
    source=(
        r"""
{{def_kernel("A", "B")}}
    M = {{size("A", 0)}}
    N = {{size("B", 1)}}
    K = {{size("A", 1)}}
    if M * N == 0:
        # early exit due to zero-size input(s)
        return
    stride_am = {{stride("A", 0)}}
    stride_ak = {{stride("A", 1)}}
    stride_bk = {{stride("B", 0)}}
    stride_bn = {{stride("B", 1)}}

    # based on triton.ops.matmul
    pid = tl.program_id(0)
    grid_m = (M + BLOCK_M - 1) // BLOCK_M
    grid_n = (N + BLOCK_N - 1) // BLOCK_N

    # re-order program ID for better L2 performance
    width = GROUP_M * grid_n
    group_id = pid // width
    group_size = min(grid_m - group_id * GROUP_M, GROUP_M)
    pid_m = group_id * GROUP_M + (pid % group_size)
    pid_n = (pid % width) // (group_size)

    rm = pid_m * BLOCK_M + tl.arange(0, BLOCK_M)
    rn = pid_n * BLOCK_N + tl.arange(0, BLOCK_N)
    if ((stride_am == 1 and stride_ak == M) or (stride_am == K and stride_ak == 1)) and M >= BLOCK_M:
        offs_a_m = tl.max_contiguous(tl.multiple_of(rm % M, BLOCK_M), BLOCK_M)
    else:
        offs_a_m = rm % M
    if ((stride_bk == 1 and stride_bn == K) or (stride_bk == N and stride_bn == 1)) and N >= BLOCK_N:
        offs_b_n = tl.max_contiguous(tl.multiple_of(rn % N, BLOCK_N), BLOCK_N)
    else:
        offs_b_n = rn % N
    offs_k = tl.arange(0, BLOCK_K)
    acc = tl.zeros((BLOCK_M, BLOCK_N), dtype=ACC_TYPE)

    for k_idx in range(0, tl.cdiv(K, BLOCK_K)):
        {% if not EVEN_K %}
        a_mask = offs_k[None, :] < (K - k_idx * BLOCK_K)
        b_mask = offs_k[:, None] < (K - k_idx * BLOCK_K)
        {% endif %}
        a_k_idx_vals = offs_k[None, :] + (k_idx * BLOCK_K)
        b_k_idx_vals = offs_k[:, None] + (k_idx * BLOCK_K)

        idx_m = offs_a_m[:, None]
        idx_n = a_k_idx_vals
        {{load_input("A", "a", ("idx_m", "idx_n"), mask=None if EVEN_K else "a_mask", indent_width=8)}}

        idx_m = b_k_idx_vals
        idx_n = offs_b_n[None, :]
        {{load_input("B", "b", ("idx_m", "idx_n"), mask=None if EVEN_K else "b_mask", indent_width=8)}}
        {% if B_PROLOGUE_CAST_TYPE %} # TODO - replace with prologue fusion
        b = b.to(B_PROLOGUE_CAST_TYPE)
        {% endif %}
        acc += tl.dot(a, b, allow_tf32=ALLOW_TF32)

    # rematerialize rm and rn to save registers
    rm = pid_m * BLOCK_M + tl.arange(0, BLOCK_M)
    rn = pid_n * BLOCK_N + tl.arange(0, BLOCK_N)
    idx_m = rm[:, None]
    idx_n = rn[None, :]
    mask = (idx_m < M) & (idx_n < N)

    # inductor generates a suffix
    {{store_output(("idx_m", "idx_n"), "acc", "mask")}}
"""
        if torch.version.hip is None
        # FIXME: To get around rocm failures like https://github.com/pytorch/pytorch/actions/runs/13123783322/job/36617154943
        # The only difference between the two templates is M >= BLOCK_M and N >= BLOCK_N checking.
        # See more details in https://github.com/pytorch/pytorch/pull/146293
        else r"""
{{def_kernel("A", "B")}}
    M = {{size("A", 0)}}
    N = {{size("B", 1)}}
    K = {{size("A", 1)}}
    if M * N == 0:
        # early exit due to zero-size input(s)
        return
    stride_am = {{stride("A", 0)}}
    stride_ak = {{stride("A", 1)}}
    stride_bk = {{stride("B", 0)}}
    stride_bn = {{stride("B", 1)}}

    # based on triton.ops.matmul
    pid = tl.program_id(0)
    grid_m = (M + BLOCK_M - 1) // BLOCK_M
    grid_n = (N + BLOCK_N - 1) // BLOCK_N

    # re-order program ID for better L2 performance
    width = GROUP_M * grid_n
    group_id = pid // width
    group_size = min(grid_m - group_id * GROUP_M, GROUP_M)
    pid_m = group_id * GROUP_M + (pid % group_size)
    pid_n = (pid % width) // (group_size)

    rm = pid_m * BLOCK_M + tl.arange(0, BLOCK_M)
    rn = pid_n * BLOCK_N + tl.arange(0, BLOCK_N)
    if (stride_am == 1 and stride_ak == M) or (stride_am == K and stride_ak == 1):
        offs_a_m = tl.max_contiguous(tl.multiple_of(rm % M, BLOCK_M), BLOCK_M)
    else:
        offs_a_m = rm % M
    if (stride_bk == 1 and stride_bn == K) or (stride_bk == N and stride_bn == 1):
        offs_b_n = tl.max_contiguous(tl.multiple_of(rn % N, BLOCK_N), BLOCK_N)
    else:
        offs_b_n = rn % N
    offs_k = tl.arange(0, BLOCK_K)
    acc = tl.zeros((BLOCK_M, BLOCK_N), dtype=ACC_TYPE)

    for k_idx in range(0, tl.cdiv(K, BLOCK_K)):
        {% if not EVEN_K %}
        a_mask = offs_k[None, :] < (K - k_idx * BLOCK_K)
        b_mask = offs_k[:, None] < (K - k_idx * BLOCK_K)
        {% endif %}
        a_k_idx_vals = offs_k[None, :] + (k_idx * BLOCK_K)
        b_k_idx_vals = offs_k[:, None] + (k_idx * BLOCK_K)

        idx_m = offs_a_m[:, None]
        idx_n = a_k_idx_vals
        {{load_input("A", "a", ("idx_m", "idx_n"), mask=None if EVEN_K else "a_mask", indent_width=8)}}

        idx_m = b_k_idx_vals
        idx_n = offs_b_n[None, :]
        {{load_input("B", "b", ("idx_m", "idx_n"), mask=None if EVEN_K else "b_mask", indent_width=8)}}
        {% if B_PROLOGUE_CAST_TYPE %} # TODO - replace with prologue fusion
        b = b.to(B_PROLOGUE_CAST_TYPE)
        {% endif %}
        acc += tl.dot(a, b, allow_tf32=ALLOW_TF32)

    # rematerialize rm and rn to save registers
    rm = pid_m * BLOCK_M + tl.arange(0, BLOCK_M)
    rn = pid_n * BLOCK_N + tl.arange(0, BLOCK_N)
    idx_m = rm[:, None]
    idx_n = rn[None, :]
    mask = (idx_m < M) & (idx_n < N)

    # inductor generates a suffix
    {{store_output(("idx_m", "idx_n"), "acc", "mask")}}
"""
    ),
)

persistent_tma_mm_template = TritonTemplate(
    name="mm_persistent_tma",
    grid=persistent_mm_grid,
    source=r"""
{{def_kernel("A", "B")}}
    M = {{size("A", 0)}}
    N = {{size("B", 1)}}
    K = {{size("A", 1)}}
    if M * N == 0:
        # early exit due to zero-size input(s)
        return

    start_pid = tl.program_id(0)
    grid_m = tl.cdiv(M, BLOCK_M)
    grid_n = tl.cdiv(N, BLOCK_N)
    k_tiles = tl.cdiv(K, BLOCK_K)
    num_tiles = grid_m * grid_n
    tiles_per_SM = num_tiles // NUM_SMS
    if start_pid < num_tiles % NUM_SMS:
        tiles_per_SM += 1

    tile_id = start_pid - NUM_SMS
    ki = -1

    width = GROUP_M * grid_n
    rk_for_mask = tl.arange(0, BLOCK_K)
    acc = tl.zeros((BLOCK_M, BLOCK_N), dtype=ACC_TYPE)

    workspace_base = ws_ptr + start_pid * 2 * TMA_SIZE
    a_desc_ptr = workspace_base
    b_desc_ptr = workspace_base + TMA_SIZE

    triton.language.extra.cuda.experimental_device_tensormap_create2d(
        desc_ptr=a_desc_ptr,
        global_address=A,
        load_size=[BLOCK_M, BLOCK_K] if A_ROW_MAJOR else [BLOCK_K, BLOCK_M],
        global_size=[M, K] if A_ROW_MAJOR else [K, M],
        element_ty=A.dtype.element_ty,
    )
    triton.language.extra.cuda.experimental_device_tensormap_create2d(
        desc_ptr=b_desc_ptr,
        global_address=B,
        load_size=[BLOCK_K, BLOCK_N] if B_ROW_MAJOR else [BLOCK_N, BLOCK_K],
        global_size=[K, N] if B_ROW_MAJOR else [N, K],
        element_ty=B.dtype.element_ty,
    )

    tl.extra.cuda.experimental_tensormap_fenceproxy_acquire(a_desc_ptr)
    tl.extra.cuda.experimental_tensormap_fenceproxy_acquire(b_desc_ptr)

    pid_m = 0
    pid_n = 0
    rm = 0
    rn = 0

    for _ in range(0, k_tiles * tiles_per_SM):
        ki = tl.where(ki == k_tiles - 1, 0, ki + 1)
        if ki == 0:
            tile_id += NUM_SMS
            # re-order program ID for better L2 performance
            group_id = tile_id // width
            group_size = min(grid_m - group_id * GROUP_M, GROUP_M)
            pid_m = group_id * GROUP_M + (tile_id % group_size)
            pid_n = (tile_id % width) // (group_size)

            rm = pid_m * BLOCK_M
            rn = pid_n * BLOCK_N

        rk = ki * BLOCK_K

        a = tl._experimental_descriptor_load(
            a_desc_ptr,
            [rm, rk] if A_ROW_MAJOR else [rk, rm],
            [BLOCK_M, BLOCK_K] if A_ROW_MAJOR else [BLOCK_K, BLOCK_M],
            A.dtype.element_ty,
        )
        b = tl._experimental_descriptor_load(
            b_desc_ptr,
            [rk, rn] if B_ROW_MAJOR else [rn, rk],
            [BLOCK_K, BLOCK_N] if B_ROW_MAJOR else [BLOCK_N, BLOCK_K],
            B.dtype.element_ty,
        )
        if B_PROLOGUE_CAST_TYPE is not None:
            b = b.to(B_PROLOGUE_CAST_TYPE)
        acc += tl.dot(
            a if A_ROW_MAJOR else a.T,
            b if B_ROW_MAJOR else b.T,
            allow_tf32=ALLOW_TF32,
        )

        if ki == k_tiles - 1:
            # rematerialize rm and rn to save registers
            rcm = rm + tl.arange(0, BLOCK_M)
            rcn = rn + tl.arange(0, BLOCK_N)
            idx_m = rcm[:, None]
            idx_n = rcn[None, :]
            mask = (idx_m < M) & (idx_n < N)

            # inductor generates a suffix
            {{store_output(("idx_m", "idx_n"), "acc", "mask", indent_width=12)}}
            acc = tl.zeros((BLOCK_M, BLOCK_N), dtype=ACC_TYPE)
""",
)


# prevent duplication registration of extern functions
@functools.lru_cache(None)
def lazy_register_extern_choice(fn):
    return ExternKernelChoice(fn)


aten_mm = ExternKernelChoice(torch.mm, "at::mm_out")

aten_addmm = ExternKernelChoice(
    torch.addmm, "at::addmm_out", op_overload=aten.addmm.default
)

aten__int_mm = ExternKernelChoice(torch._int_mm, "at::_int_mm_out")

aten__sparse_semi_structured_mm = ExternKernelChoice(
    torch._sparse_semi_structured_mm,
    "at::_sparse_semi_structured_mm",
    has_out_variant=False,
)


def _is_int8_mat(mat):
    return mat.get_dtype() in (torch.int8, torch.uint8)


def _is_large_block_for_cpu(m, n, k):
    # Thresholds are experimentally determined to reduce Triton CPU compile times
    return m * n > 2**13


def bias_addmm(inp, mat1, mat2, *, out=None, alpha=1, beta=1):
    """
    Giving torch.addmm a 1D tensor calls a different (faster) cublasLt
    kernel under the hood.  There are a few shapes where this is slower,
    but they are rare.
    """
    if inp.stride(0) == 0 or inp.size(0) == 1:
        return torch.addmm(inp[0], mat1, mat2, out=out, alpha=alpha, beta=beta)
    return torch.addmm(inp, mat1, mat2, out=out, alpha=alpha, beta=beta)


aten_bias_addmm = ExternKernelChoice(bias_addmm, None)


@register_lowering(aten.mm, type_promotion_kind=None)
def tuned_mm(mat1, mat2, *, layout=None):
    m, n, k, layout, mat1, mat2 = mm_args(mat1, mat2, layout=layout)
    device_type = ir.get_device_type(mat1)
    name = "mm"

    aten_layout = layout
    if not use_max_autotune():
        aten_layout = FlexibleLayout(
            device=layout.device, dtype=layout.dtype, size=layout.size
        )

    # options to tune from
    choices = (
        [aten_mm.bind((mat1, mat2), aten_layout)] if use_aten_gemm_kernels() else []
    )
    static_shape, is_nonzero = _is_static_problem(layout)

    mm_configs = V.choices.get_base_mm_configs(device_type)
    persistent_mm_configs = V.choices.get_persistent_mm_configs(device_type)
    extra_mm_configs = V.choices.get_extra_mm_configs(device_type)

    if is_nonzero and use_triton_template(layout):
        for config in mm_configs(
            m, n, k, *mm_config_kwargs(device_type, _is_large_block_for_cpu)
        ):
            mm_template.maybe_append_choice(
                choices,
                input_nodes=(mat1, mat2),
                layout=layout,
                **mm_options(config, m, n, k, layout),
            )
        if use_triton_tma_template(mat1, mat2):
            for config in persistent_mm_configs(
                m, n, k, **mm_config_kwargs(device_type, _is_large_block_for_cpu)
            ):
                persistent_tma_mm_template.maybe_append_choice(
                    choices,
                    input_nodes=(mat1, mat2),
                    layout=layout,
                    workspace_arg=get_tma_workspace_arg(
                        num_tma_descriptors=2,
                        device=mat1.get_device(),
                    ),
                    **mm_options(config, m, n, k, layout),
                    **persistent_mm_options(mat1, mat2),
                )

    if is_nonzero and use_cutlass_template(layout, m, n, k):
        CUTLASS3xGemmTemplate.add_cutlass_gemm_choices(choices, layout, [mat1, mat2])

    if is_nonzero and use_ck_gemm_template(layout, m, n, k):
        CKGemmTemplate.add_ck_gemm_choices(choices, layout, [mat1, mat2])

    if use_cpp_gemm_template(layout, mat1, mat2):
        CppGemmTemplate.add_choices(
            choices,
            layout,
            [mat1, mat2],
        )

    input_nodes = [mat1, mat2]
    if (
        is_nonzero
        and use_triton_template(layout)
        and torch._inductor.config.run_autoheuristic(name)
        and is_triton(mat1)
    ):
        always_included = []
        if use_aten_gemm_kernels():
            always_included.append("extern_mm")
        num_choices_before_extra_configs = len(choices)
        for config in extra_mm_configs(
            m, n, k, **mm_config_kwargs(device_type, _is_large_block_for_cpu)
        ):
            mm_template.maybe_append_choice(
                choices,
                input_nodes=(mat1, mat2),
                layout=layout,
                **mm_options(config, m, n, k, layout),
            )

        # using AutoHeuristic for ranking
        ah_choices = mm_autoheuristic(
            mat1,
            mat2,
            m,
            n,
            k,
            choices,
            name,
            input_nodes,
            mm_operations(),
            None,
            top_k=10,
            always_included=always_included,
        )
        if not torch._inductor.config.collect_autoheuristic(name):
            # if we are collecting data, we do not want to modify choices
            if ah_choices is not None and len(ah_choices) > 0:
                # the order in which autoheuristic returns choices is not the same as
                # as the order of choices, which affects things like epilogue fusion.
                # once epilogue fusion benchmarks choices in sorted order, I think we can
                # just use the order returned by autoheuristic
                choices = [choice for choice in choices if choice in ah_choices]
            else:
                choices = choices[:num_choices_before_extra_configs]

    if should_fallback_to_aten(choices):
        return aten_mm.bind((mat1, mat2), aten_layout).output_node()

    for k in inductor_config.external_matmul:
        choices.append(lazy_register_extern_choice(k).bind((mat1, mat2), layout))

    try:
        return autotune_select_algorithm(name, choices, [mat1, mat2], layout)
    except NoValidChoicesError:
        if not inductor_config.autotune_fallback_to_aten:
            raise
        log.warning("All choices for GEMM were invalid, using ATen backend as fallback")
        return aten_mm.bind((mat1, mat2), aten_layout).output_node()


@register_lowering(aten._int_mm, type_promotion_kind=None)
def tuned_int_mm(mat1, mat2, *, layout=None):
    m, n, k, layout, mat1, mat2 = mm_args(
        mat1, mat2, layout=layout, out_dtype=torch.int32
    )
    device_type = ir.get_device_type(mat1)
    static_shape, is_nonzero = _is_static_problem(layout)
    use_cutlass = static_shape and is_nonzero and use_cutlass_template(layout, m, n, k)

    choices = (
        [aten__int_mm.bind((mat1, mat2), layout)] if use_aten_gemm_kernels() else []
    )

    # TODO: Re-enable eager mode implementation once cuBLAS is fixed
    if use_cutlass or use_triton_template(layout, enable_int32=True):
        choices = []

    if use_cutlass:
        CUTLASS3xGemmTemplate.add_cutlass_gemm_choices(
            choices, layout, [mat1, mat2], fuseable=True, non_fuseable=True
        )

    int8_mm_configs = V.choices.get_int8_mm_configs(device_type)

    if is_nonzero and use_triton_template(layout, enable_int32=True):
        for config in int8_mm_configs(
            m, n, k, **mm_config_kwargs(device_type, _is_large_block_for_cpu)
        ):
            mm_template.maybe_append_choice(
                choices,
                input_nodes=(mat1, mat2),
                layout=layout,
                **mm_options(config, m, n, k, layout),
            )

    if should_fallback_to_aten(choices):
        choices = [aten__int_mm.bind((mat1, mat2), layout)]

    try:
        return autotune_select_algorithm("int_mm", choices, [mat1, mat2], layout)
    except NoValidChoicesError:
        if not inductor_config.autotune_fallback_to_aten:
            raise
        log.warning("All choices for GEMM were invalid, using ATen backend as fallback")
        choices = [aten__int_mm.bind((mat1, mat2), layout)]
        return autotune_select_algorithm("int_mm", choices, [mat1, mat2], layout)


@register_lowering(aten.addmm, type_promotion_kind=None)
def tuned_addmm(inp, mat1, mat2, *, alpha=1, beta=1, layout=None):
    ordered_kwargs_for_cpp_kernel = ("beta", "alpha")
    device_type = ir.get_device_type(mat1)
    m, n, k, layout, mat1, mat2, inp_expanded = mm_args(mat1, mat2, inp, layout=layout)
    static_shape, is_nonzero = _is_static_problem(layout)
    if (not is_nonzero) or (not use_max_autotune()):
        # Use a FlexibleLayout if we are not autotuning.
        # This allows padding strides for the output.
        from torch._inductor.ir import FixedLayout, FlexibleLayout

        if isinstance(layout, FixedLayout):
            layout = FlexibleLayout(
                device=layout.device, dtype=layout.dtype, size=layout.size
            )
        choices = (
            [
                aten_addmm.bind(
                    (inp, mat1, mat2),
                    layout,
                    alpha=alpha,
                    beta=beta,
                )
            ]
            if use_aten_gemm_kernels()
            else []
        )
        return autotune_select_algorithm("addmm", choices, [inp, mat1, mat2], layout)

    choices = (
        [
            aten_addmm.bind(
                (inp_expanded, mat1, mat2),
                layout,
                alpha=alpha,
                beta=beta,
            )
        ]
        if use_aten_gemm_kernels()
        else []
    )

    if (
        use_aten_gemm_kernels()
        and inp_expanded.get_stride()[0] == 0
        and inp_expanded.get_device().type == "cuda"
        and inductor_config.triton.autotune_cublasLt
    ):
        # unexpand inp to make sure fused addmm from cublasLt is used
        choices.insert(
            0,
            aten_bias_addmm.bind(
                (inp_expanded, mat1, mat2), layout, alpha=alpha, beta=beta
            ),
        )

    mm_configs = V.choices.get_base_mm_configs(device_type)
    persistent_mm_configs = V.choices.get_persistent_mm_configs(device_type)

    if is_nonzero and use_triton_template(layout):
        for config in mm_configs(
            m, n, k, **mm_config_kwargs(device_type, _is_large_block_for_cpu)
        ):
            mm_template.maybe_append_choice(
                choices,
                input_nodes=(inp_expanded, mat1, mat2),
                layout=layout,
                **mm_options(config, m, n, k, layout),
                prefix_args=1,
                epilogue_fn=addmm_epilogue(layout.dtype, alpha, beta),
            )

        if use_triton_tma_template(mat1, mat2):
            for config in persistent_mm_configs(
                m, n, k, **mm_config_kwargs(device_type, _is_large_block_for_cpu)
            ):
                persistent_tma_mm_template.maybe_append_choice(
                    choices,
                    input_nodes=(inp_expanded, mat1, mat2),
                    layout=layout,
                    workspace_arg=get_tma_workspace_arg(
                        num_tma_descriptors=2,
                        device=mat1.get_device(),
                    ),
                    **mm_options(config, m, n, k, layout),
                    **persistent_mm_options(mat1, mat2),
                    prefix_args=1,
                    epilogue_fn=addmm_epilogue(layout.dtype, alpha, beta),
                )

    if static_shape and is_nonzero and use_cutlass_template(layout, m, n, k):
        # Filter out a known cause of CUDA illegal memory access errors
        # broadcasting on the last dim of the bias term seems not to be working
        # in the linear GEMM epilogue used by addmm.
        if (
            PythonWrapperCodegen.statically_known_int_or_none(
                inp_expanded.layout.stride[-1]
            )
            != 0
        ):
            CUTLASS3xGemmTemplate.add_cutlass_gemm_choices(
                choices,
                layout,
                [mat1, mat2, inp_expanded],
                alpha=alpha,
                beta=beta,
                input_reorder=[2, 0, 1],
            )

    if is_nonzero and use_ck_gemm_template(layout, m, n, k):
        CKGemmTemplate.add_ck_gemm_choices(
            choices,
            layout,
            [mat1, mat2, inp_expanded],
            alpha=alpha,
            beta=beta,
            input_reorder=[2, 0, 1],
        )

    if use_cpp_gemm_template(layout, mat1, mat2):
        CppGemmTemplate.add_choices(
            choices,
            layout,
            [inp_expanded, mat1, mat2],
            alpha=alpha,
            beta=beta,
            has_bias=True,
        )

    if should_fallback_to_aten(choices):
        choices.append(
            aten_addmm.bind(
                (inp_expanded, mat1, mat2),
                layout,
                ordered_kwargs_for_cpp_kernel,
                alpha=alpha,
                beta=beta,
            )
        )

        if (
            inp_expanded.get_stride()[0] == 0
            and inp_expanded.get_device().type == "cuda"
            and inductor_config.triton.autotune_cublasLt
        ):
            # unexpand inp to make sure fused addmm from cublasLt is used
            choices.insert(
                0,
                aten_bias_addmm.bind(
                    (inp_expanded, mat1, mat2), layout, alpha=alpha, beta=beta
                ),
            )
    try:
        return autotune_select_algorithm(
            "addmm", choices, [inp_expanded, mat1, mat2], layout
        )
    except NoValidChoicesError:
        if not inductor_config.autotune_fallback_to_aten:
            raise
        log.warning("All choices for GEMM were invalid, using ATen backend as fallback")
        fallback_choice = aten_addmm.bind(
            (inp, mat1, mat2),
            layout,
            ordered_kwargs_for_cpp_kernel,
            alpha=alpha,
            beta=beta,
        )
        return fallback_choice.output_node()


@register_lowering(aten._sparse_semi_structured_mm, type_promotion_kind=None)
def tuned_sparse_semi_structured_mm(
    mat1, mat1_meta, mat2, *, out_dtype=None, layout=None
):
    from torch._inductor.select_algorithm import realize_inputs

    mat1, mat1_meta, mat2 = realize_inputs(mat1, mat1_meta, mat2)
    m1, k1 = mat1.get_size()
    m2, _ = mat1_meta.get_size()
    k2, n = mat2.get_size()
    m = V.graph.sizevars.guard_equals(m1, m2)
    k = V.graph.sizevars.guard_equals(2 * k1, k2)

    if layout is None:
        from torch._inductor.ir import FixedLayout

        layout = FixedLayout(
            mat2.get_device(),
            out_dtype if out_dtype else mat2.get_dtype(),
            [m, n],
            [n, 1],
        )
    else:
        assert out_dtype is None, "out_dtype is ignored if layout is specified."

    choices = (
        [
            aten__sparse_semi_structured_mm.bind(
                (mat1, mat1_meta, mat2), layout, out_dtype=out_dtype
            )
        ]
        if use_aten_gemm_kernels()
        else []
    )

    if m * n != 0 and use_cutlass_template(layout, m, n, k):
        CUTLASS2xGemmTemplate.add_cutlass_gemm_choices(
            choices, layout, [mat1, mat2, mat1_meta], fuseable=True, non_fuseable=True
        )

    return autotune_select_algorithm(
        "sparse_semi_structured_mm", choices, [mat1, mat1_meta, mat2], layout
    )


def fallback_mixed_mm(mat1, mat2, *, out):
    return torch.mm(mat1, mat2.to(mat1.dtype), out=out)


aten_fallback_mixed_mm = ExternKernelChoice(fallback_mixed_mm, None)


@functools.lru_cache(None)
def _is_sm7x_or_older_gpu(index: Optional[int]) -> bool:
    props = torch.cuda.get_device_properties(index or 0)
    return props.major <= 7


def dims_are_int(dims):
    return all(isinstance(dim, int) for dim in dims)


def try_heuristic(m, n, k, choices, mat1, mat2, mat2_dtype, layout, mm_heuristic):
    m, n, k = get_size_hints(mat1, mat2, m, n, k)
    if not dims_are_int([m, n, k]):
        return None

    if mat1.dtype != torch.float16:
        return None

    # only use heuristic if we are running on an A100
    # torch.cuda.get_device_capability() >= (8, 0) returns true for A10G
    # which does not have enough shared memory for one of the configs
    if (
        not torch.cuda.get_device_capability() >= (8, 0)
    ) or get_gpu_shared_memory() != 166912:
        return None
    elif m == 1 and (n % 16 != 0 or k % 16 != 0):
        return None
    else:
        return mm_heuristic.generate_mixed_mm_config()


def mm_autoheuristic(
    mat1,
    mat2,
    m,
    n,
    k,
    choices,
    name,
    input_nodes,
    ops,
    precondition,
    top_k: Optional[int] = None,
    always_included=None,
):
    m, n, k = get_size_hints(mat1, mat2, m, n, k)
    if not dims_are_int([m, n, k]):
        return None
    mat1_stride, mat2_stride = get_size_hints_strides(mat1, mat2)

    def get_context(m, k, n, mat1, mat2, mat1_stride, mat2_stride):
        context = AHContext()
        context.add_feature("m", m)
        context.add_feature("k", k)
        context.add_feature("n", n)
        context.add_feature("mat1_dtype", mat1.layout.dtype, is_categorical=True)
        context.add_feature("mat2_dtype", mat2.layout.dtype, is_categorical=True)
        context_add_strides(context, "mat1", mat1_stride)
        context_add_strides(context, "mat2", mat2_stride)
        context.add_feature(
            "mat1_iscontig", mat1.layout.is_contiguous(), is_categorical=True
        )
        context.add_feature(
            "mat2_iscontig", mat2.layout.is_contiguous(), is_categorical=True
        )
        if name == "mm":
            # for mixed_mm, we only consider fp16
            context_add_using_tf32(context, mat1.layout.dtype)
        return context

    def fallback():
        return None

    context = get_context(m, k, n, mat1, mat2, mat1_stride, mat2_stride)
    autoheuristic = AutoHeuristicSelectAlgorithm(
        fallback=fallback,
        choices=choices,
        input_nodes=input_nodes,
        context=context,
        name=name,
        augment_context=ops,
        precondition=precondition,
    )

    if top_k is not None:
        # TODO: is there a cleaner way to ensure aten.mm is always included?
        return autoheuristic.get_top_k_choices_caller(
            top_k, always_included=always_included
        )

    return autoheuristic.get_choice_caller()


def get_size_hints(mat1, mat2, m, n, k):
    if not isinstance(m, int) or not isinstance(k, int):
        (m, k) = V.graph.sizevars.size_hints(
            mat1.get_size(),
            fallback=torch._inductor.config.unbacked_symint_fallback,
        )

    if not isinstance(n, int) or not isinstance(k, int):
        (k, n) = V.graph.sizevars.size_hints(
            mat2.get_size(),
            fallback=torch._inductor.config.unbacked_symint_fallback,
        )
    return m, n, k


def get_size_hints_strides(mat1, mat2):
    mat1_stride = mat1.layout.stride
    mat2_stride = mat2.layout.stride
    strides = [mat1_stride, mat2_stride]
    strides_hints = []
    for stride in strides:
        if not isinstance(stride, int):
            stride = V.graph.sizevars.size_hints(
                stride,
                fallback=torch._inductor.config.unbacked_symint_fallback,
            )
        strides_hints.append(stride)
    return strides_hints[0], strides_hints[1]


def tuned_mixed_mm(mat1, mat2, mat2_dtype):
    m, n, k, layout, mat1, mat2 = mm_args(mat1, mat2, layout=None)
    device_type = ir.get_device_type(mat1)
    static_shape, is_nonzero = _is_static_problem(layout)

    fallback = aten_fallback_mixed_mm.bind((mat1, mat2), layout)

    choices = [fallback]

    # can't use triton kernel unless one of these is true or if running on v100 (numerical issues)
    skip_triton = (
        (
            mat1.layout.dtype != torch.float32
            and not (mat2.layout.is_contiguous() or mat2.layout.is_transposed())
        )
        or _is_sm7x_or_older_gpu(layout.device.index)
        or inductor_config.mixed_mm_choice == "aten"
        or not V.graph.has_feature(layout.device, BackendFeature.TRITON_TEMPLATES)
        or (
            mat1.layout.dtype == torch.float32 and torch.backends.cuda.matmul.allow_tf32
        )
        or (mat1.layout.dtype == torch.bfloat16 and mat2.layout.dtype == torch.uint8)
    )

    if inductor_config.mixed_mm_choice == "triton":
        choices = []

    if not skip_triton:
        mm_heuristic = V.choices.get_config_heuristics(device_type)
        mixed_mm_configs = V.choices.get_mixed_mm_configs(device_type)

        b_prologue_cast_type = f"tl.{mat2_dtype}".replace("torch.", "")
        if static_shape and inductor_config.mixed_mm_choice == "heuristic":
            choices = []
            config = try_heuristic(
                m, n, k, choices, mat1, mat2, mat2_dtype, layout, mm_heuristic
            )
            if config is not None:
                mm_template.maybe_append_choice(
                    choices,
                    input_nodes=(mat1, mat2),
                    layout=layout,
                    **mm_options(config, m, n, k, layout, b_prologue_cast_type),
                )
            choices.append(fallback)

        has_int8_tensor = _is_int8_mat(mat1) or _is_int8_mat(mat2)

        for config in mixed_mm_configs(
            m,
            n,
            k,
            has_int8_tensor=has_int8_tensor,
            **mm_config_kwargs(device_type, _is_large_block_for_cpu),
        ):
            mm_template.maybe_append_choice(
                choices,
                input_nodes=(mat1, mat2),
                layout=layout,
                **mm_options(config, m, n, k, layout, b_prologue_cast_type),
            )

    if static_shape and is_nonzero and use_cutlass_template(layout, m, n, k):
        CUTLASS3xGemmTemplate.add_cutlass_gemm_choices(
            choices, layout, [mat1, mat2], fuseable=True, non_fuseable=True
        )
        CUTLASS2xGemmTemplate.add_cutlass_gemm_choices(
            choices, layout, [mat1, mat2], fuseable=True, non_fuseable=True
        )

    if skip_triton and not choices:
        choices = [fallback]

    name = "mixed_mm"
    input_nodes = [mat1, mat2]
    if torch._inductor.config.run_autoheuristic(name):
        choice = mm_autoheuristic(
            mat1,
            mat2,
            m,
            n,
            k,
            choices,
            name,
            input_nodes,
            mixed_mm_operations(),
            get_mixedmm_precondition,
        )
        if (
            not skip_triton
            and inductor_config.mixed_mm_choice == "heuristic"
            and choice is not None
        ):
            choices.insert(0, choice)
    return autotune_select_algorithm(name, choices, input_nodes, layout)


# This op is a special case of the int_mm op which we use based on the pattern
# _int_mm -> mul (defined in ../fx_passes/post_grad.py) in order to prevent
# realization of the int32 _int_mm output by forcing fusion with the mul op.
# This is only used when config.force_fuse_int_mm_with_mul = True
def tuned_fused_int_mm_mul(mat1, mat2, mat3, out_dtype, *, layout=None):
    out_dtype = (
        torch.promote_types(mat3.get_dtype(), torch.int32)
        if out_dtype is None
        else out_dtype
    )
    m, n, k, layout, mat1, mat2, mat3 = mm_args(
        mat1, mat2, mat3, layout=layout, out_dtype=out_dtype
    )
    device_type = ir.get_device_type(mat1)

    def mul_epilogue(v1, v2):
        return V.ops.mul(v1, v2)

    choices: list[dict[Any, Any]] = []
    int8_mm_configs = V.choices.get_int8_mm_configs(device_type)
    for config in int8_mm_configs(
        m, n, k, **mm_config_kwargs(device_type, _is_large_block_for_cpu)
    ):
        mm_template.maybe_append_choice(
            choices,
            input_nodes=(mat1, mat2, mat3),
            layout=layout,
            **dict(mm_options(config, m, n, k, layout), ACC_TYPE="tl.int32"),
            suffix_args=1,
            epilogue_fn=mul_epilogue,
        )
    return autotune_select_algorithm("int_mm", choices, [mat1, mat2, mat3], layout)<|MERGE_RESOLUTION|>--- conflicted
+++ resolved
@@ -49,11 +49,8 @@
     mm_options,
     persistent_mm_grid,
     persistent_mm_options,
-<<<<<<< HEAD
     should_fallback_to_aten,
     triton_config,
-=======
->>>>>>> ad5adae2
 )
 
 
