# mypy: allow-untyped-defs
import functools
import itertools
import logging
from collections.abc import Sequence
from typing import Any, cast

import sympy

import torch
from torch._inductor.select_algorithm import realize_inputs, SymbolicGridFn
from torch._inductor.virtualized import V
from torch.utils._ordered_set import OrderedSet

from .. import config as inductor_config
from ..codegen.wrapper import PythonWrapperCodegen
from ..ir import Layout
from ..runtime.runtime_utils import next_power_of_2
from ..utils import (
    ceildiv as cdiv,
    get_backend_num_stages,
    get_num_sms,
    TMA_DESCRIPTOR_SIZE,
)


log = logging.getLogger(__name__)


<<<<<<< HEAD
@SymbolicGridFn
def mm_grid(m, n, meta, *, cdiv):
=======
def triton_config(num_stages, num_warps, **kwargs):
    from triton import Config  # type: ignore[attr-defined]

    return Config(kwargs, num_stages=num_stages, num_warps=num_warps)


def build_rocm_gemm_configs(configs):
    rocm_num_stages = get_backend_num_stages()
    return tuple((c[0], c[1], c[2], rocm_num_stages, c[4]) for c in configs)


def filtered_configs(
    m: int,
    n: int,
    k: int,
    configs: Sequence[tuple[int, int, int, int, int]],
    has_int8_tensor=False,
    scale=1,
    exclude=lambda m, n, k: False,
):
    """
    Heuristic to shrink configs when they are bigger than the input size

    :param scale: scale factor applied to the config values
    :param exclude: whether a given config should be excluded
    """
    from torch._inductor import config

    max_mm_configs = config.test_configs.max_mm_configs

    min_block_size = 16
    # block_k=16 seems to be causing issues
    # see: https://github.com/triton-lang/triton/issues/2156#issuecomment-1695897424
    min_block_size_k = 32 if has_int8_tensor else 16
    m = max(
        next_power_of_2(
            V.graph.sizevars.size_hint(
                m, fallback=torch._inductor.config.unbacked_symint_fallback  # type: ignore[arg-type]
            )
        ),
        min_block_size,
    )
    n = max(
        next_power_of_2(
            V.graph.sizevars.size_hint(
                n, fallback=torch._inductor.config.unbacked_symint_fallback  # type: ignore[arg-type]
            )
        ),
        min_block_size,
    )
    k = max(
        next_power_of_2(
            V.graph.sizevars.size_hint(
                k, fallback=torch._inductor.config.unbacked_symint_fallback  # type: ignore[arg-type]
            )
        ),
        min_block_size_k,
    )
    used = OrderedSet[tuple[int, int, int, int, int, int]]()
    for block_m, block_n, block_k, num_stages, num_warps in configs:
        # shrink configs for small sizes
        block_m = max(min(int(block_m * scale), m), min_block_size)
        block_n = max(min(int(block_n * scale), n), min_block_size)
        block_k = max(min(int(block_k * scale), k), min_block_size_k)

        if exclude(block_m, block_n, block_k):
            continue

        # each warp computes 16x16 tile = 256
        num_warps = min(num_warps, block_m * block_n // 256)
        if torch.version.hip:
            for matrix_instr_nonkdim in [0, 16]:
                if matrix_instr_nonkdim != 0 and (
                    block_m % matrix_instr_nonkdim != 0
                    or block_n % matrix_instr_nonkdim != 0
                ):
                    #  block_m and block_n must be a multiple of matrix_instr_nonkdim
                    continue
                if (
                    block_m,
                    block_n,
                    block_k,
                    num_stages,
                    num_warps,
                    matrix_instr_nonkdim,
                ) not in used and (
                    max_mm_configs is None or len(used) < max_mm_configs
                ):
                    used.add(
                        (
                            block_m,
                            block_n,
                            block_k,
                            num_stages,
                            num_warps,
                            matrix_instr_nonkdim,
                        )
                    )
                    yield triton_config(
                        BLOCK_M=block_m,
                        BLOCK_N=block_n,
                        BLOCK_K=block_k,
                        num_stages=num_stages,
                        num_warps=num_warps,
                        matrix_instr_nonkdim=matrix_instr_nonkdim,
                    )
        else:
            if (block_m, block_n, block_k, num_stages, num_warps, 0) not in used and (
                max_mm_configs is None or len(used) < max_mm_configs
            ):
                used.add((block_m, block_n, block_k, num_stages, num_warps, 0))
                yield triton_config(
                    BLOCK_M=block_m,
                    BLOCK_N=block_n,
                    BLOCK_K=block_k,
                    num_stages=num_stages,
                    num_warps=num_warps,
                )


# List of dictionaries to store the kernel configs. Configs that evaluate to true
# will be utilised on the target platform. The configs are as follows:
# (BLOCK_M, BLOCK_N, BLOCK_K, num_stages, num_warps)
mm_kernel_configs = (
    [
        {"config": (32, 32, 16, 1, 2), "cond": True},
        {"config": (32, 32, 128, 2, 4), "cond": True},
        {"config": (32, 64, 32, 5, 8), "cond": True},
        {"config": (64, 32, 32, 5, 8), "cond": True},
        {"config": (64, 32, 128, 5, 4), "cond": True},
        {"config": (64, 64, 16, 2, 4), "cond": True},
        {"config": (64, 64, 32, 2, 4), "cond": True},
        {"config": (64, 64, 64, 3, 8), "cond": True},
        {"config": (64, 64, 128, 5, 4), "cond": True},
        {"config": (64, 128, 32, 3, 4), "cond": True},
        {"config": (64, 128, 32, 4, 8), "cond": True},
        {"config": (64, 128, 64, 3, 4), "cond": True},
        {"config": (64, 128, 128, 4, 4), "cond": True},
        {"config": (128, 64, 32, 3, 4), "cond": True},
        {"config": (128, 64, 32, 4, 8), "cond": True},
        {"config": (128, 128, 32, 2, 8), "cond": True},
        {"config": (128, 128, 32, 3, 4), "cond": True},
        {"config": (128, 128, 64, 3, 4), "cond": True},
        {"config": (128, 128, 64, 5, 8), "cond": True},
    ]
    if inductor_config.max_autotune_gemm_search_space != "EXHAUSTIVE"
    else [
        {"config": (BLOCK_M, BLOCK_N, BLOCK_K, num_stages, num_warps), "cond": True}
        for BLOCK_M, BLOCK_N, BLOCK_K in itertools.product(
            [16, 32, 64, 128, 256], repeat=3
        )
        for num_stages in [1, 2, 3, 4, 5]
        for num_warps in [2, 4, 8]
    ]
)

# these are only used in tuned_mm when AutoHeuristic is enabled
# the idea is that when AutoHeuristic collects data to learn a heuristic, more configs are autotuned
# when the learned heuristic is used, the learned heuristic reduces the number of configs down to 10
# which saves compilation time (since less configs are autotuned) and potentially increase performance
# because the learned heuristic might predict a config that is not part mm_configs
extra_mm_kernel_configs = [
    {"config": (16, 32, 16, 3, 2), "cond": True},
    {"config": (16, 32, 32, 4, 2), "cond": True},
    {"config": (16, 32, 32, 5, 2), "cond": True},
    {"config": (64, 64, 128, 3, 4), "cond": True},
    {"config": (128, 64, 32, 2, 2), "cond": True},
    {"config": (128, 64, 64, 3, 8), "cond": True},
    {"config": (128, 64, 128, 4, 8), "cond": True},
    {"config": (128, 128, 32, 4, 4), "cond": True},
    {"config": (128, 128, 64, 3, 8), "cond": True},
    {"config": (128, 128, 64, 5, 4), "cond": True},
]

int8_mm_kernel_configs = [
    {"config": (64, 64, 32, 2, 4), "cond": True},
    {"config": (64, 128, 32, 3, 4), "cond": True},
    {"config": (128, 64, 32, 3, 4), "cond": True},
    {"config": (64, 128, 32, 4, 8), "cond": True},
    {"config": (128, 64, 32, 4, 8), "cond": True},
    {"config": (64, 32, 32, 5, 8), "cond": True},
    {"config": (32, 64, 32, 5, 8), "cond": True},
    {"config": (128, 128, 32, 2, 8), "cond": True},
    {"config": (64, 64, 64, 3, 8), "cond": True},
    # {"config": (32, 32, 128, 2, 4), "cond": True},
    # {"config": (64, 64, 16, 2, 4), "cond": True},
    # {"config": (32, 32, 16, 1, 2), "cond": True},
    {"config": (128, 256, 128, 3, 8), "cond": True},
    {"config": (256, 128, 128, 3, 8), "cond": True},
]

# Mixed precision kernel configs for small sizes of m for mm's like (16, 8192) x (8192, 8192).
mixed_mm_kernel_configs_small_m = [
    {"config": (16, 128, 256, 3, 4), "cond": True},
    {"config": (16, 128, 256, 5, 8), "cond": True},
]

mixed_mm_kernel_configs = (
    mm_kernel_configs + mixed_mm_kernel_configs_small_m
    if inductor_config.max_autotune_gemm_search_space != "EXHAUSTIVE"
    else mm_kernel_configs
)

persistent_mm_kernel_configs = [
    {"config": (128, 256, 64, 3, 8), "cond": True},
    {"config": (128, 128, 64, 3, 8), "cond": True},
    {"config": (128, 128, 128, 3, 8), "cond": True},
    {"config": (128, 128, 128, 3, 4), "cond": True},
    {"config": (128, 128, 64, 4, 8), "cond": True},
]

scaled_mm_kernel_configs = [
    {"config": (128, 256, 32, 3, 8), "cond": True},
    {"config": (256, 128, 32, 3, 8), "cond": True},
    {"config": (256, 64, 32, 4, 4), "cond": True},
    {"config": (64, 256, 32, 4, 4), "cond": True},
    {"config": (128, 128, 32, 4, 4), "cond": True},
    {"config": (128, 64, 32, 4, 4), "cond": True},
    {"config": (64, 128, 32, 4, 4), "cond": True},
    {"config": (128, 32, 32, 4, 4), "cond": True},
    {"config": (64, 32, 32, 5, 2), "cond": True},
    {"config": (256, 128, 128, 3, 8), "cond": True},
    {"config": (256, 64, 128, 4, 4), "cond": True},
    {"config": (64, 256, 128, 4, 4), "cond": True},
    {"config": (128, 128, 128, 4, 4), "cond": True},
    {"config": (128, 64, 64, 4, 4), "cond": True},
    {"config": (64, 128, 64, 4, 4), "cond": True},
    {"config": (128, 32, 64, 4, 4), "cond": True},
    {"config": (64, 32, 64, 5, 2), "cond": True},
    {"config": (16, 32, 32, 2, 2), "cond": True},
    {"config": (16, 64, 32, 2, 2), "cond": True},
    {"config": (16, 128, 32, 2, 4), "cond": True},
    {"config": (16, 256, 32, 2, 4), "cond": True},
    {"config": (16, 32, 64, 2, 2), "cond": True},
    {"config": (16, 64, 64, 2, 2), "cond": True},
    {"config": (16, 128, 64, 2, 4), "cond": True},
    {"config": (16, 256, 64, 2, 4), "cond": True},
    {"config": (32, 32, 32, 2, 2), "cond": True},
    {"config": (32, 64, 32, 2, 2), "cond": True},
    {"config": (32, 128, 32, 2, 4), "cond": True},
    {"config": (32, 256, 32, 2, 4), "cond": True},
    {"config": (32, 32, 64, 2, 2), "cond": True},
    {"config": (32, 64, 64, 2, 2), "cond": True},
    {"config": (32, 128, 64, 2, 4), "cond": True},
    {"config": (32, 256, 64, 2, 4), "cond": True},
    {"config": (16, 32, 32, 3, 2), "cond": True},
    {"config": (16, 64, 32, 3, 2), "cond": True},
    {"config": (16, 128, 32, 3, 4), "cond": True},
    {"config": (16, 256, 32, 3, 4), "cond": True},
    {"config": (16, 32, 64, 3, 2), "cond": True},
    {"config": (16, 64, 64, 3, 2), "cond": True},
    {"config": (16, 128, 64, 3, 4), "cond": True},
    {"config": (16, 256, 64, 3, 4), "cond": True},
    {"config": (32, 32, 32, 3, 2), "cond": True},
    {"config": (32, 64, 32, 3, 2), "cond": True},
    {"config": (32, 128, 32, 3, 4), "cond": True},
    {"config": (32, 256, 32, 3, 4), "cond": True},
    {"config": (32, 32, 64, 3, 2), "cond": True},
    {"config": (32, 64, 64, 3, 2), "cond": True},
    {"config": (32, 128, 64, 3, 4), "cond": True},
    {"config": (32, 256, 64, 3, 4), "cond": True},
    {"config": (16, 32, 32, 4, 2), "cond": True},
    {"config": (16, 64, 32, 4, 2), "cond": True},
    {"config": (16, 128, 32, 4, 4), "cond": True},
    {"config": (16, 256, 32, 4, 4), "cond": True},
    {"config": (16, 32, 64, 4, 2), "cond": True},
    {"config": (16, 64, 64, 4, 2), "cond": True},
    {"config": (16, 128, 64, 4, 4), "cond": True},
    {"config": (16, 256, 64, 4, 4), "cond": True},
    {"config": (32, 32, 32, 4, 2), "cond": True},
    {"config": (32, 64, 32, 4, 2), "cond": True},
    {"config": (32, 128, 32, 4, 4), "cond": True},
    {"config": (32, 256, 32, 4, 4), "cond": True},
    {"config": (32, 32, 64, 4, 2), "cond": True},
    {"config": (32, 64, 64, 4, 2), "cond": True},
    {"config": (32, 128, 64, 4, 4), "cond": True},
    {"config": (32, 256, 64, 4, 4), "cond": True},
    {"config": (16, 32, 32, 5, 2), "cond": True},
    {"config": (16, 64, 32, 5, 2), "cond": True},
    {"config": (16, 128, 32, 5, 4), "cond": True},
    {"config": (16, 256, 32, 5, 4), "cond": True},
    {"config": (16, 32, 64, 5, 2), "cond": True},
    {"config": (16, 64, 64, 5, 2), "cond": True},
    {"config": (16, 128, 64, 5, 4), "cond": True},
    {"config": (16, 256, 64, 5, 4), "cond": True},
    {"config": (32, 32, 32, 5, 2), "cond": True},
    {"config": (32, 64, 32, 5, 2), "cond": True},
    {"config": (32, 128, 32, 5, 4), "cond": True},
    {"config": (32, 256, 32, 5, 4), "cond": True},
    {"config": (32, 32, 64, 5, 2), "cond": True},
    {"config": (32, 64, 64, 5, 2), "cond": True},
    {"config": (32, 128, 64, 5, 4), "cond": True},
    {"config": (32, 256, 64, 5, 4), "cond": True},
    {"config": (16, 32, 32, 6, 2), "cond": True},
    {"config": (16, 64, 32, 6, 2), "cond": True},
    {"config": (16, 128, 32, 6, 4), "cond": True},
    {"config": (16, 256, 32, 6, 4), "cond": True},
    {"config": (16, 32, 64, 6, 2), "cond": True},
    {"config": (16, 64, 64, 6, 2), "cond": True},
    {"config": (16, 128, 64, 6, 4), "cond": True},
    {"config": (16, 256, 64, 6, 4), "cond": True},
    {"config": (32, 32, 32, 6, 2), "cond": True},
    {"config": (32, 64, 32, 6, 2), "cond": True},
    {"config": (32, 128, 32, 6, 4), "cond": True},
    {"config": (32, 256, 32, 6, 4), "cond": True},
    {"config": (32, 32, 64, 6, 2), "cond": True},
    {"config": (32, 64, 64, 6, 2), "cond": True},
    {"config": (32, 128, 64, 6, 4), "cond": True},
    {"config": (32, 256, 64, 6, 4), "cond": True},
]

scaled_persistent_mm_kernel_configs = [
    {"config": (128, 128, 64, 3, 8), "cond": True},
    {"config": (128, 128, 128, 3, 8), "cond": True},
    {"config": (128, 128, 128, 4, 8), "cond": True},
    {"config": (128, 128, 128, 4, 4), "cond": True},
    {"config": (128, 128, 128, 3, 4), "cond": True},
    {"config": (128, 128, 128, 5, 4), "cond": True},
    {"config": (128, 128, 128, 5, 8), "cond": True},
    {"config": (128, 128, 128, 6, 8), "cond": True},
    {"config": (128, 128, 64, 4, 8), "cond": True},
]


# Create filtered list of configs based on cond evaluation
mm_platform_configs = tuple(
    cast(tuple[int, int, int, int, int], config["config"])
    for config in mm_kernel_configs
    if config["cond"]
)
extra_mm_platform_configs = tuple(
    cast(tuple[int, int, int, int, int], config["config"])
    for config in extra_mm_kernel_configs
    if config["cond"]
)
int8_platform_configs = tuple(
    cast(tuple[int, int, int, int, int], config["config"])
    for config in int8_mm_kernel_configs
    if config["cond"]
)
mixed_mm_platform_configs = tuple(
    cast(tuple[int, int, int, int, int], config["config"])
    for config in mixed_mm_kernel_configs
    if config["cond"]
)
persistent_mm_platform_configs = tuple(
    cast(tuple[int, int, int, int, int], config["config"])
    for config in persistent_mm_kernel_configs
    if config["cond"]
)
scaled_mm_platform_configs = tuple(
    cast(tuple[int, int, int, int, int], config["config"])
    for config in scaled_mm_kernel_configs
    if config["cond"]
)
scaled_persistent_mm_platform_configs = tuple(
    cast(tuple[int, int, int, int, int], config["config"])
    for config in scaled_persistent_mm_kernel_configs
    if config["cond"]
)

# On ROCm convert num_stages to improve performance
if torch.version.hip and torch.cuda.is_available():
    mm_platform_configs = build_rocm_gemm_configs(mm_platform_configs)
    extra_mm_platform_configs = build_rocm_gemm_configs(extra_mm_platform_configs)
    int8_platform_configs = build_rocm_gemm_configs(int8_platform_configs)
    mixed_mm_platform_configs = build_rocm_gemm_configs(mixed_mm_platform_configs)
    scaled_mm_platform_configs = build_rocm_gemm_configs(scaled_mm_platform_configs)

mm_configs = functools.partial(
    filtered_configs,
    configs=mm_platform_configs,
)

extra_mm_configs = functools.partial(
    filtered_configs,
    configs=extra_mm_platform_configs,
)

int8_mm_configs = functools.partial(
    filtered_configs,
    configs=int8_platform_configs,
)

mixed_mm_configs = functools.partial(
    filtered_configs,
    configs=mixed_mm_platform_configs,
)

persistent_mm_configs = functools.partial(
    filtered_configs,
    configs=persistent_mm_platform_configs,
)

scaled_mm_configs = functools.partial(
    filtered_configs,
    configs=scaled_mm_platform_configs,
)

scaled_persistent_mm_configs = functools.partial(
    filtered_configs,
    configs=scaled_persistent_mm_platform_configs,
)


def mm_grid(m, n, meta):
>>>>>>> 74418254
    """
    The CUDA grid size for matmul triton templates.
    """
    return (cdiv(m, meta["BLOCK_M"]) * cdiv(n, meta["BLOCK_N"]), 1, 1)


def persistent_mm_grid(M: int, N: int, meta: dict[str, Any]):
    """Defines the grid for persistent kernels."""
    return (
        min(meta["NUM_SMS"], cdiv(M, meta["BLOCK_M"]) * cdiv(N, meta["BLOCK_N"])),
        1,
        1,
    )


def acc_type(dtype):
    if dtype in (torch.float16, torch.bfloat16):
        return "tl.float32"
    return f"tl.{dtype}".replace("torch.", "")


def mm_options(config, sym_m, sym_n, sym_k, layout, b_prologue_cast_type=None):
    """
    Common options to matmul triton templates.
    """
    even_k_symbolic = (
        # it isn't worth guarding on this
        sympy.gcd(sym_k, config.kwargs["BLOCK_K"])
        == config.kwargs["BLOCK_K"]
    )
    allow_tf32 = torch.backends.cuda.matmul.allow_tf32 and (
        not inductor_config.force_same_precision
        or ((sym_m % 16) == 0 and (sym_n % 16) == 0 and (sym_k % 8) == 0)
    )
    return dict(
        GROUP_M=8,
        EVEN_K=even_k_symbolic,
        ALLOW_TF32=allow_tf32,
        ACC_TYPE=acc_type(layout.dtype),
        B_PROLOGUE_CAST_TYPE=b_prologue_cast_type,
        num_stages=config.num_stages,
        num_warps=config.num_warps,
        **config.kwargs,
    )


def persistent_mm_options(mat1, mat2):
    return dict(
        A_ROW_MAJOR=not mat1.layout.is_transposed(),
        B_ROW_MAJOR=not mat2.layout.is_transposed(),
        NUM_SMS=get_num_sms(),
        TMA_SIZE=TMA_DESCRIPTOR_SIZE,
    )


def mm_args(
    mat1,
    mat2,
    *others,
    layout=None,
    out_dtype=None,
    use_4x2_dim=False,
    mat2_transposed=False,
):
    """
    Common arg processing for mm,bmm,addmm,etc
    """
    mat1, mat2 = realize_inputs(mat1, mat2)
    *b1, m, k1 = mat1.get_size()
    if mat2_transposed:
        *b2, n, k2 = mat2.get_size()
    else:
        *b2, k2, n = mat2.get_size()
    b = [V.graph.sizevars.guard_equals(a, b) for a, b in zip(b1, b2)]
    if use_4x2_dim:
        k2 = k2 * 2
    k = V.graph.sizevars.guard_equals(k1, k2)
    if layout is None:
        from torch._inductor.ir import FixedLayout

        if out_dtype is None:
            out_dtype = mat1.get_dtype()

        layout = FixedLayout(
            mat1.get_device(),
            out_dtype,
            [*b, m, n],
        )
    else:
        assert out_dtype is None, "out_dtype is ignored if layout is specified."
    from ..lowering import expand

    others = [realize_inputs(expand(x, layout.size)) for x in others]

    return [m, n, k, layout, mat1, mat2, *others]


def addmm_epilogue(dtype, alpha, beta):
    def epilogue(acc, bias):
        if alpha != 1:
            acc = V.ops.mul(acc, V.ops.constant(alpha, dtype))
        if beta != 1:
            bias = V.ops.mul(bias, V.ops.constant(beta, dtype))
        return V.ops.add(acc, bias)

    return epilogue


def _is_static_problem(layout: Layout) -> tuple[bool, bool]:
    """
    Check if input tensors and output layout have static shapes and non-zero sizes.

    Args:
        layout: Output layout object with a 'size' attribute.

    Returns:
        Tuple[bool, bool]: (is_static, is_nonzero)
            is_static: True if all shapes are statically known
            is_nonzero: True if all dimensions are non-zero
    """
    static_shape = True
    static_size = PythonWrapperCodegen.statically_known_list_of_ints_or_none(
        layout.size
    )
    if static_size is None:
        nonzero = True
        for s in layout.size:
            sz = PythonWrapperCodegen.statically_known_int_or_none(s)
            if sz is not None and sz == 0:
                nonzero = False
                break
        return False, nonzero
    numel = 1
    for dim in static_size:
        numel *= dim
    nonzero = numel > 0
    return static_shape, nonzero<|MERGE_RESOLUTION|>--- conflicted
+++ resolved
@@ -27,10 +27,6 @@
 log = logging.getLogger(__name__)
 
 
-<<<<<<< HEAD
-@SymbolicGridFn
-def mm_grid(m, n, meta, *, cdiv):
-=======
 def triton_config(num_stages, num_warps, **kwargs):
     from triton import Config  # type: ignore[attr-defined]
 
@@ -436,8 +432,8 @@
 )
 
 
-def mm_grid(m, n, meta):
->>>>>>> 74418254
+@SymbolicGridFn
+def mm_grid(m, n, meta, *, cdiv):
     """
     The CUDA grid size for matmul triton templates.
     """
