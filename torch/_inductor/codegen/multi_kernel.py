# mypy: allow-untyped-defs
import functools
import logging
import os
import pathlib
from typing import Any, List

from torch._inductor.metrics import get_metric_table, is_metric_table_enabled
from torch.utils._ordered_set import OrderedSet

from .. import config
from ..codecache import code_hash, get_path, TritonFuture
from ..runtime.benchmarking import benchmarker
from ..runtime.triton_heuristics import (
    cooperative_reduction_grid,
    grid,
    maybe_cooperative_reduction_grid,
)
from ..utils import cache_on_self, IndentedBuffer
from ..virtualized import V
from .common import TensorArg, WorkspaceArg


log = logging.getLogger(__name__)


def get_kernel_argdefs(kernel):
    arg_defs, _, _, _ = kernel.args.python_argdefs()
    return arg_defs


def _get_all_args(args_list, arg_types_list=None):
    all_args = max(args_list, key=len)[:]
    arg_types = max(arg_types_list, key=len)[:] if arg_types_list is not None else None
    for args in args_list:
        assert set(args).issubset(set(all_args)), f"{args} v.s. {all_args}"

    return all_args, arg_types


def get_all_kernel_argdefs(kernels):
    """
    The logic here must match with `get_all_call_args`, except no need to get arg_types here
    """
    argdefs_list = [get_kernel_argdefs(kernel) for kernel in kernels]

    return _get_all_args(argdefs_list)[0]


def get_all_call_args(call_args_list, arg_types_list):
    """
    Passed in the call_args for each subkernel and return the call_args for the
    combined multi-kernel.

    Note an algorithm as follows does not always work:
    ```
        all_call_args: Dict[
            Any, None
        ] = {}  # use a dict rather than set to maintain insertion order
        for call_args in call_args_list:
            all_call_args.update({arg: None for arg in call_args})

        all_call_args = list(all_call_args.keys())
    ```
    It will fail if any kernel has the same argument passed in multiple times.
    Check test_pass_same_arg_multi_times in test_multi_kernel.py

    Instead, we pick the longest call args and assert that other call args are
    a subset of it.
    """
    return _get_all_args(call_args_list, arg_types_list)


def get_numel_argdefs(kernel):
<<<<<<< HEAD
    numel_argdefs = []
    for tree in kernel.range_trees:
        if not tree.is_reduction or kernel.inside_reduction:
            numel_argdefs.append(f"{tree.prefix}numel")
=======
    numel_argdefs = [
        f"{tree.prefix}numel"
        for tree in kernel.range_trees
        if tree.prefix != "r" or kernel.inside_reduction
    ]
>>>>>>> a6344c8b

    return numel_argdefs


class MultiKernelState:
    """
    Maintain state of multi-kernel compilation so we don't define duplicated
    multi-kernel for the same set of sub-kernels.

    V.graph.wrapper_code has a reference to MultiKernelState instance.
    """

    def __init__(self):
        self.subkernel_to_kernel_name = {}

    def define_kernel(self, kernels):
        """
        Previously we name the multi kernel as "multi_kernel_{kernel_names[0]}".
        This has some minor issue.

        E.g. for persistent reduction https://gist.github.com/shunting314/39e7c00ff8bb2055942ed5a3255d61ca ,
        there are 2 flavors of non-persistent reduction:
          https://gist.github.com/shunting314/056d43d35907e87efb883970b35c17d4
        and
          https://gist.github.com/shunting314/02ee753b65c513c54e695626afe682bd

        The only different is cache eviction policy.

        We should name the multi-kernel differently in these 2 cases.
        """
        kernel_names = tuple(k.kernel_name for k in kernels)
        if kernel_names in self.subkernel_to_kernel_name:
            return self.subkernel_to_kernel_name[kernel_names]

        # name the multi kernel based on the first kernel
        multi_kernel_name = f"multi_kernel_{len(self.subkernel_to_kernel_name)}"
        self.subkernel_to_kernel_name[kernel_names] = multi_kernel_name

        if V.graph.cpp_wrapper:
            # we should not generate any python code for multi-kernel during
            # the second pass of cpp-wrapper.
            return multi_kernel_name

        buf = IndentedBuffer()
        buf.writeline("")
        buf.writeline(
            f"{multi_kernel_name} = async_compile.multi_kernel({multi_kernel_name!r}, ["
        )
        with buf.indent():
            for name in kernel_names:
                buf.writeline(f"{name},")
        buf.writeline("])")

        wrapper = V.graph.wrapper_code
        wrapper.header.splice(buf)
        if config.triton.autotune_at_compile_time:
            wrapper.kernel_autotune_defs.splice(buf)

        return multi_kernel_name


class MultiKernel:
    """
    This class maintains the compile time state for multi kernels.

    Assume we do codegen for a MultiKernel encapsulating kernel1 and kernel2.
    The generated definition for the multi-kernel will looks like:
    ```
    multi_kernel_kernel1 = MultiKernelCall([kernel1, kernel2], multi_kernel_definition_code)
    ```

    Here is an concrete example: https://gist.github.com/shunting314/d9f3fb6bc6cee3dbae005825ca196d39
    """

    def __init__(self, kernels):
        assert len(kernels) >= 2

        self.kernels = kernels
        self.kernel_name = V.graph.wrapper_code.multi_kernel_state.define_kernel(
            kernels
        )

        # need this since some code in inductor check if the kernel object has an args
        # attribute to decide if it's a non-null kernel.
        self.args = object()

    @staticmethod
    def _merge_workspace_args(left: List[WorkspaceArg], right: List[WorkspaceArg]):
        if left == right:
            return left
        result = {x.inner_name: x for x in left}
        for arg in right:
            if arg.inner_name in result:
                result[arg.inner_name] = WorkspaceArg.maximum(
                    result[arg.inner_name], arg
                )
            else:
                result[arg.inner_name] = arg
        return [*result.values()]

    @staticmethod
    def merge_workspaces_inplace(kernels):
        if len(kernels) < 2:
            return
        # All kernels must share the same workspace
        workspace_args = functools.reduce(
            MultiKernel._merge_workspace_args,
            [kernel.args.workspace_args for kernel in kernels],
        )
        for kernel in kernels:
            kernel.args.workspace_args = workspace_args
        return workspace_args

    def get_grid_fn(self):
        fns = {kernel._get_grid_fn() for kernel in self.kernels}
        if len(fns) == 1:
            return next(iter(fns))
        elif len(fns) == 2:
            assert fns == {cooperative_reduction_grid, grid}
            V.graph.wrapper_code.add_import_once(
                f"from {maybe_cooperative_reduction_grid.__module__} import maybe_cooperative_reduction_grid"
            )
            return maybe_cooperative_reduction_grid
        else:
            raise NotImplementedError(fns)

    def call_kernel(self, kernel_name):
        """
        Collect the union of arguments from all subkernels as the arguments
        for the multi-kernel.
        """
        assert kernel_name == self.kernel_name
        V.graph.wrapper_code.write_triton_header_once()
        _, call_args, _, arg_types = self.kernels[0].args.python_argdefs()
        for kernel in self.kernels[1:]:
            _, other_call_args, _, other_arg_types = kernel.args.python_argdefs()
            assert call_args == other_call_args, (call_args, other_call_args)
            assert arg_types == other_arg_types

        grid: List[Any] = []

        if V.graph.cpp_wrapper:
            # for the second pass of cpp-wrapper codegen, we should call
            # the fast kernel directly
            picked_kernel = MultiKernelCall.lookup_choice(kernel_name)
            kernel_name = self.kernels[picked_kernel].kernel_name

        # numels for all subkernels should be the same. Use kernels[0] here
        self.kernels[0].add_numel_to_call_args_and_grid(
            kernel_name, call_args, arg_types, grid
        )

        for ws in self.kernels[0].args.workspace_args:
            V.graph.wrapper_code.generate_workspace_allocation(ws)

        grid_fn = self.get_grid_fn()
        grid = V.graph.wrapper_code.generate_default_grid(
            kernel_name, grid, grid_callable=grid_fn
        )
        V.graph.wrapper_code.generate_kernel_call(
            kernel_name,
            call_args,
            grid,
            arg_types=arg_types,
            grid_fn=grid_fn.__name__,
        )

        for ws in reversed(self.kernels[0].args.workspace_args):
            V.graph.wrapper_code.generate_workspace_deallocation(ws)

    def codegen_nan_check(self):
        wrapper = V.graph.wrapper_code
        seen = set()
        for k in self.kernels:
            _, call_args, precompile_args, _ = k.args.python_argdefs()
            for arg, precompile_arg in zip(call_args, precompile_args):
                if arg in seen:
                    continue
                seen.add(arg)
                if isinstance(precompile_arg, TensorArg):
                    line = f"assert not {arg}.isnan().any().item()"
                    wrapper.writeline(line)
                    line = f"assert not {arg}.isinf().any().item()"
                    wrapper.writeline(line)

    @property
    def removed_buffers(self):
        return OrderedSet.intersection(*[k.removed_buffers for k in self.kernels])

    @property
    def inplaced_to_remove(self):
        return OrderedSet.intersection(*[k.inplaced_to_remove for k in self.kernels])

    @property
    @cache_on_self
    def inplace_update_buffers(self):
        """
        Make sure all kernels have the same inplace update mappings.
        """
        for k in self.kernels[1:]:
            assert k.inplace_update_buffers == self.kernels[0].inplace_update_buffers
        return self.kernels[0].inplace_update_buffers

    def warn_mix_layout(self, kernel_name: str):
        pass


class MultiKernelCall:
    """
    This class is called at run time to actually run the kernel
    """

    def __init__(self, multi_kernel_name, kernels):
        assert len(kernels) >= 2
        self._kernels = kernels
        self.multi_kernel_name = multi_kernel_name

        self.disable_cache = os.environ.get(
            "TORCHINDUCTOR_DISABLE_MULTI_KERNEL_CACHE"
        ) == "1" or is_metric_table_enabled("persistent_red_perf")

        self.picked_kernel = None
        if config.triton.multi_kernel > 1:
            # manually force a subkernel to ease perf testing
            picked_by_config = config.triton.multi_kernel - 2
            assert picked_by_config < len(self._kernels)
            self.picked_kernel = picked_by_config
        elif not self.disable_cache:
            self.load_cache()

        self._recorded = False

    def cache_file_path(self):
        key = code_hash(",".join([k.fn.cache_key for k in self.kernels]))
        _, _, path = get_path(key, "picked_kernel")
        return pathlib.Path(path)

    def load_cache(self):
        assert self.picked_kernel is None
        path = self.cache_file_path()
        if path.exists():
            with path.open() as fd:
                self.picked_kernel = int(fd.read())
                assert self.picked_kernel >= 0 and self.picked_kernel < len(
                    self._kernels
                )
                log.debug(
                    "Load picked kernel %d from cache file %s", self.picked_kernel, path
                )

    def store_cache(self):
        assert self.picked_kernel is not None
        path = self.cache_file_path()
        path.parent.mkdir(parents=True, exist_ok=True)

        with path.open("w") as fd:
            fd.write(str(self.picked_kernel))
        log.debug("Store picked kernel %d to cache file %s", self.picked_kernel, path)

    @property
    def kernels(self):
        """
        Read results from future.

        This should be called after parallel compilation is done.
        In case you call this before compilation is done,
        it may slow down the parallel compilation.
        """
        for i, kernel in enumerate(self._kernels):
            if isinstance(kernel, TritonFuture):
                self._kernels[i] = kernel.result()

        return self._kernels

    def benchmark_sub_kernels(self, *args, **kwargs):
        """
        Benchmark all the sub kernels and return the execution time
        (in milliseconds) for each of time.

        Unit test may mock this method to force a specific kernel to
        be picked.
        """

        def wrap_fn(kernel):
            def inner():
                args_clone, kwargs_clone = kernel.clone_args(*args, **kwargs)
                return kernel.run(*args_clone, **kwargs_clone)

            return inner

        return [
            benchmarker.benchmark_gpu(wrap_fn(kernel), rep=40)
            for kernel in self.kernels
        ]

    # record_choice and lookup_choice are helper functions for cpp-wrapper
    # codegen. The first pass use record_choice to keep the choice and
    # the second pass do lookup by calling lookup_choice.
    #
    # An alternative that reused the multi-kernel cache does not work well
    # since during codegen of the second pass, it's very hard to know the
    # path for the cache file. Also reading the cache file need do some IO
    # which can be slower.
    @staticmethod
    def record_choice(multi_kernel_name, choice):
        """
        Record the multi-kernel choice for cpp-wrapper first pass codegen
        for the second pass.

        We should do nothing if this function is not called during codegen.
        """
        from torch._inductor.graph import GraphLowering

        if not isinstance(V.graph, GraphLowering):
            return

        if not V.graph.record_multi_kernel_choice:
            return

        V.graph.multi_kernel_to_choice[multi_kernel_name] = choice

    @staticmethod
    def lookup_choice(multi_kernel_name):
        # this should always been done during cpp-wrapper codegen
        assert V.graph.record_multi_kernel_choice
        # there should be no miss
        return V.graph.multi_kernel_to_choice[multi_kernel_name]

    def run(self, *args, **kwargs):
        if self.picked_kernel is None:
            timings = self.benchmark_sub_kernels(*args, **kwargs)
            self.picked_kernel = timings.index(min(timings))
            k0 = self.kernels[0]
            log.debug(
                "pick %dth sub-kernel in %s. Size hints %s. Reduction hint %s. Timings %s",
                self.picked_kernel,
                [k.inductor_meta.get("kernel_name") for k in self.kernels],
                k0.size_hints,
                k0.inductor_meta.get("reduction_hint"),
                timings,
            )
            get_metric_table("persistent_red_perf").add_row(
                functools.partial(self._metrics_table_row, timings)
            )
            if not self.disable_cache:
                self.store_cache()

        if not self._recorded:
            self._recorded = True
            self.record_choice(self.multi_kernel_name, self.picked_kernel)
        self.run = self.kernels[self.picked_kernel].run  # type: ignore[method-assign]
        self.run(*args, **kwargs)

    def _metrics_table_row(self, timings):
        def get_kernel_path(k):
            return k.fn.fn.__code__.co_filename

        k0 = self.kernels[0]
        row = {
            "size_hints": k0.size_hints,
            "reduction_hint": k0.inductor_meta.get("reduction_hint"),
        }
        max_kernels = 4
        assert len(timings) <= max_kernels
        for i in range(max_kernels):
            if i < len(self.kernels):
                row[f"kernel{i}_path"] = get_kernel_path(self.kernels[i])
                row[f"kernel{i}_latency"] = timings[i]
            else:
                row[f"kernel{i}_path"] = ""
                row[f"kernel{i}_latency"] = ""
        return row<|MERGE_RESOLUTION|>--- conflicted
+++ resolved
@@ -72,18 +72,11 @@
 
 
 def get_numel_argdefs(kernel):
-<<<<<<< HEAD
-    numel_argdefs = []
-    for tree in kernel.range_trees:
-        if not tree.is_reduction or kernel.inside_reduction:
-            numel_argdefs.append(f"{tree.prefix}numel")
-=======
     numel_argdefs = [
         f"{tree.prefix}numel"
         for tree in kernel.range_trees
-        if tree.prefix != "r" or kernel.inside_reduction
+        if not tree.is_reduction or kernel.inside_reduction
     ]
->>>>>>> a6344c8b
 
     return numel_argdefs
 
