# This is not a feature-complete compiler backend
# Just an early prototype that shows that one can compile elementwise ops into a Metal shader
from __future__ import annotations

<<<<<<< HEAD
=======
import itertools
>>>>>>> 9756c7d7
from typing import Any, Optional, TYPE_CHECKING

from sympy.printing.precedence import PRECEDENCE

import torch
from torch.utils._sympy.printers import ExprPrinter as ExprPrinter_
from torch.utils._sympy.value_ranges import ValueRanges

from ..utils import get_bounds_index_expr, get_kernel_metadata
from ..virtualized import ops, V
from .common import (
    CSEVariable,
    DeferredLine,
    IndentedBuffer,
    OpOverrides,
    PythonPrinter,
)
from .simd import IterationRangesEntry, SIMDKernel, SIMDScheduling


if TYPE_CHECKING:
    from typing import Union

    import sympy

<<<<<<< HEAD
    from ..ops_handler import StoreMode
=======
    from ..ops_handler import ReductionType, StoreMode
>>>>>>> 9756c7d7
    from ..scheduler import Scheduler, SchedulerNode
    from .common import OpVarT


DTYPE_TO_METAL = {
    torch.bool: "bool",
    torch.int8: "char",
    torch.int16: "short",
    torch.int32: "int",
    torch.int64: "long",
    torch.uint8: "uchar",
    torch.float: "float",
    torch.half: "half",
    torch.bfloat16: "bfloat",
}


def value_to_metal(val: Union[float, int, bool, str, CSEVariable]) -> str:
    if isinstance(val, float):
        if val == torch.inf:
            return "HUGE_VALF"
        elif val == -torch.inf:
            return "-HUGE_VALF"
        elif val != val:  # Only float that not equal to self is nan
            return "NAN"
        return str(val)
    elif isinstance(val, bool):
        return "true" if val else "false"
    return str(val)


class MetalExprPrinter(ExprPrinter_):
    def _print_FloorDiv(self, expr: sympy.Expr) -> str:
        x, div = expr.args
        x = self.doprint(x)
        div = self.doprint(div)
        if expr.is_integer:
            return f"({x}) / ({div})"
        return f"metal::floor({x}) / ({div})"

    def _print_ModularIndexing(self, expr: sympy.Expr) -> str:
        x, div, mod = expr.args
        x = self.doprint(x)
        if div != 1:
            div = self.doprint(div)
            if expr.is_integer:
                x = f"({x}) / ({div})"
            else:
                x = f"metal::floor({x}) / ({div})"
        mod = self.doprint(mod)
        return f"({x}) % ({mod})"

    def _print_Min(self, expr: sympy.Expr) -> str:
        if len(expr.args) != 2:
            raise RuntimeError("metal::min only supported for 2 args")
        return f"metal::min({', '.join(map(self._print, expr.args))})"

    def _print_Max(self, expr: sympy.Expr) -> str:
        if len(expr.args) != 2:
            raise RuntimeError("metal::max only supported for 2 args")
        return f"metal::max({', '.join(map(self._print, expr.args))})"

    def _print_Abs(self, expr: sympy.Expr) -> str:
        assert len(expr.args) == 1
        return f"metal::abs({self._print(expr.args[0])})"

    def _print_RoundToInt(self, expr: sympy.Expr) -> str:
        assert len(expr.args) == 1
        return f"static_cast<long>(metal::rint({self._print(expr.args[0])}))"

    def _print_RoundDecimal(self, expr: sympy.Expr) -> str:
        assert len(expr.args) == 2
        number, ndigits = expr.args
        if number.is_integer:
            # ndigits < 0 should have been filtered by the sympy function
            assert ndigits < 0
            raise ValueError(
                f"For integer inputs, only non-negative ndigits are currently supported, but got {ndigits}."
            )
        number_str = self.parenthesize(number, PRECEDENCE["Mul"])
        return f"static_cast<float>(metal::rint(1e{ndigits} * {number_str}) * 1e{-ndigits})"

    def _print_IntTrueDiv(self, expr: sympy.Expr) -> str:
        lhs, rhs = expr.args
        # TODO: This is only accurate up to 2**23
        return f"static_cast<float>({self._print(lhs)}) / static_cast<float>({self._print(rhs)})"


class MetalOverrides(OpOverrides):
    @staticmethod
    def to_dtype(
        x: CSEVariable,
        dtype: torch.dtype,
        src_dtype: Optional[torch.dtype] = None,
        use_compute_types: bool = True,
    ) -> str:
        return f"static_cast<{DTYPE_TO_METAL[dtype]}>({x})"

    @staticmethod
    def to_dtype_bitcast(
        x: CSEVariable, dtype: torch.dtype, src_dtype: torch.dtype
    ) -> str:
        return f"*reinterpret_cast<thread {DTYPE_TO_METAL[dtype]}*>(&{x})"

    @staticmethod
    def constant(val: Union[bool, float, int], dtype: torch.dtype) -> str:
        return value_to_metal(val)

    @staticmethod
    def index_expr(expr: sympy.Expr, dtype: torch.dtype) -> str:
        idx_str = V.kernel.index_to_str(V.kernel.prepare_indexing(expr))
        var = V.kernel.cse.generate(
            V.kernel.compute, idx_str, bounds=get_bounds_index_expr(expr)
        )
        return ops.to_dtype(var, dtype)

    @staticmethod
    def masked(mask: CSEVariable, body: sympy.Expr, other: CSEVariable) -> str:
        # TODO: Type annotation for other is wrong, it's often float or int
        with V.kernel.mask_loads(mask, other) as new_mask:
            result = body()

        if result.bounds.is_bool:
            other = bool(other)  # type: ignore[assignment]

        return ops.where(new_mask, result, other)

    @staticmethod
    def where(a: OpVarT, b: OpVarT, c: OpVarT) -> str:
        return f"{a} ? {b} : {value_to_metal(c)}"

    @staticmethod
    def remainder(a: OpVarT, b: OpVarT) -> str:
        if (
            isinstance(b, CSEVariable)
            and b.dtype is not None
            and not b.dtype.is_floating_point
        ):
            return f"{a} % {b}"
        # Upcast to float otherwise results of remainder op are wrong for half
        float_a = (
            f"static_cast<float>({a})"
            if isinstance(a, CSEVariable) and a.dtype != torch.float
            else a
        )
        float_b = (
            f"static_cast<float>({b})"
            if isinstance(b, CSEVariable) and b.dtype != torch.float
            else b
        )
        return f"{float_a} - {float_b} * metal::floor({float_a} / {float_b})"

    @staticmethod
    def maximum(a: CSEVariable, b: CSEVariable) -> str:
        typecast_a = f"static_cast<decltype({a}+{b})>({a})"
        typecast_b = f"static_cast<decltype({a}+{b})>({b})"
        return f"c10::metal::max({typecast_a}, {typecast_b})"

    @staticmethod
    def minimum(a: CSEVariable, b: CSEVariable) -> str:
        typecast_a = f"static_cast<decltype({a}+{b})>({a})"
        typecast_b = f"static_cast<decltype({a}+{b})>({b})"
        return f"c10::metal::min({typecast_a}, {typecast_b})"

    @staticmethod
    def logical_or(a: CSEVariable, b: CSEVariable) -> str:
        return f"{a} || {b}"

    @staticmethod
    def logical_and(a: CSEVariable, b: CSEVariable) -> str:
        return f"{a} && {b}"

    @staticmethod
    def isnan(x: CSEVariable) -> str:
        return f"metal::isnan({x})"

    @staticmethod
    def isinf(x: CSEVariable) -> str:
        return f"metal::isinf({x})"

    @staticmethod
    def log(x: CSEVariable) -> str:
        return f"metal::log({x})"

    @staticmethod
    def exp(x: CSEVariable) -> str:
        return f"metal::exp({x})"

    @staticmethod
    def abs(x: CSEVariable) -> str:
        return f"metal::abs({x})"

    @staticmethod
    def signbit(x: CSEVariable) -> str:
        return f"metal::signbit({x})"

    @staticmethod
    def sin(x: CSEVariable) -> str:
        return f"metal::precise::sin({x})"

    @staticmethod
    def cos(x: CSEVariable) -> str:
        return f"metal::precise::cos({x})"

    @staticmethod
    def i0(x: CSEVariable) -> str:
        return f"c10::metal::i0({x})"

    @staticmethod
    def i1(x: CSEVariable) -> str:
        return f"c10::metal::i1({x})"

    @staticmethod
    def erf(x: CSEVariable) -> str:
        return f"c10::metal::erf({x})"

    @staticmethod
    def erfinv(x: CSEVariable) -> str:
        return f"c10::metal::erfinv({x})"

    @staticmethod
    def lgamma(x: CSEVariable) -> str:
        return f"c10::metal::log_gamma({x})"

    @staticmethod
    def polygamma(n: CSEVariable, x: CSEVariable) -> str:
        # polygamma's API takes order as first argument
        # and the input tensor as second, while the
        # metal shader has these inverted.
        # TODO (dcci): make this more uniform.
        return f"c10::metal::polygamma({x}, {n})"

    @staticmethod
    def digamma(x: CSEVariable) -> str:
        return f"c10::metal::digamma({x})"

    @staticmethod
    def tan(x: CSEVariable) -> str:
        return f"metal::tan({x})"

    @staticmethod
    def asin(x: CSEVariable) -> str:
        return f"metal::asin({x})"

    @staticmethod
    def acos(x: CSEVariable) -> str:
        return f"metal::acos({x})"

    @staticmethod
    def atan(x: CSEVariable) -> str:
        return f"metal::atan({x})"

    @staticmethod
    def sqrt(x: CSEVariable) -> str:
        return f"metal::sqrt({x})"

    @staticmethod
    def rsqrt(x: CSEVariable) -> str:
        return f"metal::rsqrt({x})"

    @staticmethod
    def tanh(x: CSEVariable) -> str:
        return f"metal::tanh({x})"

    @staticmethod
    def atanh(x: CSEVariable) -> str:
        return f"metal::atanh({x})"

    @staticmethod
    def floordiv(a: CSEVariable, b: CSEVariable) -> str:
        # a and b are integer type
        quot = f"{a} / {b}"
        rem = f"{a} % {b}"
        return f"(({a} < 0) != ({b} < 0) ? ({rem} != 0 ? {quot} - 1 : {quot}) : {quot})"

    @staticmethod
    def floor(x: CSEVariable) -> str:
        return f"metal::floor({x})"

    @staticmethod
    def sign(x: CSEVariable) -> str:
        return f"metal::sign({x})"

    @staticmethod
    def fmod(a: CSEVariable, b: CSEVariable) -> str:
        typecast_a = f"static_cast<decltype({a}+{b})>({a})"
        typecast_b = f"static_cast<decltype({a}+{b})>({b})"
        return f"metal::fmod({typecast_a}, {typecast_b})"

    @staticmethod
    def trunc(x: CSEVariable) -> str:
        return f"metal::trunc({x})"

    @staticmethod
    def truncdiv(a: CSEVariable, b: CSEVariable) -> str:
        # Upcast to float otherwise the generated code doesn't typecheck.
        # TODO (dcci): remove this workaround
        float_a = f"static_cast<float>({a})" if a.dtype != torch.float else a
        float_b = f"static_cast<float>({b})" if b.dtype != torch.float else b
        return f"metal::trunc({float_a}/{float_b})"

    @staticmethod
    def ceil(x: CSEVariable) -> str:
        return f"metal::ceil({x})"

    @staticmethod
    def rand(seed: CSEVariable, offset: CSEVariable) -> str:
        return f"c10::metal::rand({seed}, {offset})"

    @staticmethod
    def randn(seed: CSEVariable, offset: CSEVariable) -> str:
        return f"c10::metal::randn({seed}, {offset})"

    @staticmethod
    def randint64(
        seed: CSEVariable, offset: CSEVariable, low: CSEVariable, high: CSEVariable
    ) -> str:
        return f"c10::metal::randint64({seed}, {offset}, {low}, {high})"

    @staticmethod
    def round(x: CSEVariable) -> str:
        return f"metal::round({x})"

    @staticmethod
    def pow(a: CSEVariable, b: CSEVariable) -> str:
        cast_a = f"static_cast<decltype({a}+{b})>({a})"
        cast_b = f"static_cast<decltype({a}+{b})>({b})"
        return f"metal::pow({cast_a}, {cast_b})"


class MetalKernel(SIMDKernel):
    overrides = MetalOverrides  # type: ignore[assignment]
    suffix = ";"
    newvar_prefix = "auto "
    pexpr = PythonPrinter().doprint
    sexpr = MetalExprPrinter().doprint
    kexpr = sexpr

    def __init__(
        self,
        tiling: dict[str, sympy.Expr],
        **kwargs: Any,
    ) -> None:
        super().__init__(tiling, **kwargs)
        self.compute = self.body
        self.acc_var_ids = itertools.count()

    def dtype_to_str(self, dtype: torch.dtype) -> str:
        return DTYPE_TO_METAL[dtype]

    def load(self, name: str, index: sympy.Expr) -> CSEVariable:
        """Codegen a load from an InputBuffer"""
        var = self.args.input(name)
        index = self.prepare_indexing(index)
        line = f"{var}[{self.index_to_str(index)}]"
        return self.cse.generate(self.loads, line, dtype=V.graph.get_dtype(name))

    def store(
        self, name: str, index: sympy.Expr, value: CSEVariable, mode: StoreMode = None
    ) -> None:
        var = self.args.output(name)
        index = self.prepare_indexing(index)
        dtype_str = self.dtype_to_str(V.graph.get_dtype(name))
        line = f"{var}[{self.index_to_str(index)}] = static_cast<{dtype_str}>({value});"
        self.stores.writeline(DeferredLine(name, line))

    def _new_accvar(
        self,
        dtype: torch.dtype,
        elem_count: Optional[int] = None,
        bounds: ValueRanges[Any] = ValueRanges.unknown(),
    ) -> CSEVariable:
        var_name = f"tmp_acc_{next(self.acc_var_ids)}"
        var = V.kernel.create_cse_var(var_name, bounds, dtype)
        if elem_count:
            self.loads.writeline(
                f"threadgroup {self.dtype_to_str(dtype)} {var_name}[{elem_count}];"
            )
        else:
            self.loads.writeline(f"threadgroup {self.dtype_to_str(dtype)} {var_name};")
        return var

    def reduction(
        self,
        dtype: torch.dtype,
        src_dtype: torch.dtype,
        reduction_type: ReductionType,
        value: Union[CSEVariable, tuple[CSEVariable, ...]],
    ) -> Union[CSEVariable, tuple[CSEVariable, ...]]:
        """Codegen a reduction operation"""
        if reduction_type == "any":
            acc = self._new_accvar(dtype)
            self.loads.writeline(f"{acc} = false;")
            self.body.splice(
                f"""
                if ({value}) {{
                    {acc} = true;
                }}
            """
            )
            return acc
        raise NotImplementedError

    def codegen_iteration_ranges_entry(self, entry: IterationRangesEntry) -> None:
        index_expr = self.rename_indexing(entry.expr)
        index_str = self.sexpr(index_expr)  # type: ignore[misc]
        self.loads.writeline(f"{self.index_dtype} {entry.name} = {index_str};")

    def codegen_kernel(self, name: Optional[str] = None) -> str:
        """Called at the end to generate a final kernel string"""
        code = IndentedBuffer()
        code.writeline('compile_mps_shader("""')
        idx_var_names = [v.name for v in self.active_range_trees()]
        with code.indent():
            code.splice(
                """
            #include <c10/metal/random.h>
            #include <c10/metal/special_math.h>
            #include <c10/metal/utils.h>
            """,
                strip=True,
            )
            code.writeline("kernel void generated_kernel(")
            with code.indent():
                for outer, inner in self.args.output_buffers.items():
                    if outer in self.removed_buffers:
                        continue
                    dtype_str = self.dtype_to_str(V.graph.get_dtype(outer))
                    code.writeline(f"device {dtype_str}* {inner},")
                for outer, inner in self.args.input_buffers.items():
                    dtype_str = self.dtype_to_str(V.graph.get_dtype(outer))
                    code.writeline(f"constant {dtype_str}* {inner},")
                for outer, inner in self.args.sizevars.items():
                    code.writeline(f"constant long& {inner},")
                assert len(idx_var_names) < 4, "Up to 3 index variables are supported"
                thread_pos_dtype = (
                    f"uint{len(idx_var_names)}" if len(idx_var_names) > 1 else "uint"
                )
                thread_pos_var_name = (
                    idx_var_names[0] if len(idx_var_names) == 1 else "thread_pos"
                )
                thread_pos_suffix = "," if self.inside_reduction else ""
                code.writeline(
                    f"{thread_pos_dtype} {thread_pos_var_name} [[thread_position_in_grid]]{thread_pos_suffix}"
                )
                if self.inside_reduction:
                    code.writeline(
                        f"{thread_pos_dtype} group_pos [[thread_position_in_threadgroup]]"
                    )
            code.writeline(") {")
            with code.indent():
                if len(idx_var_names) > 1:
                    for idx, name in enumerate(idx_var_names):
                        code.writeline(f"auto {name} = thread_pos.{chr(120 + idx)};")
                code.splice(self.loads)
                if self.inside_reduction:
                    code.writeline(
                        "threadgroup_barrier(metal::mem_flags::mem_threadgroup);"
                    )
                code.splice(self.body)
                if self.inside_reduction:
                    code.writeline(
                        "threadgroup_barrier(metal::mem_flags::mem_threadgroup);"
                    )
                code.splice(self.stores)
            code.writeline("}")
        code.writeline('""")')

        return code.getvalue()

    def call_kernel(self, name: str, node: Any = None) -> None:
        """Codegen a call to this kernel"""
        wrapper = V.graph.wrapper_code
        args = [*self.args.output_buffers.keys(), *self.args.input_buffers.keys()]
        args = [arg for arg in args if arg not in self.removed_buffers]
        args += [str(v) for v in self.args.sizevars.keys()]
        if len(self.active_range_trees()) > 0:
            threads = [self.pexpr(v.numel) for v in self.active_range_trees()]  # type: ignore[misc]
            args += [f"threads=[{', '.join(threads)}]"]
        if self.inside_reduction:
            threads = [self.pexpr(v.numel) if v.is_reduction else "1" for v in self.active_range_trees()]  # type: ignore[misc]
            args += [f"group_size=[{', '.join(threads)}]"]

        wrapper.generate_kernel_call(
            name,
            args,
            gpu=False,  # TODO: Fix me, MPS does not expose streams now
            triton=False,
        )

    def check_bounds(
        self, expr: sympy.Expr, size: sympy.Expr, lower: bool, upper: bool
    ) -> None:
        if not (lower or upper):
            return
        # TODO(malfet): support asserts
        # See https://github.com/pytorch/pytorch/issues/144634
        expr_str = self.index_to_str(expr)
        lower_expr = f"{expr_str} < 0" if lower else ""
        upper_expr = f"{expr_str} >= {self.index_to_str(size)}" if upper else ""
        if lower and upper:
            line = f"if (({lower_expr}) && ({upper_expr})) return"
        else:
            line = f"if ({lower_expr}{upper_expr}) return"
        self.cse.generate(self.body, line, assignment=False)


class MetalScheduling(SIMDScheduling):
    kernel_type = MetalKernel  # type: ignore[assignment]

    def __init__(self, scheduler: Optional[Scheduler]) -> None:
        super().__init__(scheduler)
        wrapper = V.graph.wrapper_code
        if wrapper is not None:
            wrapper.header.splice(
                "from torch._inductor.runtime.runtime_utils import compile_mps_shader"
            )

    def define_kernel(
        self, src_code: str, node_schedule: list[SchedulerNode], kernel: MetalKernel
    ) -> str:
        wrapper = V.graph.wrapper_code
        if src_code in wrapper.src_to_kernel:
            kernel_name = wrapper.src_to_kernel[src_code]
        else:
            # TODO: Merge multiple kernels into a single library
            # Either using MultiKernel concept or overriding SIMDScheduling.codegen_node_scheduling
            mps_lib_name = f"mps_lib_{wrapper.next_kernel_suffix()}"
            kernel_name = f"{mps_lib_name}.generated_kernel"
            wrapper.src_to_kernel[src_code] = kernel_name
            origins, detailed_origins = get_kernel_metadata(node_schedule, wrapper)
            metadata_comment = f"{origins}\n{detailed_origins}"
            wrapper.define_kernel(mps_lib_name, src_code, metadata_comment)

        return kernel_name<|MERGE_RESOLUTION|>--- conflicted
+++ resolved
@@ -2,10 +2,7 @@
 # Just an early prototype that shows that one can compile elementwise ops into a Metal shader
 from __future__ import annotations
 
-<<<<<<< HEAD
-=======
 import itertools
->>>>>>> 9756c7d7
 from typing import Any, Optional, TYPE_CHECKING
 
 from sympy.printing.precedence import PRECEDENCE
@@ -31,11 +28,7 @@
 
     import sympy
 
-<<<<<<< HEAD
-    from ..ops_handler import StoreMode
-=======
     from ..ops_handler import ReductionType, StoreMode
->>>>>>> 9756c7d7
     from ..scheduler import Scheduler, SchedulerNode
     from .common import OpVarT
 
