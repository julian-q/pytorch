# mypy: allow-untyped-defs
from __future__ import annotations

import collections
import contextlib
import dataclasses
import functools
import itertools
import logging
import math
import os
import textwrap
from collections.abc import Iterable, Sequence
from functools import lru_cache
from typing import Any, Callable, cast, Optional, TYPE_CHECKING, Union

import sympy
from sympy.printing.precedence import PRECEDENCE

import torch
import torch._logging
import torch.utils._pytree as pytree
from torch._dynamo.device_interface import get_interface_for_device
from torch._dynamo.utils import identity, preserve_rng_state
from torch._prims_common import is_integer_dtype
from torch.utils._ordered_set import OrderedSet
from torch.utils._sympy.functions import CeilDiv, FloorDiv, ModularIndexing
from torch.utils._triton import has_triton_package

from ...utils._sympy.symbol import free_symbol_is_type, prefix_str, symbol_is_type, SymT
from ...utils._sympy.value_ranges import ValueRanges
from .. import config, ir, metrics
from ..async_compile import AsyncCompile
from ..codecache import code_hash, get_path, PyCodeCache
from ..ops_handler import DefaultHandler
from ..runtime.benchmarking import benchmarker
from ..runtime.hints import (
    AutotuneHint,
    DeviceProperties,
    TRITON_MAX_BLOCK,
    TRITON_MAX_RSPLIT,
)
from ..runtime.runtime_utils import get_max_y_grid, next_power_of_2
from ..runtime.triton_heuristics import (
    cooperative_reduction_grid,
    grid as default_grid_fn,
)
from ..scheduler import BaseSchedulerNode, FusedSchedulerNode, Scheduler, SchedulerNode
from ..utils import (
    cache_on_self,
    DelayReplaceLine,
    get_bounds_index_expr,
    get_fused_kernel_name,
    get_kernel_metadata,
    is_welford_reduction,
    Placeholder,
    prefix_is_reduction,
    sympy_dot,
    sympy_product,
    sympy_subs,
    triton_type,
    triton_version_uses_attrs_dict,
    upcast_compute_type,
)
from ..virtualized import _ops as ops, ReductionType, StoreMode, V
from ..wrapper_benchmark import get_kernel_category_by_source_code
from .block_analysis import BlockPatternMatcher
from .common import (
    ArgName,
    BackendFeature,
    ConstexprArg,
    CSE,
    CSEVariable,
    DeferredLine,
    IndentedBuffer,
    InplacedBuffer,
    OpOverrides,
    PythonPrinter,
    RemovedArg,
    SizeArg,
    TensorArg,
    WorkspaceArg,
    WorkspaceZeroMode,
)
from .simd import (
    constant_repr,
    IterationRanges,
    IterationRangesEntry,
    IterationRangesRoot,
    pexpr,
    SIMDKernel,
    SIMDScheduling,
)
from .triton_utils import (
    config_of,
    equal_1_arg_indices,
    non_constexpr_signature,
    should_unwrap_unspec_arg,
    signature_to_meta,
)


if TYPE_CHECKING:
    from types import ModuleType
    from typing import TypeVar

    from ..ir import IRNode
    from .simd_kernel_features import SIMDKernelFeatures

    _T = TypeVar("_T")

log = logging.getLogger(__name__)
perf_hint_log = torch._logging.getArtifactLogger(__name__, "perf_hints")
schedule_log = torch._logging.getArtifactLogger(__name__, "schedule")
fusion_log = torch._logging.getArtifactLogger(__name__, "fusion")
async_compile = AsyncCompile()


class OpDtypeSupport:
    """
    Some Triton ops such as libdevice and tl.math only support float32 and float64.
    This class records which dtypes are supported by specific IR ops.
    """

    supported_dtypes: dict[str, OrderedSet[torch.dtype]] = {}
    convert_outputs: dict[str, bool] = {}

    @classmethod
    def register_upcast(cls, func: Callable[..., str], convert_output: bool) -> None:
        op_name = func.__name__
        cls.supported_dtypes[op_name] = OrderedSet([torch.float32, torch.float64])
        cls.convert_outputs[op_name] = convert_output


@lru_cache(None)
def gen_attr_descriptor_import() -> str:
    """
    import AttrsDescriptor if the triton version is new enough to have this
    class defined.
    """
    if not has_triton_package():
        return ""

    import triton.compiler.compiler

    # Note: this works because triton.compiler.compiler imports AttrsDescriptor from triton.backends.compiler
    # When support for the legacy AttrsDescriptor is removed then this import path should be changed.
    if hasattr(triton.compiler.compiler, "AttrsDescriptor"):
        return "from triton.compiler.compiler import AttrsDescriptor"
    else:
        return ""


@lru_cache(None)
def gen_common_triton_imports() -> str:
    imports = IndentedBuffer()
    imports.splice(
        """
        import triton
        import triton.language as tl
        """
    )
    if attr_desc := gen_attr_descriptor_import():
        imports.writeline(attr_desc)

    imports.splice(
        """
        from torch._inductor.runtime import triton_helpers, triton_heuristics
        from torch._inductor.runtime.triton_helpers import libdevice, math as tl_math
        from torch._inductor.runtime.hints import AutotuneHint, ReductionHint, TileHint, DeviceProperties
        """
    )
    return imports.getvalue()


class TritonSymbols:
    """
    Stores sympy.Symbol instances and constants associated with triton codegen.
    """

    reduction_types = OrderedSet([SymT.R0_INDEX, SymT.R1_INDEX])
    block_types = OrderedSet([SymT.XBLOCK, SymT.YBLOCK, SymT.ZBLOCK, *reduction_types])

    block_offsets = {
        symt: sympy.Symbol(f"{prefix_str[symt]}offset", integer=True, nonnegative=True)
        for symt in block_types
    }

    block_sizes = {
        symt: sympy.Symbol(
            f"{prefix_str[symt].upper()}BLOCK", integer=True, positive=True
        )
        for symt in block_types
    }

    @classmethod
    def get_block_size(cls, tree: IterationRanges) -> sympy.Symbol:
        return cls.block_sizes[tree.symt]

    @classmethod
    def get_block_offset(cls, tree: IterationRanges) -> sympy.Symbol:
        return cls.block_offsets[tree.symt]


@dataclasses.dataclass
class IndexingOptions:
    index_str: str
    mask_vars: OrderedSet[str]
    expand_str: Optional[str]
    _has_rindex: bool
    index: sympy.Expr

    def has_mask(self) -> bool:
        return bool(self.mask_vars)

    def has_indirect(self) -> bool:
        return free_symbol_is_type(self.index, SymT.TMP)

    def has_rindex(self) -> bool:
        return self._has_rindex

    def has_tmpmask(self) -> bool:
        return any(str(mask).startswith("tmp") for mask in self.mask_vars)

    def has_rmask(self) -> bool:
        return any(str(mask).startswith("r") for mask in self.mask_vars)

    @property
    def mask_str(self) -> str:
        return " & ".join(map(str, self.mask_vars)) if self.mask_vars else "None"


@dataclasses.dataclass
class BlockPtrOptions:
    params: BlockParameters
    constant_offset: sympy.Expr
    order: list[int]
    mask_vars: OrderedSet[str]
    broadcast_shape: Sequence[sympy.Expr]
    broadcasting_dims: list[bool]
    final_shape: Sequence[sympy.Expr]
    _boundary_check: Optional[list[int]] = None

    @property
    def shape(self) -> list[sympy.Expr]:
        return self.params.shape

    @property
    def block_shape(self) -> list[sympy.Expr]:
        return self.params.block_shape

    @property
    def strides(self) -> list[sympy.Expr]:
        return self.params.strides

    @property
    def offsets(self) -> list[sympy.Expr]:
        return self.params.offsets

    def codegen_broadcast_and_reshape(
        self,
        value: str,
        initial_shape: Sequence[sympy.Expr],
        final_shape: Sequence[sympy.Expr],
        allow_implicit: bool,
    ) -> str:
        """
        Generate a broadcast and a reshape for the block pointer.
        This restores stride-0 dimensions which were removed from the block pointer.
        """

        # Reshape to add singletons.
        pre_broadcast_shape = [
            sympy.S.One if is_broadcasting else dim
            for dim, is_broadcasting in zip(
                self.broadcast_shape, self.broadcasting_dims
            )
        ]
        value = triton_reshape(value, initial_shape, pre_broadcast_shape)

        # Broadcast singletons.
        # For loads, we can often implicitly broadcast singleton dimensions.
        # We need an explicit broadcast for stores, or if the final reshape does more
        # than add singletons.
        sizevars = V.graph.sizevars
        require_broadcast = any(self.broadcasting_dims) and (
            len(pre_broadcast_shape) != len(final_shape)
            or any(
                not (
                    sizevars.statically_known_equals(pre_dim, 1)
                    or sizevars.statically_known_equals(pre_dim, post_dim)
                )
                for pre_dim, post_dim in zip(pre_broadcast_shape, final_shape)
            )
        )

        if not allow_implicit or require_broadcast:
            value = f"tl.broadcast_to({value}, {V.kernel.index_to_str(self.broadcast_shape)})"

        # Reshape to the final shape.
        value = triton_reshape(value, self.broadcast_shape, final_shape)

        return value

    @staticmethod
    def create(
        *,
        params: BlockParameters,
        constant_offset: sympy.Expr,
        range_trees: list[IterationRangesRoot],
        mask_vars: OrderedSet[str],
        get_max_block: Callable[[str], int],
    ) -> BlockPtrOptions:
        """Helper to create a  BlockPtrOptions instance"""

        sizevars = V.graph.sizevars

        def lookup_size(exprs: Iterable[sympy.Expr]) -> list[sympy.Expr]:
            return [sizevars.lookup_precomputed_size(expr) for expr in exprs]

        # Look up precomputed sizes
        params.shape = lookup_size(params.shape)
        params.strides = lookup_size(params.strides)

        # Strip out dimensions of stride 0.
        # These will be restored with tl.broadcast_to.
        broadcasting_dims = [
            sizevars.statically_known_equals(stride, 0) for stride in params.strides
        ]

        # Strip out dimensions of size 1.
        # These will be restored by tl.reshape.
        singleton_dims = [
            sizevars.statically_known_equals(dim, 1) for dim in params.block_shape
        ]
        if all(singleton_dims):
            # Handle a pure singletons, e.g. [1, 1]
            singleton_dims[-1] = False

        # Record the post-broadcast shape before broadcasting dims are removed.
        # The pre-broadcast shape is identical to this, except broadcasting dims are
        # replaced with 1.
        broadcast_shape = [
            dim
            for dim, is_singleton in zip(params.block_shape, singleton_dims)
            if not is_singleton
        ]

        # Combine all removable dims.
        removable_dims = [any(dims) for dims in zip(singleton_dims, broadcasting_dims)]

        def remove_dims(it):
            """Removes any broadcasting or singleton dims from a given sequence"""
            return [
                item
                for item, is_removable in zip(it, removable_dims)
                if not is_removable
            ]

        # Drop removable dimensions from the input.
        params = BlockParameters(
            **{key: remove_dims(val) for key, val in dataclasses.asdict(params).items()}
        )

        # Compute the final shape, adjusting for special kernel types.
        final_shape = [TritonSymbols.get_block_size(tree) for tree in range_trees]
        if V.kernel.no_x_dim:
            assert range_trees[0].prefix == "x"
            final_shape.pop(0)

        reduction_ndim = V.kernel.num_reduction_dims
        if (
            not V.kernel.inside_reduction
            and len(params.strides) == len(V.kernel.numels) - reduction_ndim
            and V.kernel.features.is_reduction()
        ):
            # Need to expand rank to match the rank used inside the reduction loop
            final_shape += [sympy.S.One] * reduction_ndim

        result = BlockPtrOptions(
            params=params,
            constant_offset=V.graph.sizevars.lookup_precomputed_size(constant_offset),
            order=list(reversed(range(len(params.shape)))),
            mask_vars=mask_vars,
            final_shape=final_shape,
            broadcast_shape=broadcast_shape,
            broadcasting_dims=broadcasting_dims,
        )
        result.compute_boundary_check(get_max_block)
        return result

    def replace_offset(
        self, expr: sympy.Expr, replacement: sympy.Expr, symt: SymT
    ) -> sympy.Expr:
        """
        Replaces instances of {symt}_offset with the new expression.
        """
        roffset = TritonSymbols.block_offsets[symt]
        return sympy_subs(expr, {roffset: replacement})

    def format(self, name: str, roffset=True) -> str:
        """
        Codegen a call to tl.make_block_ptr()

        Args:
            name: variable name for pointer
            roffset: should rn_offset be included in offsets=..., for use with tl.advance()

        Returns:
            "tl.make_block_ptr(...)"
        """

        def remove_roffsets(expr: sympy.Expr) -> sympy.Expr:
            for symt in TritonSymbols.reduction_types:
                expr = self.replace_offset(expr, sympy.Integer(0), symt)
            return expr

        f = V.kernel.index_to_str
        offsets = [*self.offsets]
        if not roffset:
            offsets = [remove_roffsets(offset) for offset in offsets]
        args = [
            (
                f"{name} + ({f(self.constant_offset)})"
                if self.constant_offset != 0
                else name
            ),
            f"shape={f(self.shape)}",
            f"strides={f(self.strides)}",
            f"block_shape={f(self.block_shape)}",
            f"order={f(self.order)}",
            f"offsets={f(offsets)}",
        ]
        return f"tl.make_block_ptr({', '.join(args)})"

    def compute_boundary_check(self, get_max_block: Callable[[str], int]) -> None:
        """List of indices to pass to tl.load(boundary_check=...)"""
        sizevars = V.graph.sizevars

        # Substitute maximum block sizes in shape expressions.
        # This works in multiple_of checks because block sizes are powers of 2.
        block_to_max: dict[sympy.Expr, Any] = {
            block_size: get_max_block(prefix_str[symt])
            for symt, block_size in TritonSymbols.block_sizes.items()
        }

        self._boundary_check = [
            idx
            for idx in range(len(self.shape))
            if (
                not sizevars.statically_known_equals(self.strides[idx], sympy.S.Zero)
                and not sizevars.statically_known_multiple_of(
                    self.shape[idx], self.block_shape[idx]
                )
                and not sizevars.statically_known_multiple_of(
                    self.shape[idx], sympy_subs(self.block_shape[idx], block_to_max)
                )
                and not (
                    V.kernel.no_x_dim
                    and self.block_shape[idx] == TritonSymbols.block_sizes[SymT.XBLOCK]
                )
            )
        ]

    def boundary_check(self) -> list[int]:
        assert self._boundary_check is not None
        return self._boundary_check

    def advance_roffset(self, symt: SymT) -> sympy.Expr:
        """
        Codegen string to pass to tl.advance(name, ...).

        Advance is the difference between offsets in each loop iteration.
        To compute it, we replace rN_offset with multiples of RN_BLOCK.
        Since we expect rN_offset to vary in range(0, rN_numel, RN_BLOCK), the first
        iteration has rN_offset=0, while the second has rN_offset=RN_BLOCK.
        """
        rblock = TritonSymbols.block_sizes[symt]
        advance = [
            (
                self.replace_offset(offset, rblock, symt)
                - self.replace_offset(offset, sympy.S.Zero, symt)
            )
            for offset in self.offsets
        ]
        return advance

    def has_indirect(self) -> bool:
        return False  # block_ptr can't do indirect indexing

    def has_rindex(self) -> bool:
        return any(
            free_symbol_is_type(expr, TritonSymbols.reduction_types)
            for expr in self.block_shape
        )

    def has_rmask(self) -> bool:
        return self.has_rindex()

    def has_tmpmask(self) -> bool:
        return False  # block_ptr can't do indirect indexing

    def has_mask(self) -> bool:
        return bool(self.boundary_check())


def triton_reshape(
    value: str, old_shape: Sequence[sympy.Expr], new_shape: Sequence[sympy.Expr]
) -> str:
    """Workaround https://github.com/openai/triton/issues/2836"""
    assert isinstance(old_shape, list) and isinstance(new_shape, list)

    old_shape_str = [V.kernel.index_to_str(shape) for shape in old_shape]
    new_shape_str = [V.kernel.index_to_str(shape) for shape in new_shape]

    if old_shape_str == new_shape_str:
        return value
    if [s for s in new_shape_str if s != "1"] != old_shape_str:
        return f"tl.reshape({value}, [{', '.join(new_shape_str)}])"
    # rewrite to [:, None] syntax, which is less buggy
    idx = 0
    expand = []
    for size in new_shape_str:
        if idx < len(old_shape_str) and size == old_shape_str[idx]:
            expand.append(":")
            idx += 1
        else:
            assert size == "1"
            expand.append("None")
    assert idx == len(old_shape_str)
    return f"{value}[{', '.join(expand)}]"


# NB: Inheriting from PythonPrinter is somewhat dangerous, because there are a
# number of operators which Triton "implements", but in a way that is
# inconsistent with Python semantics (and consistent with C semantics).  We
# must override all of these, or it is potential silent correctness problem
class TritonPrinter(PythonPrinter):
    def _print_TruncToInt(self, expr: sympy.Expr) -> str:
        assert len(expr.args) == 1
        return (
            f"libdevice.trunc({self._print(expr.args[0])}).to({V.kernel.index_dtype})"
        )

    def _print_Float(self, expr: sympy.Expr) -> str:
        if config.is_fbcode() and torch.version.hip:
            ret = f"{expr}"
        else:
            ret = f"tl.full([], {expr}, tl.float64)"
        return ret

    def _print_ToFloat(self, expr: sympy.Expr) -> str:
        assert len(expr.args) == 1
        s = self.parenthesize(expr.args[0], PRECEDENCE["Atom"] - 0.5)
        return f"{s}.to(tl.float64)"

    def _print_PythonMod(self, expr: sympy.Expr) -> str:
        quot, div = expr.args
        if quot.is_nonnegative and div.is_nonnegative:
            return self.stringify(expr.args, " % ", PRECEDENCE["Atom"] - 0.5)
        quot_s = self._print(quot)
        div_s = self._print(div)
        return f"triton_helpers.remainder_integer({quot_s}, {div_s})"

    def _print_FloorDiv(self, expr: sympy.Expr) -> str:
        assert expr.is_integer
        quot, div = expr.args
        if quot.is_nonnegative and div.is_nonnegative:
            return self.stringify(expr.args, " // ", PRECEDENCE["Atom"] - 0.5)
        quot_s = self._print(quot)
        div_s = self._print(div)
        return f"triton_helpers.div_floor_integer({quot_s},  {div_s})"

    # TODO: This is wrong, when lhs, rhs > 2**53, Python does a higher
    # precision algorithm, which we would need to replicate here
    def _print_IntTrueDiv(self, expr: sympy.Expr) -> str:
        return self.stringify(expr.args, " / ", PRECEDENCE["Atom"] - 0.5)

    # NB: sympy.floor/ceiling produce integers, so we have to do the
    # conversion to index dtype
    def _print_floor(self, expr: sympy.Expr) -> str:
        assert len(expr.args) == 1
        return (
            f"libdevice.floor({self._print(expr.args[0])}).to({V.kernel.index_dtype})"
        )

    def _print_FloorToInt(self, expr: sympy.Expr) -> str:
        assert len(expr.args) == 1
        return (
            f"libdevice.floor({self._print(expr.args[0])}).to({V.kernel.index_dtype})"
        )

    def _print_ceiling(self, expr: sympy.Expr) -> str:
        assert len(expr.args) == 1
        return f"libdevice.ceil({self._print(expr.args[0])}).to({V.kernel.index_dtype})"

    def _print_CeilToInt(self, expr: sympy.Expr) -> str:
        assert len(expr.args) == 1
        return f"libdevice.ceil({self._print(expr.args[0])}).to({V.kernel.index_dtype})"

    def _helper_sqrt(self, expr: sympy.Expr) -> str:
        return f"libdevice.sqrt(({self._print(expr)}).to(tl.float32))"

    def _print_FloatPow(self, expr: sympy.Expr) -> str:
        return (
            f"libdevice.pow({self._print(expr.args[0])}, {self._print(expr.args[1])})"
        )

    _print_PowByNatural = _print_FloatPow

    def _print_Where(self, expr: sympy.Expr) -> str:
        c = self.doprint(expr.args[0])
        p = self.doprint(expr.args[1])
        q = self.doprint(expr.args[2])
        return f"tl.where({c}, {p}, {q})"

    def _print_min_max_helper(self, expr: sympy.Expr, cmp: str) -> str:
        """
        Helper for max/min code genereration.
        cmp: > or <
        """
        if len(expr.args) == 1:
            return self._print(expr.args[0])

        mid = len(expr.args) // 2
        cls = type(expr)
        a = self._print(cls(*expr.args[:mid]))
        b = self._print(cls(*expr.args[mid:]))

        # Use a macro so we can propagate constexprs.
        # https://github.com/triton-lang/triton/issues/3815
        a, b = tuple(f"({x})" for x in (a, b))
        assert cmp in (">", "<"), f"Unexpected comparator: '{cmp}'"
        return f"({a} * ({a} {cmp}= {b}) + {b} * ({b} {cmp} {a}))"

    def _print_Min(self, expr: sympy.Expr) -> str:
        return self._print_min_max_helper(expr, "<")

    def _print_Max(self, expr: sympy.Expr) -> str:
        return self._print_min_max_helper(expr, ">")

    def _print_Abs(self, expr: sympy.Expr) -> str:
        assert len(expr.args) == 1
        return f"tl_math.abs({self._print(expr.args[0])})"

    def _print_OpaqueUnaryFn_cos(self, expr: sympy.Expr) -> str:
        assert len(expr.args) == 1
        return f"libdevice.cos(({self._print(expr.args[0])}).to(tl.float32))"

    def _print_OpaqueUnaryFn_cosh(self, expr: sympy.Expr) -> str:
        assert len(expr.args) == 1
        return f"libdevice.cosh(({self._print(expr.args[0])}).to(tl.float32))"

    def _print_OpaqueUnaryFn_acos(self, expr: sympy.Expr) -> str:
        assert len(expr.args) == 1
        return f"libdevice.acos(({self._print(expr.args[0])}).to(tl.float32))"

    def _print_OpaqueUnaryFn_sin(self, expr: sympy.Expr) -> str:
        assert len(expr.args) == 1
        return f"libdevice.sin(({self._print(expr.args[0])}).to(tl.float32))"

    def _print_OpaqueUnaryFn_sinh(self, expr: sympy.Expr) -> str:
        assert len(expr.args) == 1
        return f"libdevice.sinh(({self._print(expr.args[0])}).to(tl.float32))"

    def _print_OpaqueUnaryFn_asin(self, expr: sympy.Expr) -> str:
        assert len(expr.args) == 1
        return f"libdevice.asin(({self._print(expr.args[0])}).to(tl.float32))"

    def _print_OpaqueUnaryFn_tan(self, expr: sympy.Expr) -> str:
        assert len(expr.args) == 1
        return f"libdevice.tan(({self._print(expr.args[0])}).to(tl.float32))"

    def _print_OpaqueUnaryFn_tanh(self, expr: sympy.Expr) -> str:
        assert len(expr.args) == 1
        return f"libdevice.tanh(({self._print(expr.args[0])}).to(tl.float32))"

    def _print_OpaqueUnaryFn_atan(self, expr: sympy.Expr) -> str:
        assert len(expr.args) == 1
        return f"libdevice.atan(({self._print(expr.args[0])}).to(tl.float32))"

    def _print_RoundToInt(self, expr: sympy.Expr) -> str:
        assert len(expr.args) == 1
        return (
            f"libdevice.llrint({self._print(expr.args[0])}).to({V.kernel.index_dtype})"
        )

    def _print_RoundDecimal(self, expr: sympy.Expr) -> str:
        assert len(expr.args) == 2
        number, ndigits = expr.args
        if number.is_integer:
            # ndigits < 0 should have been filtered by the sympy function
            assert ndigits < 0
            raise ValueError(
                f"For integer inputs, only non-negative ndigits are currently supported, but got {ndigits}."
            )

        number_str = self.parenthesize(number, PRECEDENCE["Mul"])
        return f"libdevice.nearbyint(1e{ndigits} * {number_str}) * 1e{-ndigits}"


texpr = TritonPrinter().doprint


def triton_compute_type(dtype: torch.dtype) -> str:
    """Convert torch.dtype to triton type and upcast [b]float16 to float32"""
    return triton_type(upcast_compute_type(dtype))


def _get_primitive_bitwidth(dtype: torch.dtype) -> int:
    """Number of bits of triton_compute_type()"""
    dtype = upcast_compute_type(dtype)
    itemsize = getattr(dtype, "itemsize", None)
    if itemsize:
        return itemsize * 8
    else:
        return -1


def triton_store_type(dtype: torch.dtype) -> str:
    """Convert torch.dtype to triton type, with fix for storing tl.bool"""
    if dtype == torch.bool:
        dtype = torch.int8
    return triton_type(dtype)


def upcast_acc_dtype(dtype: torch.dtype) -> torch.dtype:
    """Implicit upcasts used for Triton reduction types"""
    if is_integer_dtype(dtype) and dtype.is_signed and dtype.itemsize <= 4:
        return torch.int32
    return upcast_compute_type(dtype)


def triton_acc_type(dtype: torch.dtype) -> str:
    """Convert torch.dtype to triton type, with reduction upcasts"""
    return triton_compute_type(upcast_acc_dtype(dtype))


class TritonCSEVariable(CSEVariable):
    def __init__(self, name, bounds: ValueRanges[Any], dtype: torch.dtype) -> None:
        super().__init__(name, bounds, dtype)
        # We'll use this to track which masks the variable needs when used for indirect indexing
        self.mask_vars = OrderedSet[str]()
        assert dtype is not None, "TritonCSEVariable must have dtype"

    def update_on_args(self, name, args, kwargs):
        for arg in args:
            if isinstance(arg, TritonCSEVariable):
                self.mask_vars.update(arg.mask_vars)
            elif isinstance(arg, sympy.Symbol):
                # most of the time index vars don't need masks associated with them
                # however, when index vars are used to compute indices for indirect reads
                # those reads should subsequently be masked,
                for symt in TritonSymbols.block_types:
                    if symbol_is_type(arg, symt):
                        self.mask_vars.update([f"{prefix_str[symt]}mask"])
                        break


def maybe_upcast_float32(convert_output: bool = True) -> Callable[[_T], _T]:
    """
    Codegen helper to upcast arguments to float32, depending on the config and dtype.
    This decorates tl.math/libdevice codegen functions.
    """

    def needs_upcast(var) -> bool:
        return (
            not config.triton.codegen_upcast_to_fp32
            and isinstance(var, CSEVariable)
            and var.dtype in (torch.float16, torch.bfloat16)
        )

    def maybe_upcast_arg(var) -> str:
        upcast_string = ".to(tl.float32)" if needs_upcast(var) else ""
        return f"{var}{upcast_string}"

    def decorator(func: Callable[..., Any]) -> Callable[..., Any]:
        # Record that this function only supports float32 and float64.
        OpDtypeSupport.register_upcast(func, convert_output)

        def wrapped(*args, **kwargs) -> str:
            # Optionally upcast args to float32.
            upcast_args = [maybe_upcast_arg(arg) for arg in args]
            upcast_kwargs = {key: maybe_upcast_arg(val) for key, val in kwargs.items()}

            # Infer the output dtype from the inputs.
            # This promotes to the largest input type.
            all_args = args + tuple(kwargs.values())
            input_dtypes = [
                var.dtype
                for var in all_args
                if isinstance(var, CSEVariable) and var.dtype is not None
            ]
            result_dtype = (
                functools.reduce(torch.promote_types, input_dtypes)
                if len(input_dtypes) > 0
                else None
            )

            # Call the decorated function, optionally downcasting the result.
            result = func(*upcast_args, **upcast_kwargs)
            needs_downcast = (
                convert_output
                and any(needs_upcast(var) for var in all_args)
                and result_dtype not in (torch.float32, None)
            )
            downcast_string = (
                f".to({triton_type(result_dtype)})"
                if needs_downcast and result_dtype is not None
                else ""
            )
            return f"{result}{downcast_string}"

        return wrapped

    return decorator  # type: ignore[return-value]


class TritonOverrides(OpOverrides):
    """Map element-wise ops to Triton"""

    _LOG_2_E = math.log2(math.e)

    @staticmethod
    def to_dtype(
        x,
        dtype: torch.dtype,
        src_dtype: Optional[torch.dtype] = None,
        use_compute_types=True,
    ):
        def _get_min_elements_per_thread(
            src_dtype: torch.dtype, dst_dtype: torch.dtype
        ) -> int:
            if src_dtype == dst_dtype:
                # No data type conversion is needed. No requirements on min_elem_per_thread.
                return 0

            # fp8 data type conversions has min_elem_per_thread requirements.
            # Refer to Triton implementations here:
            # https://github.com/openai/triton/blob/10f59d8ce04052521c1bc0cb3a3f8b98918fc7e3/lib/Conversion/TritonGPUToLLVM/ElementwiseOpToLLVM.cpp#L10.
            fp8_dtypes = (
                torch.float8_e4m3fn,
                torch.float8_e5m2,
            )
            # Triton doesn't support type conversions between fp8_e4m3 and fp8_e5m2.
            assert not (
                src_dtype in fp8_dtypes
                and dst_dtype in fp8_dtypes
                and src_dtype != dst_dtype
            ), "Conversions between float8_e5m2 and float8_e4m3fn is not supported!"
            if src_dtype == torch.float8_e5m2 or dst_dtype == torch.float8_e5m2:
                return 4
            if src_dtype == torch.float8_e4m3fn or dst_dtype == torch.float8_e4m3fn:
                return 2
            # No requirements on min_elem_per_thread.
            return 0

        if src_dtype is not None:
            # Both dtype and src_dtype are set. This is used by torch to(dtype=dtype).
            # It takes the maximum min_elem_per_thread if there are multiple fp8 conversions
            # in the same kernel.
            V.kernel.min_elem_per_thread = max(
                _get_min_elements_per_thread(src_dtype, dtype),
                V.kernel.min_elem_per_thread,
            )

        if dtype == torch.bool:
            return f"({x} != 0)"
        elif dtype == torch.uint8:
            # to work around llvm uint conversion semantics
            # that produces 0's for negative values
            return f"{x}.to(tl.int8).to(tl.uint8)"

        if use_compute_types:
            out_dtype = triton_compute_type(dtype)
        else:
            out_dtype = triton_store_type(dtype)

        return f"{x}.to({out_dtype})"

    @staticmethod
    def to_dtype_bitcast(x, dtype: torch.dtype, src_dtype: torch.dtype):
        triton_dtype = triton_compute_type(dtype)
        # We may promote float16 or bfloat16 to float32 and cause the
        # bitwidth of dtype to be different from the input tensor (i.e. float32).
        # In such as case, we will have to convert the input tensor to
        # its src_type, perform bitcast, and then convert the bit-casted
        # tensor back to float to ensure we use values with the right precision.
        if (
            src_dtype in (torch.float16, torch.bfloat16)
            and config.triton.codegen_upcast_to_fp32
        ):
            triton_src_dtype = str(src_dtype).split(".")[-1]
            cast_x = f"{x}.to(tl.{triton_src_dtype})"
            if dtype in (torch.float16, torch.bfloat16):
                triton_type_name = str(dtype).split(".")[-1]
                triton_dtype = f"tl.{triton_type_name}"
            cast_x = f"{cast_x}.to({triton_dtype}, bitcast=True)"
            if dtype in (torch.float16, torch.bfloat16):
                return f"{cast_x}.to(tl.float32)"
            return cast_x
        else:
            src_dtype_bitwidth = _get_primitive_bitwidth(src_dtype)
            target_dtype_bitwidth = _get_primitive_bitwidth(dtype)
            bitcast = "True" if src_dtype_bitwidth == target_dtype_bitwidth else "False"
            return f"{x}.to({triton_dtype}, bitcast={bitcast})"

    @staticmethod
    def _shaped_constant(value, dtype, shape):
        type_ = torch._prims_common.dtype_to_type(dtype)
        triton_val = constant_repr(type_(value))
        triton_type = triton_compute_type(dtype)

        if triton_type == "tl.float32":
            # Float constants are always f32 in triton
            return triton_val

        # NOTE: We use a tensor here in order to get the expected type.
        # Otherwise, e.g. float64 constants would be trunctated to float32.
        return f"tl.full({shape}, {triton_val}, {triton_type})"

    @classmethod
    def constant(cls, value, dtype):
        return cls._shaped_constant(value, dtype, shape=[])

    @staticmethod
    @maybe_upcast_float32()
    def abs(x):
        return f"tl_math.abs({x})"

    @staticmethod
    @maybe_upcast_float32()
    def libdevice_abs(x):
        return f"libdevice.abs({x})"

    @staticmethod
    @maybe_upcast_float32()
    def exp(x):
        """
        When use_fast_math, use the ftz (flushing to zero) variant
        of exponent computation.

        Check https://github.com/triton-lang/triton/issues/5735 for
        more details.
        """
        if config.use_fast_math:
            return f"libdevice.exp2({x} * {TritonOverrides._LOG_2_E})"
        else:
            return f"tl_math.exp({x})"

    @staticmethod
    @maybe_upcast_float32()
    def libdevice_exp(x):
        return f"libdevice.exp({x})"

    @staticmethod
    @maybe_upcast_float32()
    def exp2(x):
        return f"libdevice.exp2({x})"

    @staticmethod
    @maybe_upcast_float32()
    def expm1(x):
        return f"libdevice.expm1({x})"

    @staticmethod
    @maybe_upcast_float32()
    def sqrt(x):
        return f"libdevice.sqrt({x})"

    @staticmethod
    @maybe_upcast_float32()
    def libdevice_sqrt(x):
        return f"libdevice.sqrt({x})"

    @staticmethod
    def relu(x):
        bug = config.triton.inject_relu_bug_TESTING_ONLY
        if bug == "compile_error":
            return "compile error!"
        elif bug == "runtime_error":
            # NB: this only triggers runtime error as long as input
            # is not all zero
            return f'triton_helpers.device_assert_then({x} == 0, "injected assert fail", {x})'
        elif bug == "accuracy":
            return f"{x} + 1"
        elif bug is None:
            return ops.maximum(ops.constant(0, torch.int32), x)
        else:
            raise AssertionError(
                f"unrecognized config triton.inject_relu_bug_TESTING_ONLY = {bug!r}"
            )

    @staticmethod
    def minimum(a, b):
        return f"triton_helpers.minimum({a}, {b})"

    @staticmethod
    def maximum(a, b):
        return f"triton_helpers.maximum({a}, {b})"

    @staticmethod
    def where(a, b, c):
        return f"tl.where({a}, {b}, {c})"

    @staticmethod
    def inline_asm_elementwise(
        *inputs, asm, constraints=None, dtype=torch.float32, is_pure=True, pack=1
    ):
        triton_type = triton_compute_type(dtype)
        input_refs = ", ".join([str(i) for i in inputs])
        if constraints is None:
            constraints = ", ".join(["=r"] + ["r" for _ in inputs])
        return f"tl.inline_asm_elementwise('{asm}', '{constraints}', [{input_refs}], dtype={triton_type}, is_pure={is_pure}, pack={pack})"  # noqa: B950

    @staticmethod
    @maybe_upcast_float32()
    def cos(x):
        return f"tl_math.cos({x})"

    @staticmethod
    @maybe_upcast_float32()
    def libdevice_cos(x):
        return f"libdevice.cos({x})"

    @staticmethod
    @maybe_upcast_float32()
    def sin(x):
        return f"tl_math.sin({x})"

    @staticmethod
    @maybe_upcast_float32()
    def libdevice_sin(x):
        return f"libdevice.sin({x})"

    @classmethod
    def index_expr(cls, expr, dtype):
        raise NotImplementedError("ops.index_expr not implemented outside a kernel")

    @staticmethod
    def masked(mask, body, other):
        raise NotImplementedError("ops.masked not implemented outside a kernel")

    @staticmethod
    @maybe_upcast_float32()
    def lgamma(x):
        return f"libdevice.lgamma({x})"

    @staticmethod
    @maybe_upcast_float32()
    def erf(x):
        return f"libdevice.erf({x})"

    @staticmethod
    @maybe_upcast_float32()
    def cosh(x):
        return f"libdevice.cosh({x})"

    @staticmethod
    @maybe_upcast_float32()
    def sinh(x):
        return f"libdevice.sinh({x})"

    @staticmethod
    @maybe_upcast_float32()
    def acos(x):
        return f"libdevice.acos({x})"

    @staticmethod
    @maybe_upcast_float32()
    def acosh(x):
        return f"libdevice.acosh({x})"

    @staticmethod
    @maybe_upcast_float32()
    def asin(x):
        return f"libdevice.asin({x})"

    @staticmethod
    @maybe_upcast_float32()
    def asinh(x):
        return f"libdevice.asinh({x})"

    @staticmethod
    @maybe_upcast_float32()
    def atan2(x, y):
        return f"libdevice.atan2({x}, {y})"

    @staticmethod
    @maybe_upcast_float32()
    def atan(x):
        return f"libdevice.atan({x})"

    @staticmethod
    @maybe_upcast_float32()
    def atanh(x):
        return f"libdevice.atanh({x})"

    @staticmethod
    @maybe_upcast_float32()
    def copysign(x, y):
        return f"libdevice.copysign({x}, {y})"

    @staticmethod
    @maybe_upcast_float32()
    def erfc(x):
        return f"libdevice.erfc({x})"

    @staticmethod
    @maybe_upcast_float32()
    def erfinv(x):
        return f"libdevice.erfinv({x})"

    @staticmethod
    @maybe_upcast_float32()
    def hypot(x, y):
        return f"libdevice.hypot({x}, {y})"

    @staticmethod
    @maybe_upcast_float32()
    def log10(x):
        return f"libdevice.log10({x})"

    @staticmethod
    @maybe_upcast_float32()
    def log2(x):
        return f"libdevice.log2({x})"

    @staticmethod
    @maybe_upcast_float32()
    def nextafter(x, y):
        return f"libdevice.nextafter({x}, {y})"

    @staticmethod
    def logical_and(a, b):
        return f"{a} & {b}"

    @staticmethod
    def logical_not(a):
        return f"{a} == 0"

    @staticmethod
    def logical_or(a, b):
        return f"{a} | {b}"

    @staticmethod
    def logical_xor(a, b):
        return f"({a} ^ {b})"

    @staticmethod
    def bitwise_and(a, b):
        return f"{a} & {b}"

    @staticmethod
    def bitwise_not(a):
        return f"~{a}"

    @staticmethod
    def bitwise_or(a, b):
        return f"{a} | {b}"

    @staticmethod
    def bitwise_xor(a, b):
        return f"{a} ^ {b}"

    @staticmethod
    def bitwise_left_shift(a, b):
        return f"{a} << {b}"

    @staticmethod
    def bitwise_right_shift(a, b):
        return f"{a} >> {b}"

    @staticmethod
    def rand(seed, offset):
        offset = f"({offset}).to(tl.uint32)"
        return f"tl.rand({seed}, {offset})"

    @staticmethod
    def randn(seed, offset):
        offset = f"({offset}).to(tl.uint32)"
        return f"tl.randn({seed}, {offset})"

    @staticmethod
    def randint64(seed, offset, low, high):
        offset = f"({offset}).to(tl.uint32)"
        return f"triton_helpers.randint64({seed}, {offset}, {low}, {high})"

    @staticmethod
    def load_seed(name, offset):
        raise NotImplementedError("ops.load_seed not implemented outside a kernel")

    @staticmethod
    @maybe_upcast_float32()
    def rsqrt(x):
        return f"libdevice.rsqrt({x})"

    @staticmethod
    @maybe_upcast_float32()
    def log1p(x):
        return f"libdevice.log1p({x})"

    @staticmethod
    @maybe_upcast_float32()
    def tan(x):
        return f"libdevice.tan({x})"

    @staticmethod
    @maybe_upcast_float32()
    def tanh(x):
        return f"libdevice.tanh({x})"

    @staticmethod
    @maybe_upcast_float32()
    def sigmoid(x):
        return f"tl.sigmoid({x})"

    @staticmethod
    def signbit(x):
        # XX: This is wrong for the value -0.0 in floating point
        return (
            f"(libdevice.signbit({x}) != 0) if ({x}).dtype is tl.float32 else {x} < 0"
        )

    @staticmethod
    @maybe_upcast_float32()
    def fmod(a, b):
        return f"libdevice.fmod({a}, {b})"

    @staticmethod
    @maybe_upcast_float32()
    def pow(a, b):
        return f"libdevice.pow({a}, {b})"

    @staticmethod
    @maybe_upcast_float32()
    def log(x):
        return f"tl_math.log({x})"

    @staticmethod
    @maybe_upcast_float32()
    def libdevice_log(x):
        return f"libdevice.log({x})"

    @staticmethod
    @maybe_upcast_float32(convert_output=False)
    def isinf(x):
        return f"libdevice.isinf({x}).to(tl.int1)"

    @staticmethod
    @maybe_upcast_float32(convert_output=False)
    def isnan(x):
        return f"libdevice.isnan({x}).to(tl.int1)"

    @staticmethod
    @maybe_upcast_float32()
    def round(x):
        return f"libdevice.nearbyint({x})"

    @staticmethod
    @maybe_upcast_float32()
    def floor(x):
        return f"libdevice.floor({x})"

    @staticmethod
    def floordiv(a, b):
        # See the comment in lowering.div_mode. a and b are integer type.
        # Similar to div_floor_kernel_cuda in pytorch core.
        # Notice that // in triton behaves as truncdiv instead of floordiv
        quot = f"{a} // {b}"
        rem = f"{a} % {b}"
        return f"tl.where(({a} < 0) != ({b} < 0), tl.where({rem} != 0, {quot} - 1, {quot}), {quot})"

    @staticmethod
    def sign(x):
        z = ops.constant(0, torch.int32)
        left = ops.to_dtype((ops.lt(z, x)), torch.int8)
        right = ops.to_dtype((ops.lt(x, z)), torch.int8)
        sub = ops.sub(left, right)
        return f"{sub}.to({x}.dtype)"

    @staticmethod
    @maybe_upcast_float32()
    def trunc(x):
        return f"libdevice.trunc({x})"

    @staticmethod
    def truncdiv(a, b):
        # See the comment in lowering.div_mode. a and b are integer type.
        # Notice that // in triton behaves as truncdiv instead of floordiv
        return f"{a} // {b}"

    @staticmethod
    @maybe_upcast_float32()
    def ceil(x):
        return f"libdevice.ceil({x})"


TritonOverrides._initialize_pointwise_overrides("triton")


class TritonKernelOverrides(TritonOverrides):
    """Map element-wise ops to Triton within a TritonKernel

    Unlike TritonOverrides, these assume the code is going to be inserted into
    the body of the main triton kernel and so it may use indexing and mask
    variables which are assumed to already be defined in the current scope.
    """

    @classmethod
    def constant(cls, value, dtype):
        # NOTE: Cannot use shape=[] as it's not supported by triton-rocm
        # We could use shape=[1] instead but starting with the correct
        # ndim avoids extra `tt.expand_dim` ops appearing in the triton IR.
        ndim = V.kernel.triton_tensor_ndim()
        shape = [1] * ndim
        return cls._shaped_constant(value, dtype, shape=shape)

    @classmethod
    def index_expr(cls, expr, dtype):
        indexing = V.kernel.indexing(expr, block_ptr=False)
        assert isinstance(indexing, IndexingOptions)

        # Our sympy expr printing casts to the current kernel index dtype.
        # we only respect non int32-int64 dtypes and otherwise use current kernel indexing dtype
        index_dtype = torch.int32 if V.kernel.index_dtype == "tl.int32" else torch.int64
        dtype = dtype if dtype not in (torch.int32, torch.int64) else index_dtype

        # after we emit this var we cast it to the correct dtype
        orig = config.test_configs.runtime_triton_dtype_assert
        try:
            config.test_configs.runtime_triton_dtype_assert = False
            var = V.kernel.cse.generate(
                V.kernel.compute,
                indexing.index_str,
                bounds=get_bounds_index_expr(expr),
                dtype=dtype,
            )
        finally:
            config.test_configs.runtime_triton_dtype_assert = orig

        if dtype not in (torch.int32, torch.int64):
            var = V.kernel.cse.generate(
                V.kernel.compute,
                cls.to_dtype(var, dtype),
                dtype=upcast_compute_type(dtype),
            )
        else:
            # TODO: we are not always consistent in enforcing that the output of the index expr printing
            # results in the indexing dtype. So if we detect that we have an input which might type promote
            # to a dtype other than indexing dtype, add a cast.
            # Trying to avoid
            dtype = index_dtype
            for index_var in expr.free_symbols:
                if symbol_is_type(index_var, SymT.TMP):
                    dtype = torch.promote_types(
                        dtype, V.kernel.cse.varname_map[index_var.name].dtype
                    )

            if dtype != index_dtype:
                var = V.kernel.cse.generate(
                    V.kernel.compute,
                    cls.to_dtype(var, index_dtype),
                    dtype=index_dtype,
                )

        var.mask_vars = indexing.mask_vars
        return var

    @staticmethod
    def masked(mask, body, other):
        if mask is not None and torch.version.hip is not None:
            mask = V.kernel.cse.generate(
                V.kernel.compute,
                f"{mask}.to(tl.int1)",
                dtype=torch.bool,
            )

        nodes = body.graph.find_nodes(op="output")
        assert nodes, "graph for body does not contain an output"

        need_where = False
        # If we have a tl.load with a masking operator and no other value
        # we can add the mask here and the other value to the tl.load
        # operator to save the branching cost.
        for node in nodes:
            for arg in node.args:
                if arg.target != "load" or should_unwrap_unspec_arg(arg.args[1]):
                    need_where = True
                    break

        value = None if need_where else other

        with V.kernel.mask_loads(mask, value=value) as new_mask:
            result = body()

        if need_where:
            # Remove once CSEVariables track the dtype
            if result.bounds.is_bool:
                other = bool(other)
            # Take dtype from result to prevent accidental promotion
            other = V.kernel.cse.generate(
                V.kernel.compute,
                f"tl.full({result}.shape, {constant_repr(other)}, {result}.dtype)",
                bounds=ValueRanges.wrap(other),
                dtype=result.dtype,
            )
            ret = ops.where(new_mask, result, other)
        else:
            ret = result

        ret.mask_vars.discard(new_mask)
        return ret

    @staticmethod
    def load_seed(name, offset):
        var = V.kernel.args.input(name)
        return (
            f"tl.load({var} + {V.kernel.args.seed_offset('load_seed_offset', offset)})"
        )

    @staticmethod
    def frexp(x):
        cache_key = f"frexp({x})"
        if cse_val := V.kernel.cse.try_get(cache_key):
            return cse_val

        mantissa = V.kernel.cse.newvar(dtype=x.dtype)
        exponent = V.kernel.cse.newvar(dtype=torch.int32)
        V.kernel.compute.writeline(
            f"{mantissa}, {exponent} = triton_helpers.frexp({x})"
        )
        V.kernel.cse.put(cache_key, (mantissa, exponent))
        return (mantissa, exponent)


class HelperFunctions:
    """An ordered set of helper functions."""

    _templates_seen: dict[str, str]  # Template code to function name
    finalized_helpers: list[str]

    def __init__(self) -> None:
        self._templates_seen = {}
        self.finalized_helpers = []

    def add(self, template_code: str, *, base_name="_triton_helper_fn") -> str:
        """This accepts a function definition with the function name
        left as a format specifier e.g.

            @triton.jit
            def {name}(arg0, arg1):
                return arg0 + arg1

        We add the templated code to the function set and return the name
        assigned to that function.

        """
        existing_name = self._templates_seen.get(template_code)
        if existing_name is not None:
            # Don't duplicate existing helpers
            return existing_name

        name = f"{base_name}{len(self.finalized_helpers)}"
        self._templates_seen[template_code] = name
        self.finalized_helpers.append(template_code.format(name=name))
        return name

    def __iter__(self):
        return iter(self.finalized_helpers)

    def __getitem__(self, idx):
        return self.finalized_helpers[idx]


@dataclasses.dataclass
class BlockParameters:
    """
    Class representing ND block dimensions, for block pointer analysis.
    """

    shape: list[sympy.Expr] = dataclasses.field(default_factory=list)
    block_shape: list[sympy.Expr] = dataclasses.field(default_factory=list)
    strides: list[sympy.Expr] = dataclasses.field(default_factory=list)
    offsets: list[sympy.Expr] = dataclasses.field(default_factory=list)

    def __add__(self, other: BlockParameters) -> BlockParameters:
        """
        Concatenates block parameters.
        """
        cls = type(self)
        a, b = tuple(dataclasses.asdict(x) for x in (self, other))
        return cls(**{key: a[key] + b[key] for key in a})


class CooperativeReductionWorkspaceCache:
    """
    The scratch space used for cooperative reductions can be reused
    after two reduction loops.  This keeps track of what can be reused.
    """

    def __init__(self, args):
        self.args = args
        self.current_loop = []
        self.prior_loop = []
        self.ready_for_reuse = collections.defaultdict(collections.deque)
        self.loop_count = 0
        self.store_count = 0

    def allocate(self, nbytes: sympy.Expr):
        cached = self.ready_for_reuse.get(nbytes)
        if cached:
            return cached.popleft()
        ws_name, ws_offset = self.args.workspace(nbytes, False)
        self.current_loop.append((nbytes, ws_name, ws_offset))
        return (ws_name, ws_offset)

    def on_loop_end(self):
        # Buffers can be reused after 2 loop ends
        for nbytes, ws_name, ws_offset in self.prior_loop:
            self.ready_for_reuse[nbytes].append((ws_name, ws_offset))
        self.prior_loop = self.current_loop
        self.current_loop = []
        self.loop_count += 1

    def increment_store_count(self):
        prior = self.store_count
        self.store_count += 1
        return prior


@dataclasses.dataclass
class FixedTritonConfig:
    config: dict[str, int]

    def __getitem__(self, item):
        return self.config[item]

    def __contains__(self, item):
        return item in self.config


class TritonCSE(CSE[TritonCSEVariable, Union[str, tuple[str, str]]]):
    """
    Subclasses CSE to apply the current load mask to the cache key to avoid CSEing
    variables across separate masked blocks.
    """

    def augment_key(self, cache_key: str) -> Union[str, tuple[str, str]]:
        if mask := V.kernel._load_mask:
            return (cache_key, mask.name)
        else:
            return cache_key


class TritonKernel(SIMDKernel[TritonCSEVariable]):
    overrides = TritonKernelOverrides  # type: ignore[assignment]
    helper_functions: HelperFunctions
    kexpr: Callable[[sympy.Expr], str] = texpr
    allow_block_ptr = True

    def __init__(
        self,
        tiling: dict[str, sympy.Expr],
        min_elem_per_thread=0,
        optimize_mask=True,
        fixed_config: Optional[FixedTritonConfig] = None,
        **kwargs,
    ) -> None:
        self.optimize_mask: bool = optimize_mask
        self.fixed_config = fixed_config
        super().__init__(tiling, **kwargs)
        self.cse = TritonCSE(self.newvar_prefix, self.suffix)
        self.post_loop_combine: IndentedBuffer = IndentedBuffer()
        self.post_loop_store: IndentedBuffer = IndentedBuffer()
        self.outside_loop_vars = OrderedSet[Any]()
        self.min_elem_per_thread = min_elem_per_thread
        self.block_ptr_id = itertools.count()
        self.helper_functions = HelperFunctions()
        self.pointer_advancements: dict[
            SymT, dict[str, list[sympy.Expr]]
        ] = collections.defaultdict(dict)
        self._load_counts: collections.Counter[str] = collections.Counter()

        # A set of autotuning hints to pass as part of triton_meta
        self.autotune_hints = OrderedSet[AutotuneHint]()
        self.triton_meta: Optional[dict[str, Any]] = None

        if self.inside_reduction:
            self.codegen_reduction_numels(self.body)

        if self.cooperative_reduction:
            self.init_cooperative_reduction()

        self.codegen_range_tree()

        if self.cooperative_reduction:
            self.init_cooperative_reduction_mask()

    def dtype_to_str(self, dtype: torch.dtype) -> str:
        return triton_type(dtype)

    def should_use_cooperative_reduction(self) -> bool:
        return self.inside_reduction and V.choices.should_use_cooperative_reduction(
            self.features
        )

    def init_cooperative_reduction(self):
        """One time setup code for cooperative reductions."""
        assert self.cooperative_reduction

        # shift all the grids over since tl.program_id(0) is for rsplit
        for tree in self.range_trees:
            if tree.grid_dim is not None:
                tree.grid_dim += 1

        sem_count = self.numels["x"]
        if self.fixed_config:
            sem_count = CeilDiv(sem_count, self.fixed_config["XBLOCK"])
        self.semaphores_name = self.args.semaphores(sem_count)
        self.cooperative_reduction_workspace_cache = CooperativeReductionWorkspaceCache(
            self.args
        )
        self.body.splice(
            """\
            RSPLIT_NEXT_POWER_OF_2: tl.constexpr = triton_helpers.constexpr_next_power_of_2(RSPLIT)
            RSPLIT_IS_POWER_OF_2: tl.constexpr = RSPLIT == RSPLIT_NEXT_POWER_OF_2
            HAS_RSPLIT: tl.constexpr = RSPLIT > 1
            rsplit_id = tl.program_id(0)
            num_rblocks = (rnumel + RBLOCK - 1) // RBLOCK
            rsplit_chunk = (num_rblocks + RSPLIT - 1) // RSPLIT * RBLOCK
            rsplit_start = rsplit_chunk * rsplit_id
            rsplit_end = rsplit_chunk * (rsplit_id + 1)
            """,
        )
        if any(
            not self._has_constant_mask(tree)
            for tree in self.range_trees
            if tree.is_reduction
        ):
            self.body.writeline(
                "rsplit_end = tl.where(rsplit_end < rnumel, rsplit_end, rnumel)"
            )

    def init_cooperative_reduction_mask(self):
        rsplit_arange = "tl.arange(0, RSPLIT_NEXT_POWER_OF_2)"
        if not self.no_x_dim:
            rsplit_arange = f"{rsplit_arange}[None, :]"
        self.body.writeline(f"rsplit_arange = {rsplit_arange}")

        if self._has_constant_xmask():
            self.body.splice(
                """\
                if RSPLIT_IS_POWER_OF_2:
                    rsplit_mask: tl.constexpr = None
                else:
                    rsplit_mask = rsplit_arange < RSPLIT
                """
            )
        else:
            assert not self.no_x_dim
            self.body.writeline(
                "rsplit_mask = xmask if RSPLIT_IS_POWER_OF_2 else ((rsplit_arange < RSPLIT) & xmask)"
            )

    def codegen_range_tree(self):
        for tree in self.range_trees:
            # reduction indexing goes inside a loop
            if not tree.is_loop:
                self.iteration_ranges_codegen_header(tree, self.body)
            elif self.inside_reduction:
                # workaround for this issue:
                # https://gist.github.com/jansel/6527126f781559095c5531f98a4235a7
                self.body.writeline(
                    f"{tree.prefix}base = {self.iteration_ranges_ranges_code(tree)}"
                )

        if self.inside_reduction:
            if any(tree.is_loop for tree in self.range_trees):
                # If the kernel contains loops, compute rbase.
                rn_bases = self._get_reduction_symbols(
                    "base", integer=True, nonnegative=True
                )
                rbase = self._flatten_reduction_indices(rn_bases)
                self.body.splice(f"rbase = {self.index_to_str(rbase)}")
            else:
                # For looped reductions, indexing is deferred to the innermost loop.
                self.codegen_reduction_indices(self.body)

    def need_numel_args(self):
        """
        Indicate whether we need provide numel as arguments for the generated
        kernel calls in the benchmark.

        Should be true for pointwise/reduction kernels but false for triton
        matmul kernels.
        """
        return True

    def should_use_persistent_reduction(self) -> bool:
        return self.inside_reduction and V.choices.should_use_persistent_reduction(
            self.features, self.cooperative_reduction
        )

    def want_no_x_dim(self):
        if (
            self.persistent_reduction
            and len(self.numels) == self.num_reduction_dims + 1
        ):
            if self.fixed_config:
                return self.fixed_config["XBLOCK"] == 1
            return V.choices.want_no_x_dim(self.features)
        return False

    @property
    def assert_function(self) -> str:
        return "tl.device_assert"

    def indexing(
        self,
        index: sympy.Expr,
        *,
        copy_shape=None,
        dense_indexing=False,
        override_mask=None,
        block_ptr=False,
    ):
        """
        Compute the index and mask to pass to tl.load() or tl.store()
        """
        index = self.prepare_indexing(index)
        index_vars = index.free_symbols
        has_rindex = False

        mask_vars = OrderedSet[str]()
        for var in index_vars:
            assert isinstance(var, sympy.Symbol)
            has_rindex = has_rindex or symbol_is_type(
                var, TritonSymbols.reduction_types
            )
            if override_mask:
                pass
            elif symbol_is_type(var, SymT.TMP):
                # indirect indexing
                cse_var = self.cse.varname_map[var.name]
                mask_vars.update(cse_var.mask_vars)
            elif symbol_is_type(
                var,
                (
                    SymT.UNBACKED_INT,
                    SymT.SIZE,
                    SymT.PRECOMPUTED_SIZE,
                    SymT.INDEX,
                    SymT.FLOAT,
                    SymT.UNBACKED_FLOAT,
                ),
            ):
                pass
            else:
                # var is one of xN, yN, r0_N or r1_N
                prefix_matches = [
                    prefix_str[symt]
                    for symt in TritonSymbols.block_types
                    if symbol_is_type(var, symt)
                ]
                assert len(prefix_matches) == 1, f"Ambiguous type: {var.name}"
                mask_vars.add(f"{prefix_matches[0]}mask")

        need_dense = (
            config.triton.dense_indexing
            or dense_indexing
            or self._load_mask is not None
        ) and index != 0

        have_dense = True
        have_loop_vars = False
        dense_mask_vars = OrderedSet[str]()

        for tree in self.active_range_trees():
            if index_vars.intersection(tree.var_list):
                have_loop_vars = True
            else:
                have_dense = False
            dense_mask_vars.add(f"{tree.prefix}mask")

        if (
            block_ptr
            and self.allow_block_ptr
            and config.triton.use_block_ptr
            and not override_mask
            and not self._load_mask
            and len(mask_vars - dense_mask_vars) == 0
            and not self.is_indirect_indexing(index)
            and have_loop_vars
            # workaround https://github.com/openai/triton/issues/2821
            and self.index_dtype == "tl.int32"
        ):

            def match_affine_block(
                index: sympy.Expr, range_tree: IterationRangesRoot
            ) -> Optional[BlockParameters]:
                """
                Matches expressions of the form:
                    idx = s * xindex

                This implies stride (s,), and shape (XBLOCK,).
                """
                stride = BlockPatternMatcher.match_affine_block_expr(
                    index, range_tree.symbol()
                )
                if stride is None:
                    return None

                return BlockParameters(
                    shape=[range_tree.numel],
                    block_shape=[TritonSymbols.get_block_size(range_tree)],
                    strides=[stride],
                    offsets=[TritonSymbols.get_block_offset(range_tree)],
                )

            def match_mod_div_block(
                index: sympy.Expr, range_tree: IterationRangesRoot
            ) -> Optional[BlockParameters]:
                """
                Matches higher-dimensional blocks coming from FloorDiv and ModularIndexing.

                Example expression to match:
                   sN * ((rindex//(d1 * ... * d(N-1))))
                       + s1 * ModularIndexing(rindex, 1, d1)
                       + ...
                       + s(N-1) * ModularIndexing(rindex, d1 * ... * d(N-2), d(N-1))

                This iterates over a block of shape (dN, ..., d1) and stride
                (sN, ..., s1). (d1,...,d(N-1)) and (s1,...,sN) are
                wildcards that we match.

                Note that dN does not appear in the expression, but we solve for it
                using range tree numels and the other dims.
                """

                index_var = range_tree.symbol()

                # Bound the possible number of dims. We use the following heuristics:
                # - At least one dim for each range tree node.
                # - At least one dim for every FloorDiv or ModularIndexing op.
                # - At least 2 dims to pattern match.
                denom, modulo = sympy.symbols(
                    "denom modulo",
                    cls=functools.partial(sympy.Wild, exclude=[index_var]),
                )
                num_dims = max(
                    2,
                    len(self.range_tree_nodes),
                    (
                        index.count(FloorDiv(index_var, denom))
                        + index.count(ModularIndexing(index_var, denom, modulo))
                    ),
                )

                match_result = BlockPatternMatcher.match_mod_div_block_expr(
                    index, index_var, range_tree.numel, num_dims
                )
                if match_result is None:
                    return None

                (
                    dims,
                    strides,
                    block_index_exprs,
                ) = match_result
                slice_numels = BlockPatternMatcher.get_slice_numels(dims)

                # Check for applicable iteration range sizes.
                # When mapping a 1D block into an ND one, we need to know that
                # the number of elements is not changed. This means the slice numels of
                # the ND iteration range must evenly divide the length of the 1D block.
                # There are two cases where we can guarantee this:
                #  1. Numels are powers of 2. If numel == 2 ** n, and we know XBLOCK == 2 ** m,
                #     with n and m integers, then either numel is a multiple of XBLOCK, or numel
                #     is less than XBLOCK. (If numel is less than XBLOCK, we round up to 1 below.)
                #  2. Numels are multiples of the maximum possible block size.
                sizevars = V.graph.sizevars
                max_block = self.max_block(range_tree.prefix)
                if any(
                    not sizevars.statically_known_multiple_of(numel, max_block)
                    and not sizevars.statically_known_power_of_2(numel)
                    for numel in slice_numels
                ):
                    return None

                # Compute the ND block shape from the linear block size.
                # Use CielDiv to round leading dimensions up to 1.
                # Non-leading dimensions are clamped to the size of the iteration range,
                # while the leading dimension can exceed this to accomodate a larger
                # block size.
                linear_block_size = TritonSymbols.get_block_size(range_tree)
                block_shape: list[sympy.Expr] = [
                    CeilDiv(linear_block_size, slice_numels[0])
                ] + [
                    sympy.Min(CeilDiv(linear_block_size, numel), dim)
                    for numel, dim in zip(slice_numels[1:], dims[1:])
                ]

                # Compute block offsets from {xyzr}offset and the matched expressions.
                block_offsets: list[sympy.Expr] = [
                    sympy_subs(
                        expr, {index_var: TritonSymbols.get_block_offset(range_tree)}
                    )
                    for expr in block_index_exprs
                ]

                return BlockParameters(
                    shape=dims,
                    block_shape=block_shape,
                    strides=strides,
                    offsets=block_offsets,
                )

            def match_block_pointer_subexpr(
                expr: sympy.Expr, range_tree: IterationRangesRoot
            ) -> Optional[BlockParameters]:
                """
                Match a block indexing subexpression involving a single range tree.
                """
                for match_func in (
                    match_affine_block,
                    match_mod_div_block,
                ):
                    match = match_func(expr, range_tree)
                    if match is not None:
                        return match

                return None

            def match_block_pointer() -> Optional[BlockPtrOptions]:
                index_relative_to_xyr_index = sympy_subs(
                    index, {v: t.expr for v, t in self.range_tree_nodes.items()}
                )
                range_trees = self.active_range_trees(reorder=True)

                # Partition the index into subexpressions pertaining to each range tree.
                # For example xindex * 5 + r0_index * 3 is partitioned to
                # (xindex * 5, r0_index * 3).
                index_subexprs = [
                    BlockPatternMatcher.get_subexpr_involving_symbol(
                        index_relative_to_xyr_index, tree.symbol()
                    )
                    for tree in range_trees
                ]

                # Match each range tree's subexpression separately.
                range_symbols = OrderedSet(tree.symbol() for tree in range_trees)
                block_params = BlockParameters()
                for tree, subexpr in zip(range_trees, index_subexprs):
                    # Reject mixed terms, e.g. xindex * r0_index.
                    # NB: the zero expression is allowed, for broadcasting.
                    if len(range_symbols.intersection(subexpr.free_symbols)) > 1:
                        return None

                    # Match the subexpression for this range tree.
                    params = match_block_pointer_subexpr(subexpr, tree)
                    if params is None:
                        return None
                    block_params += params

                # Collect leftover terms as a constant offset.
                offset = index_relative_to_xyr_index - sum(index_subexprs)

                # Form the block pointer.
                self.filter_masks(mask_vars)
                return BlockPtrOptions.create(
                    params=block_params,
                    constant_offset=offset,
                    range_trees=range_trees,
                    mask_vars=mask_vars,
                    get_max_block=self.max_block,
                )

            # Return a block pointer, if indexing matches the pattern.
            options = match_block_pointer()
            if options is not None:
                return options

        expand_str = None
        index_str = self.index_to_str(index)
        if isinstance(index, sympy.Integer):
            expand_str = f"{copy_shape}.shape" if copy_shape else self.dense_size_str()
            index_str = f"tl.full({expand_str}, {index_str}, tl.int32)"
<<<<<<< HEAD
            mask_vars = OrderedSet()
            if self._load_mask:
                mask_vars.add(self._load_mask)
            mask_str = " & ".join(sorted(map(str, mask_vars))) if mask_vars else "None"
            return IndexingOptions(
                index_str, mask_vars, mask_str, expand_str, has_rindex, index
            )
=======
            if self.fixed_config and not self._has_constant_xmask():
                mask_vars = OrderedSet(["xmask"])
            else:
                mask_vars = OrderedSet()
            return IndexingOptions(index_str, mask_vars, expand_str, has_rindex, index)
>>>>>>> 04c89257

        if need_dense and not have_dense:
            expand_str = f"{copy_shape}.shape" if copy_shape else self.dense_size_str()
            index_str = f"tl.broadcast_to({index_str}, {expand_str})"
            mask_vars = dense_mask_vars
        elif not have_loop_vars and copy_shape:
            index_str = f"tl.broadcast_to({index_str}, {copy_shape}.shape)"
            mask_vars = dense_mask_vars

        if override_mask:
            mask_vars = OrderedSet([override_mask])

        if self._load_mask:
            mask_vars.add(self._load_mask)

        self.filter_masks(mask_vars)

        return IndexingOptions(index_str, mask_vars, expand_str, has_rindex, index)

    def codegen_block_ptr(
        self, name: str, var: str, indexing: BlockPtrOptions, other=""
    ) -> tuple[str, str]:
        check = indexing.boundary_check()
        if not check:
            # workaround https://github.com/openai/triton/issues/2813
            other = ""
        elif other:
            assert other == ", other=0.0"
            other = f", boundary_check={check!r}, padding_option='zero'"
        else:
            other = f", boundary_check={check!r}"
        if (
            self.inside_reduction
            and self.range_trees[-1].is_loop
            and indexing.has_rindex()
        ):
            block_ptr = f"block_ptr{next(self.block_ptr_id)}"
            self.body.writeline(
                DeferredLine(
                    name, f"{block_ptr} = {indexing.format(var, roffset=False)}"
                )
            )

            # Generate block pointer advancements, for later use.
            for symt in TritonSymbols.reduction_types:
                advance_offsets = indexing.advance_roffset(symt)

                # Ignore identity advancements.
                if all(
                    V.graph.sizevars.statically_known_equals(offset, sympy.Integer(0))
                    for offset in advance_offsets
                ):
                    continue

                advancements = self.pointer_advancements[symt]
                assert (
                    block_ptr not in advancements
                ), "duplicate advancement for pointer '{block_ptr}' at type '{symt}'"
                advancements[block_ptr] = advance_offsets
        else:
            block_ptr = indexing.format(var)
        return block_ptr, other

    def codegen_block_ptr_store_line(self, name, indexing, block_ptr, value, other=""):
        # Stores require an explicit broadcast.
        value = indexing.codegen_broadcast_and_reshape(
            value, indexing.final_shape, indexing.block_shape, False
        )

        # workaround https://github.com/openai/triton/issues/2814
        value = f"{value}.to({triton_store_type(V.graph.get_dtype(name))})"
        return f"tl.store({block_ptr}, {value}{other})"

    def check_bounds(
        self,
        expr: sympy.Expr,
        size: sympy.Expr,
        lower: bool,
        upper: bool,
    ):
        if not (lower or upper):
            return

        assert isinstance(expr, sympy.Expr)
        indexing = self.indexing(expr, block_ptr=False)
        assert isinstance(indexing, IndexingOptions)

        index_str = indexing.index_str
        mask_str = indexing.mask_str if indexing.has_mask() else None
        size_str = texpr(self.rename_indexing(size)) if upper else None

        # expr is already wrapped
        line = self.indirect_assert(
            index_str, "0" if lower else None, size_str, mask_str
        )

        buffer = self.get_load_buffer(indexing)
        self.cse.generate(buffer, line, assignment=False, dtype=torch.int32)

    def get_load_buffer(self, indexing):
        if indexing.has_indirect() or indexing.has_tmpmask():
            # Masked loads must come after the mask is computed
            return self.compute
        elif (
            self.inside_reduction
            and self.range_trees[-1].is_loop
            and not indexing.has_rindex()
        ):
            # can lift a common load outside of reduction loop
            # One exception is when this is an indirect_load.
            return self.body
        else:
            return self.loads

    def load(self, name: str, index: sympy.Expr):
        var = self.args.input(name)
        load_counts = self._load_counts
        load_counts[name] += 1
        make_line: Callable[[str], Union[str, DelayReplaceLine]] = identity
        indirect_indexing = self.is_indirect_indexing(index)
        original_index = index
        indexing = self.indexing(index, block_ptr=True)
        has_rindex = indexing.has_rindex()
        has_tmpmask = indexing.has_tmpmask()

        # Keep the variable in cache if were going to reuse it. Equiv., if any of the following hold
        #  1) We are doing broadcasting
        #  2) It is a non-coalesced load. The intuition is that if it's
        #  non-coalesced, we will likely load each element multiple times in
        #  practice.
        #  3) It will be used later and it won't be CSE'd. Equiv., if all the following hold
        #   3.1) We are in a reduction loop
        #   3.2) Its not its last use
        #   3.3) This load will not be lifted to the body
        #
        is_coalesced = any(
            i == 1 for i in self.get_strides_of_load(original_index).values()
        )
        if self.is_broadcasted(original_index):
            ep = ", eviction_policy='evict_last'"
        elif not is_coalesced:
            ep = ", eviction_policy='evict_last'"
        elif self.inside_reduction and self.range_trees[-1].is_loop:

            def decide_later():
                if load_counts[name] > expected_count and (
                    has_rindex or indirect_indexing
                ):
                    return "evict_last"
                return "evict_first"

            expected_count = load_counts[name]
            ep = ", eviction_policy='<EP>'"
            make_line = functools.partial(DelayReplaceLine, "<EP>", decide_later)
        else:
            ep = ""

        if (has_tmpmask or has_rindex) and indexing.has_mask():
            if self._load_other:
                other = f", other={constant_repr(self._load_other)}"
            else:
                other = ", other=0.0"
        else:
            other = ""

        """Check if the buffer we're about to load, has
        more than one read dependency
        NOTE: enabled with env variable TORCHINDUCTOR_SKIP_L1
        """
        has_read_deps = True
        if config.triton.skip_l1_cache:
            buffer_read_counts = self.features.buffer_read_counts()
            has_read_deps = buffer_read_counts[name] > 1
        """Skip L1 cache if we're (pretty?) sure the data is used only once
        """
        skip_l1_cache = (
            not self.is_broadcasted(original_index)
            and not self.inside_reduction
            and not has_read_deps
            and is_coalesced  # for indirect loads is_coalesced is False?
        )
        cachemod = ""
        if skip_l1_cache:
            cachemod = ", cache_modifier='.cg'"

        append_broadcast = None
        dtype = V.graph.get_dtype(name)

        if should_unwrap_unspec_arg(name):
            line = var
            # unwrapped bf16/fp16 0d tensors are passed in as float32 scalars
            # see triton_utils.py:signature_of
            if dtype in (torch.float16, torch.bfloat16):
                dtype = torch.float32

        else:
            if isinstance(indexing, BlockPtrOptions):
                block_ptr, other = self.codegen_block_ptr(name, var, indexing, other)
                line = f"tl.load({block_ptr}{other}{ep}{cachemod})"
                line = indexing.codegen_broadcast_and_reshape(
                    line, indexing.block_shape, indexing.final_shape, True
                )
            elif isinstance(original_index, sympy.Integer) and not indexing.mask_vars:
                line = f"tl.load({var} + ({original_index}))"
                append_broadcast = indexing.expand_str
            else:
                line = f"tl.load({var} + ({indexing.index_str}), {indexing.mask_str}{ep}{other}{cachemod})"

            if (
                dtype in (torch.float16, torch.bfloat16)
                and config.triton.codegen_upcast_to_fp32
            ):
                line += ".to(tl.float32)"
                dtype = torch.float32
            if dtype == torch.bool and torch.version.hip is None:
                # Workaround for https://github.com/openai/triton/issues/2151
                # tl.load returns int8 when loading from pointer to int1
                # NOTE: Currently causes hangs on bool UTs for ROCm
                line += ".to(tl.int1)"
                dtype = torch.bool

        load_buffer = self.get_load_buffer(indexing)
        result_var = self.cse.generate(load_buffer, make_line(line), dtype=dtype)
        if result_var.use_count > 1:
            load_counts[name] -= 1  # don't double count cache hit
        assert isinstance(result_var, TritonCSEVariable)
        result_var.mask_vars = indexing.mask_vars  # type: ignore[assignment]

        if append_broadcast:
            line = f"tl.broadcast_to({result_var}, {append_broadcast})"
            result_var = self.cse.generate(load_buffer, line, dtype=dtype)

        if not self.inside_reduction or (not indexing.has_rmask() and not has_rindex):
            self.outside_loop_vars.add(result_var)

        return result_var

    def store(
        self, name: str, index: sympy.Expr, value: CSEVariable, mode: StoreMode = None
    ) -> None:
        var = self.args.output(name)
        original_index = index
        indexing = self.indexing(index, dense_indexing=True, block_ptr=mode is None)

        # Guard against write-after-read corruption in triton.
        # See # https://github.com/openai/triton/issues/1615
        # This triton bug means that a load which is broadcasted over multiple
        # warps may see the result of a store that happens later in the triton
        # program. The workaround is to add a barrier before storing, which
        # enforces that all warps have already read the data.
        is_inplace = name in self.args.inplace_buffers
        is_broadcasted = self.is_broadcasted(original_index)
        if is_inplace and is_broadcasted:
            self.stores.writeline(DeferredLine(name, "tl.debug_barrier()"))

        if isinstance(indexing, BlockPtrOptions):
            block_ptr, other = self.codegen_block_ptr(name, var, indexing)
            # block_ptr stores don't do implicit casting
            line = self.codegen_block_ptr_store_line(
                name, indexing, block_ptr, value, other
            )
        elif mode is None:
            line = f"tl.store({var} + ({indexing.index_str}), {value}, {indexing.mask_str})"
        elif mode == "atomic_add":
            line = f"tl.atomic_add({var} + ({indexing.index_str}), {value}, {indexing.mask_str}, sem='relaxed')"
        else:
            raise NotImplementedError(f"store mode={mode}")

        exit_stack = contextlib.ExitStack()
        if not self.inside_reduction and self.cooperative_reduction:
            exit_stack.enter_context(self.guard_cooperative_store(name, self.stores))

        self.stores.writeline(DeferredLine(name, line))

        if not self.inside_reduction:
            self.outside_loop_vars.add(value)

        exit_stack.close()

    def guard_cooperative_store(self, name, buffer):
        """
        For cooperative reductions only one thread block should write out the result.
        We rotate which thread block does each write for better parallelism
        """
        idx = self.cooperative_reduction_workspace_cache.increment_store_count()
        buffer.writeline(DeferredLine(name, f"if rsplit_id == ({idx} % RSPLIT):"))
        return buffer.indent()

    def bucketize(
        self,
        values: CSEVariable,
        boundaries: tuple[str, sympy.Expr, sympy.Expr, sympy.Expr],
        boundary_indices: CSEVariable,
        indexing_dtype: torch.dtype,
        right: bool,
        sorter: Optional[tuple[str, sympy.Expr]] = None,
        sorter_indices: Optional[CSEVariable] = None,
    ) -> CSEVariable:
        """
        See [Note: Inductor bucketize op]
        """

        # Triton performance for bucketize_binary_search is much better when the number
        # of threads equals the number of elements.
        # If we're trying to use a bucketize kernel, we should make sure that an
        # autotuning config with num_elements_per_warp=(warp_size) exists.
        self.autotune_hints.add(AutotuneHint.ONE_ELEMENT_PER_THREAD)

        boundaries_ptr = self.args.input(boundaries[0])
        boundary_size = self.index_to_str(boundaries[1])
        boundaries_underlying_numel = self.index_to_str(boundaries[2])
        boundary_stride = self.index_to_str(boundaries[3])
        sorter_ptr = self.args.input(sorter[0]) if sorter else "None"
        sorter_stride = self.index_to_str(sorter[1]) if sorter else "None"
        block_size = self.dense_size_str()

        if indexing_dtype == torch.int32:
            triton_dtype = "tl.int32"
        elif indexing_dtype == torch.int64:
            triton_dtype = "tl.int64"
        else:
            raise NotImplementedError(
                "Bucketize only supports indexing with int32 and int64"
            )

        result = self.cse.generate(
            self.compute,
            f"triton_helpers.bucketize_binary_search({values}, "
            f"{boundaries_ptr}, {boundary_size}, {boundaries_underlying_numel}, {boundary_stride}, "
            f"{boundary_indices}, "
            f"{triton_dtype}, "
            f"{right}, "
            f"{sorter_ptr}, {sorter_stride}, "
            f"{sorter_indices}, "
            f"{block_size}, "
            ")",
            dtype=indexing_dtype,  # type: ignore[attr-defined]
        )

        return result

    def reduction_resize(self, value) -> str:
        ndims = self.triton_tensor_ndim()
        if ndims == 1:
            return f"triton_helpers.promote_to_tensor({value})"

        nreduce = self.num_reduction_dims
        sizes = [":"] * (ndims - nreduce) + ["None"] * nreduce
        return f"{value}[{', '.join(sizes)}]"

    def reduction_collapse_dims(self, buffer, value: str, dtype: torch.dtype) -> str:
        """
        Reshape to RBLOCK, collapsing all reduction dims.
        """
        # This is not needed for 1D reductions.
        if self.num_reduction_dims == 1:
            return value

        target_ndim = self.triton_tensor_ndim() - self.num_reduction_dims
        initial_shape = self.dense_size_list()
        target_shape = initial_shape[:target_ndim] + ["RBLOCK"]
        return str(
            self.cse.generate(
                buffer, triton_reshape(value, initial_shape, target_shape), dtype=dtype
            )
        )

    def reduction(
        self,
        dtype: torch.dtype,
        src_dtype: torch.dtype,
        reduction_type: ReductionType,
        value: Union[CSEVariable, tuple[CSEVariable, ...]],
    ) -> Union[CSEVariable, tuple[CSEVariable, ...]]:
        def maybe_upcast(value: CSEVariable) -> CSEVariable:
            # Math reductions in FP16/BF16 are less accurate because the Triton compiler does not
            # automatically promote to FP32 for accumulation. Additionally, max/min reductions
            # do not support FP16/BF16. We manually promote to FP32 here.
            return (
                ops.to_dtype(value, torch.float32)
                if value.dtype
                in [
                    torch.float16,
                    torch.bfloat16,
                ]
                else value
            )

        original_dtypes = [val.dtype for val in pytree.tree_leaves(value)]
        value = pytree.tree_map(maybe_upcast, value)
        if any(x in [torch.float16, torch.bfloat16] for x in original_dtypes):
            # Only promote FB16/BF16; do not promote other integer/boolean dtypes
            src_dtype = torch.promote_types(src_dtype, torch.float32)
            dtype = torch.promote_types(dtype, torch.float32)

        assert self.inside_reduction
        masks = OrderedSet(f"{tree.prefix}mask" for tree in self.range_trees)
        self.filter_masks(masks)
        masks = sorted(masks)
        if self._load_mask:
            masks.append(self._load_mask)
        reduction_range_prefix = self.range_trees[-1].prefix[0]

        # Say we have
        #     tmp0 = ops.constant(1, torch.int64)
        #     tmp1 = ops.reduction(torch.int64, torch.int64, "sum", tmp0)
        # tmp0 in the triton code is either a scalar, or single-element tensor
        # so if we emit tl.sum directly, it will only give 1 instead of RBLOCK * 1
        # To avoid this, we broadcast to the expected shape first.
        dense_size_str = self.dense_size_str()
        value = self._map_tuple_or_scalar(
            lambda v: self.cse.generate(
                self.compute,
                f"tl.broadcast_to({v}, {dense_size_str})",
                dtype=v.dtype,
            ),
            value,
        )

        dim = self.triton_tensor_ndim() - self.num_reduction_dims
        root_op: str

        def final_reduction(
            buffer,
            value: str,
            result_type: Optional[str],
        ) -> str:
            """
            Helper to generate a reduction call, e.g. tl.sum.
            """
            use_helper = reduction_type in ("any", "max", "min", "prod")
            module = "triton_helpers" if use_helper else "tl"

            value = self.reduction_collapse_dims(buffer, value, dtype)
            if reduction_type in ("max", "min"):
                value = self.reduction_resize(
                    f"{module}.{reduction_type}2({value}, {dim})"
                )
            else:
                value = self.reduction_resize(
                    f"{module}.{reduction_type}({value}, {dim})"
                )

            if result_type is not None:
                value = f"{value}.to({result_type})"

            return value

        def final_reduction_define(
            buffer,
            result_var: str,
            value: str,
            result_type: Optional[str],
        ) -> None:
            """
            Generate a reduction and assign it to an existing variable.
            """
            value = final_reduction(buffer, value, result_type)
            buffer.splice(f"{result_var} = {value}")

        def final_argreduce(buffer, result_var, value, index):
            value = self.reduction_collapse_dims(buffer, value, dtype)
            index = self.reduction_collapse_dims(buffer, index, dtype)
            buffer.splice(
                f"""\
                {result_var}_val, {result_var}_idx = triton_helpers.{root_op}_with_index({value}, {index}, {dim})
                {result_var} = {self.reduction_resize(f'{result_var}_idx')}
                """
            )

        cache_key = (src_dtype, reduction_type, value)
        if cache_key in self.cse.reduction_cache:
            return self.cse.reduction_cache[cache_key]

        acc_type = triton_acc_type(src_dtype)
        torch_acc_type = upcast_acc_dtype(src_dtype)
        result_var: Any = self.cse.newvar(dtype=torch_acc_type)
        result_var.mask_vars = OrderedSet(
            var for var in masks if not prefix_is_reduction(var[0])
        )
        cond = " & ".join(masks)

        def where_cond(tval, fval):
            if not cond:
                return tval
            return TritonKernelOverrides.where(cond, tval, fval)

        if self.persistent_reduction:
            default = ir.Reduction.default_value(reduction_type, src_dtype)
            default = self._map_tuple_or_scalar(constant_repr, default)

            def _mask_value(value, default) -> CSEVariable:
                return self.cse.generate(
                    self.compute, where_cond(value, default), dtype=value.dtype
                )

            masked_value: Union[CSEVariable, Sequence[CSEVariable]]
            if isinstance(value, tuple):
                masked_value = [_mask_value(v, d) for v, d in zip(value, default)]
            else:
                masked_value = _mask_value(value, default)

            if reduction_type in ("argmax", "argmin"):
                accumulator_index = str(
                    self.cse.generate(
                        self.compute,
                        f"tl.broadcast_to({reduction_range_prefix}index, {masked_value}.shape)",
                        dtype=torch.int32
                        if V.kernel.index_dtype == "tl.int32"
                        else torch.int64,
                    )
                )
                root_op = {"argmax": "max", "argmin": "min"}[reduction_type]
                final_argreduce(
                    self.compute, result_var, masked_value, accumulator_index
                )
            elif reduction_type == "welford_reduce":
                if self.cooperative_reduction:
                    # cooperative reductions require full welford for correctness
                    result_var = self.welford_reduce(
                        result_var, reduction_type, value, where_cond, acc_type, dtype
                    )
                else:
                    # For persistent reductions, don't bother with
                    # welford's algorithm since it uses more registers, and
                    # taking two reductions doesn't increase memory usage.
                    result_var = self.welford_reduce_fallback(dtype, value)
            elif reduction_type == "welford_combine":
                assert isinstance(masked_value, Sequence)
                (mean, m2, weight) = masked_value
                result_var = tuple(
                    self.cse.generate(self.compute, value, dtype=dtype)
                    for value in self._welford(
                        self.compute, mean, m2, weight, dim, dtype
                    )
                )
            else:
                assert isinstance(masked_value, CSEVariable)
                result_var = self.cse.generate(
                    self.compute,
                    final_reduction(self.compute, str(masked_value), None),
                    dtype=masked_value.dtype,
                )
        else:
            accumulator = self.cse.namedvar(f"_{result_var}", dtype=torch_acc_type)
            default = ir.Reduction.default_accumulator(reduction_type, src_dtype)
            default = self._map_tuple_or_scalar(constant_repr, default)
            if not isinstance(default, tuple):
                self.body.writeline(
                    f"{accumulator} = tl.full({self.dense_size_str()}, {default}, {acc_type})"
                )

            if reduction_type in ("argmax", "argmin"):
                accumulator_index = f"_{result_var}_index"
                index_dtype = self.features.select_index_dtype()
                self.body.writeline(
                    f"{accumulator_index} = tl.full({self.dense_size_str()}, "
                    f"{torch.iinfo(index_dtype).max}, {self.dtype_to_str(index_dtype)})"
                )
                root_op = {"argmax": "max", "argmin": "min"}[reduction_type]

                self.compute.splice(
                    f"""\
                {accumulator}_next, {accumulator_index}_next = triton_helpers.{root_op}imum_with_index(
                    {accumulator}, {accumulator_index}, {value}, {reduction_range_prefix}index
                )
                {accumulator} = {where_cond(f'{accumulator}_next', accumulator)}
                {accumulator_index} = {where_cond(f'{accumulator_index}_next', accumulator_index)}
                """
                )
                final_argreduce(
                    self.post_loop_combine, result_var, accumulator, accumulator_index
                )
            elif is_welford_reduction(reduction_type):
                result_var = self.welford_reduce(
                    result_var, reduction_type, value, where_cond, acc_type, dtype
                )
            else:
                combine_fn = ir.get_reduction_combine_fn(reduction_type, src_dtype)
                updated = combine_fn(accumulator, value)
                self.compute.writeline(
                    f"{accumulator} = {where_cond(updated, accumulator)}"
                )

                if src_dtype == torch.bool:
                    # This is only really used for aten.any. It changes the
                    # final reduction of a non-persistent reduction from
                    #     tmp5 = triton_helpers.max(_tmp5, 1)[:, None]
                    # to
                    #     tmp5 = triton_helpers.max(_tmp5.to(tl.int8), 1)[:, None].to(tl.int1)
                    # which is needed because tl.reduce doesn't support tl.int1
                    accumulator_casted_str = f"{accumulator}.to(tl.int8)"
                    result_type = triton_compute_type(dtype)
                    final_reduction_define(
                        self.post_loop_combine,
                        str(result_var),
                        accumulator_casted_str,
                        result_type,
                    )
                else:
                    final_reduction_define(
                        self.post_loop_combine, str(result_var), str(accumulator), None
                    )

        if self.cooperative_reduction:
            default = ir.Reduction.default_accumulator(reduction_type, src_dtype)
            exit_stack = contextlib.ExitStack()
            for buf in (self.post_loop_combine, self.post_loop_store):
                # only do cooperative reduction combines if we have more than one thread block
                buf.writeline("if HAS_RSPLIT:")
                exit_stack.enter_context(buf.indent())

            if reduction_type in ("argmax", "argmin"):
                self.post_loop_combine.writeline(
                    f"{result_var}_bval = {self.reduction_resize(f'{result_var}_val')}"
                )
                peer_val = self.codegen_cooperative_reduction_peer_combine(
                    f"{result_var}_bval", src_dtype, default
                )
                index_dtype = self.features.select_index_dtype()
                peer_idx = self.codegen_cooperative_reduction_peer_combine(
                    result_var, index_dtype, torch.iinfo(index_dtype).max
                )
                final_argreduce(self.post_loop_store, result_var, peer_val, peer_idx)
            elif is_welford_reduction(reduction_type):
                assert reduction_type == "welford_reduce"
                result_mean, result_m2, result_weight = result_var
                peer_mean = self.codegen_cooperative_reduction_peer_combine(
                    result_mean, upcast_acc_dtype(src_dtype), default[0]
                )
                peer_m2 = self.codegen_cooperative_reduction_peer_combine(
                    result_m2, upcast_acc_dtype(src_dtype), default[1]
                )
                peer_weight = self.codegen_cooperative_reduction_peer_combine(
                    result_weight, upcast_acc_dtype(src_dtype), default[2]
                )
                self.welford_reduce_final_reduction(
                    self.post_loop_store,
                    result_mean,
                    result_m2,
                    result_weight,
                    peer_mean,
                    peer_m2,
                    peer_weight,
                    dim,
                    dtype,
                )
            else:
                peers = self.codegen_cooperative_reduction_peer_combine(
                    result_var, upcast_acc_dtype(src_dtype), default
                )
                final_reduction_define(
                    self.post_loop_store, str(result_var), peers, None
                )
            exit_stack.close()

        self.cse.reduction_cache[cache_key] = result_var

        if isinstance(result_var, tuple):
            assert all(isinstance(x, TritonCSEVariable) for x in result_var)
            self.outside_loop_vars.update(result_var)

            # Match output dtype with input dtype
            if reduction_type == "welford_reduce":
                assert len(original_dtypes) == 1
                original_dtypes = len(result_var) * original_dtypes

            assert len(result_var) == len(original_dtypes)
            for var, orig_dtype in zip(result_var, original_dtypes):
                assert orig_dtype is not None
                if var.dtype != orig_dtype:
                    self.post_loop_combine.writeline(
                        f"{var} = {var}.to({triton_compute_type(orig_dtype)})"
                    )
        else:
            assert isinstance(result_var, TritonCSEVariable)
            self.outside_loop_vars.add(result_var)

            # Match output dtype with input dtype
            if result_var.dtype != original_dtypes[0]:
                assert original_dtypes[0] is not None
                self.post_loop_combine.writeline(
                    f"{result_var} = {result_var}.to({triton_compute_type(original_dtypes[0])})"
                )

        return result_var

    def _welford(self, buffer, mean, m2, weight, dim, dtype: torch.dtype):
        """
        Helper to codegen triton_helpers.welford.
        """
        mean, m2, weight = (
            self.reduction_collapse_dims(buffer, value, dtype)
            for value in (mean, m2, weight)
        )
        welford = f"triton_helpers.welford({mean}, {m2}, {weight}, {dim})"
        welford_results = [str(self.cse.newvar(dtype=dtype)) for _ in range(3)]
        buffer.writeline(f"{', '.join(welford_results)} = {welford}")

        result_values = tuple(self.reduction_resize(value) for value in welford_results)
        return result_values

    def welford_reduce(
        self, result_var, reduction_type, value, where_cond, acc_type, dtype
    ):
        """Helper to codegen a welford reduction"""
        dim = self.triton_tensor_ndim() - self.num_reduction_dims

        accumulator = f"{result_var}_mean"
        accumulator_m2 = f"{result_var}_m2"
        accumulator_weight = f"{result_var}_weight"
        self.body.writeline(
            f"{accumulator} = tl.zeros({self.dense_size_str()}, {acc_type})"
        )
        self.body.writeline(
            f"{accumulator_m2} = tl.zeros({self.dense_size_str()}, {acc_type})"
        )
        self.body.writeline(
            f"{accumulator_weight} = tl.zeros({self.dense_size_str()}, {acc_type})"
        )
        if reduction_type == "welford_combine":
            mean, m2, weight = value
            self.compute.splice(
                f"""\
                {accumulator}_next, {accumulator_m2}_next, {accumulator_weight}_next = triton_helpers.welford_combine(
                    {accumulator}, {accumulator_m2}, {accumulator_weight},
                    {mean}, {m2}, {weight}
                )
                """
            )
        else:
            assert reduction_type == "welford_reduce"
            self.compute.splice(
                f"""\
                {accumulator}_next, {accumulator_m2}_next, {accumulator_weight}_next = triton_helpers.welford_reduce(
                    {value}, {accumulator}, {accumulator_m2}, {accumulator_weight}, roffset == 0
                )
                """
            )
        self.compute.splice(
            f"""\
            {accumulator} = {where_cond(f'{accumulator}_next', accumulator)}
            {accumulator_m2} = {where_cond(f'{accumulator_m2}_next', accumulator_m2)}
            {accumulator_weight} = {where_cond(f'{accumulator_weight}_next', accumulator_weight)}
            """
        )
        result_mean = result_var
        result_m2 = self.cse.newvar(dtype=dtype)
        result_weight = self.cse.newvar(dtype=dtype)
        return self.welford_reduce_final_reduction(
            self.post_loop_combine,
            result_mean,
            result_m2,
            result_weight,
            accumulator,
            accumulator_m2,
            accumulator_weight,
            dim,
            dtype,
        )

    def welford_reduce_final_reduction(
        self,
        buffer,
        result_mean,
        result_m2,
        result_weight,
        mean,
        m2,
        weight,
        dim,
        dtype,
    ):
        """Helper to codegen call to triton_helpers.welford"""
        values = self._welford(buffer, mean, m2, weight, dim, dtype)
        result_exprs = [result_mean, result_m2, result_weight]
        for result_expr, value in zip(result_exprs, values):
            buffer.splice(f"{result_expr} = {value}")

        return result_mean, result_m2, result_weight

    def max_rsplit(self):
        if self.fixed_config:
            return self.fixed_config["RSPLIT"]
        return TRITON_MAX_RSPLIT

    def codegen_cooperative_reduction_peer_combine(
        self, result_var, dtype, default_val
    ):
        """
        Generate code to save a [XBLOCK, RSPLIT] temporary workspace, where each thread block writes a different
        column.  After the barrier, every thread block loads the completed value so that it can compute the final
        value independently.
        """
        xnumel = self.numels["x"]
        mask = "xindex < xnumel" if not self._has_constant_xmask() else None

        nbytes = xnumel * dtype.itemsize * self.max_rsplit()
        ws_name, ws_offset = self.cooperative_reduction_workspace_cache.allocate(nbytes)

        self.post_loop_combine.splice(
            f"""
                {result_var}_ws = ({ws_name} + {self.index_to_str(ws_offset)}).to(tl.pointer_type({triton_type(dtype)}))
                tl.store({result_var}_ws + (xindex * RSPLIT + rsplit_id), {result_var}, {mask})
            """,
            strip=True,
        )
        self.post_loop_store.writeline(
            f"{result_var}_peers = tl.load({result_var}_ws + (xindex * RSPLIT + rsplit_arange), "
            f"rsplit_mask, eviction_policy='evict_first', other=triton_helpers.if_mask(rsplit_mask, {constant_repr(default_val)}))"
        )
        return f"{result_var}_peers"

    def store_reduction(
        self,
        name: str,
        index: sympy.Expr,
        value: Union[CSEVariable, tuple[CSEVariable, ...]],
    ):
        assert self.inside_reduction
        self.inside_reduction = False
        indexing = self.indexing(index, block_ptr=True)
        self.inside_reduction = True
        var = self.args.output(name)

        exit_stack = contextlib.ExitStack()
        if self.cooperative_reduction:
            exit_stack.enter_context(
                self.guard_cooperative_store(name, self.post_loop_store)
            )

        if isinstance(indexing, BlockPtrOptions):
            self.post_loop_store.writeline(
                DeferredLine(
                    name,
                    self.codegen_block_ptr_store_line(
                        name,
                        indexing,
                        indexing.format(var),
                        value,
                        f", boundary_check={indexing.boundary_check()!r}",
                    ),
                )
            )
        else:
            assert isinstance(indexing, IndexingOptions)
            self.post_loop_store.writeline(
                DeferredLine(
                    name,
                    f"tl.store({var} + ({indexing.index_str}), {value}, {indexing.mask_str})",
                )
            )

        exit_stack.close()

    def _lift_helper(self, fn, num_args, dtypes: tuple[torch.dtype, ...]) -> str:
        # Lift IR function for scan operations into a triton function
        # in the global namespace
        helper = IndentedBuffer()
        helper.writeline("@triton.jit")
        cse = CSE()

        args = [
            tuple(cse.namedvar(f"arg{i}_{n}", dtype=dtypes[n]) for n in range(num_args))
            for i in range(2)
        ]
        signature = ", ".join(str(x) for x in itertools.chain.from_iterable(args))
        helper.writeline(f"def {{name}}({signature}):")

        overrides = TritonOverrides()

        # Build a name that changes depending on fn to workaround a triton bug
        # where the combine_fn to reduce and scan is not hashed, and so different
        # scan ops may collide in the triton cache.
        # This is fixed with the latest triton pin, but not the triton-rocm pin.
        helper_name = "_triton_helper_fn"

        from torch._inductor.dtype_propagation import DtypePropagationOpsHandler

        dtype_handler = DtypePropagationOpsHandler()

        class CSEProxy(DefaultHandler):
            def _default(
                self, name: str, args: tuple[Any, ...], kwargs: dict[str, Any]
            ) -> Any:
                nonlocal helper_name
                helper_name += f"_{name}"

                output_dtype = getattr(
                    dtype_handler,
                    name,
                )(*args, **kwargs)

                return cse.generate(
                    helper,
                    getattr(overrides, name)(*args, **kwargs),
                    dtype=output_dtype,
                )

        with helper.indent(), V.set_ops_handler(CSEProxy()):
            outputs = fn(*args)
            outputs = ", ".join(str(output) for output in outputs)
            helper.writeline(f"return {outputs}")

        return self.helper_functions.add(helper.getvalue(), base_name=helper_name)

    def scan(
        self,
        dtypes: tuple[torch.dtype, ...],
        combine_fn: Callable[
            [tuple[CSEVariable, ...], tuple[CSEVariable, ...]], tuple[CSEVariable, ...]
        ],
        values: tuple[CSEVariable, ...],
    ) -> tuple[CSEVariable, ...]:
        assert self.inside_reduction
        assert not self.cooperative_reduction, "TODO"
        masks = OrderedSet(f"{tree.prefix}mask" for tree in self.range_trees)
        self.filter_masks(masks)
        masks = sorted(masks)
        assert not self._load_mask, "ops.scan not supported inside ops.masked"

        broadcasted_values = []
        accumulators = []

        dtypes = tuple(upcast_compute_type(dtype) for dtype in dtypes)
        cse_compute = functools.partial(self.cse.generate, self.compute)
        combine_helper_fn = self._lift_helper(combine_fn, len(values), dtypes)
        dim = self.triton_tensor_ndim() - self.num_reduction_dims

        for value, dtype in zip(values, dtypes):
            value_dtype = self.cse.generate(
                self.compute,
                f"{value}.to({triton_compute_type(dtype)})",
                dtype=dtype,
            )
            value = self.cse.generate(
                self.compute,
                f"tl.broadcast_to({value_dtype}, {self.dense_size_str()})",
                dtype=dtype,
            )
            broadcasted_values.append(value)

            acc_type = triton_acc_type(dtype)

            if not self.persistent_reduction:
                accumulator = self.cse.newvar(dtype=dtype)
                reduced_size = self.dense_size_list()
                reduced_size[-1] = "1"
                reduced_size = f"[{', '.join(reduced_size)}]"

                default = "float('nan')" if dtype.is_floating_point else "-1"
                self.body.writeline(
                    f"{accumulator} = tl.full({reduced_size}, {default}, {acc_type})"
                )

                accumulators.append(accumulator)

        def csv(values):
            return " ".join(f"{value}," for value in values)

        def cse_multiple(line, values, masks, dtypes):
            n = len(values)
            cache_keys = [f"{line}, {i}, {masks}" for i in range(n)]
            if all(self.cse.contains(cache_key) for cache_key in cache_keys):
                return [self.cse.get(cache_key) for cache_key in cache_keys]
            result_vars = [self.cse.newvar(dtype=_dtype) for _dtype in dtypes]
            self.compute.writeline(
                f"{csv(result_vars)} = {line}",
            )
            for result_var, cache_key in zip(result_vars, cache_keys):
                if masks:
                    result_var.mask_vars = masks  # type: ignore[attr-defined]
                self.cse.put(cache_key, result_var)
            return tuple(result_vars)

        partial_scan_vars = cse_multiple(
            f"tl.associative_scan(({csv(broadcasted_values)}), {dim}, {combine_helper_fn})",
            values,
            masks,
            dtypes,
        )

        if not self.persistent_reduction:
            # tl.reduce doesn't work for non-commutative operators, so instead
            # of repeating the scan op as a reduction, we use sum to select the
            # last scan value
            partial_reduce_vars = [
                cse_compute(
                    f"triton_helpers.select_one(({partial_scan_var}), rbase == (RBLOCK - 1), dim=-1, keep_dims=True)",
                    dtype=upcast_compute_type(partial_scan_var.dtype),
                )
                for partial_scan_var in partial_scan_vars
            ]
            accs_next = combine_fn(tuple(accumulators), tuple(partial_reduce_vars))
            full_scan_vars = combine_fn(tuple(accumulators), partial_scan_vars)
            result_vars = [
                cse_compute(
                    f"tl.where(roffset > 0, {full_scan}, {partial_scan})",
                    dtype=partial_scan.dtype,
                )
                for full_scan, partial_scan in zip(full_scan_vars, partial_scan_vars)
            ]
            for acc_next, accumulator, partial_reduce in zip(
                accs_next, accumulators, partial_reduce_vars
            ):
                self.compute.writeline(
                    f"{accumulator} = tl.where(roffset > 0, {acc_next}, {partial_reduce})"
                )
        else:
            result_vars = partial_scan_vars

        for result_var in result_vars:
            assert isinstance(result_var, TritonCSEVariable)
            result_var.mask_vars = OrderedSet(masks)

        return tuple(result_vars)

    def sort(
        self,
        dtypes: tuple[torch.dtype, ...],
        values: tuple[CSEVariable, ...],
        stable: bool,
        descending: bool,
    ) -> tuple[CSEVariable, ...]:
        assert self.inside_reduction
        assert not self.cooperative_reduction, "TODO"
        masks = OrderedSet(f"{tree.prefix}mask" for tree in self.range_trees)
        self.filter_masks(masks)
        masks = sorted(masks)
        assert not self._load_mask, "ops.sort not supported inside ops.masked"
        assert (
            self.persistent_reduction
        ), "ops.sort is only supported in persistent reductions"

        cse_compute = functools.partial(self.cse.generate, self.compute)
        dim = self.triton_tensor_ndim() - self.num_reduction_dims

        dtypes = tuple(upcast_compute_type(dtype) for dtype in dtypes)
        assert len(dtypes) == len(values)
        broadcasted_values = [
            cse_compute(
                f"tl.broadcast_to({value}, {self.dense_size_str()})", dtype=dtypes[i]
            )
            for i, value in enumerate(values)
        ]

        def csv(values):
            return " ".join(f"{value}," for value in values)

        def cse_multiple(line, n, masks, dtypes):
            cache_keys = [f"{line}, {i}, {masks}" for i in range(n)]
            if all(self.cse.contains(cache_key) for cache_key in cache_keys):
                return [self.cse.get(cache_key) for cache_key in cache_keys]
            result_vars = [self.cse.newvar(dtype=dtypes[i]) for i in range(n)]  # type: ignore[attr-defined]
            self.compute.writeline(
                f"{csv(result_vars)} = {line}",
            )
            for result_var, cache_key in zip(result_vars, cache_keys):
                if masks:
                    result_var.mask_vars = masks  # type: ignore[attr-defined]
                self.cse.put(cache_key, result_var)
            return tuple(result_vars)

        assert self.range_trees[-1].is_reduction
        rnumel = "None" if self._has_constant_mask(self.range_trees[-1]) else "rnumel"

        if len(values) == 2:
            line = (
                f"triton_helpers.sort_with_index({broadcasted_values[0]}, {broadcasted_values[1]},"
                f" {rnumel}, {dim}, stable={stable}, descending={descending})"
            )
            result_vars = cse_multiple(line, len(values), masks, dtypes)
        else:
            raise AssertionError("Unhandled sort")

        for result_var, input_var in zip(result_vars, values):
            result_var.mask_vars = masks  # type: ignore[attr-defined]
            result_var.bounds = input_var.bounds

        return tuple(result_vars)

    def codegen_body(self):
        """
        Concat output code from index_code, loads, compute, stores,
        suffix into self.body.

        For pointwise kernels, this is called just once at the end.

        For reduction kernels, this generates a loop over the reduction
        axis.
        """
        if not (
            self.indexing_code
            or self.loads
            or self.stores
            or self.compute
            or self.post_loop_combine
            or self.post_loop_store
        ):
            return

        loop_trees = [tree for tree in self.range_trees if tree.is_loop]
        if self.inside_reduction and len(loop_trees) > 0:
            # Write the loop headers.
            for level, tree in enumerate(loop_trees):
                with self.body.indent(offset=level):
                    prefix = tree.prefix
                    loop_start = "rsplit_start" if self.cooperative_reduction else "0"
                    loop_end = (
                        "rsplit_end" if self.cooperative_reduction else f"{prefix}numel"
                    )
                    self.body.writeline(
                        f"for {prefix}offset in range({loop_start}, {loop_end}, {prefix.upper()}BLOCK):"
                    )
                with self.body.indent(offset=level + 1):
                    self.iteration_ranges_codegen_header(tree, self.body)

            # The innermost loop performs the reduction.
            with self.body.indent(offset=len(loop_trees)):
                self.codegen_reduction_indices(self.body)
                self.body.splice(self.indexing_code)
                self.body.splice(self.loads)
                self.body.splice(self.compute)
                self.body.splice(self.stores)

            # Write loop suffixes.
            for level, tree in reversed([*enumerate(loop_trees)]):
                with self.body.indent(offset=level + 1):
                    # Advance pointers at the end of each loop.
                    for block_ptr, advancement in self.pointer_advancements[
                        tree.symt
                    ].items():
                        # Subtract any advancements made in the previous loop level.
                        if level < len(loop_trees) - 1:
                            prev_tree = loop_trees[level + 1]
                            prev_advancement = self.pointer_advancements[
                                prev_tree.symt
                            ][block_ptr]
                            prev_block = TritonSymbols.get_block_size(prev_tree)
                            prev_num_iter = CeilDiv(prev_tree.numel, prev_block)
                            advancement = [
                                cur - prev * prev_num_iter
                                for cur, prev in zip(advancement, prev_advancement)
                            ]

                        self.body.writeline(
                            f"{block_ptr} = tl.advance({block_ptr}, {V.kernel.index_to_str(advancement)})"
                        )

                # Invalidate any cache entries that came from inside the loop.
                self.cse.invalidate(self.outside_loop_vars)
                tree.cache_clear()
        else:
            self.body.splice(self.indexing_code)
            self.body.splice(self.loads)
            self.body.splice(self.compute)
            self.body.splice(self.stores)
        self.body.splice(self.post_loop_combine)
        if self.cooperative_reduction and (
            self.post_loop_combine or self.post_loop_store
        ):
            sem_ptr = f"{self.semaphores_name} + tl.program_id(1)"
            self.body.splice(
                f"""
                if HAS_RSPLIT:
                    triton_helpers.x_grid_barrier({sem_ptr})
                """,
                strip=True,
            )
            self.cooperative_reduction_workspace_cache.on_loop_end()
        self.body.splice(self.post_loop_store)
        self.indexing_code.clear()
        self.loads.clear()
        self.compute.clear()
        self.stores.clear()
        self.post_loop_combine.clear()
        self.post_loop_store.clear()

    def codegen_kernel_benchmark(self, num_gb, grid=None):
        result = IndentedBuffer()
        _argdefs, call_args, signature, _ = self.args.python_argdefs()

        result.writelines(["", "", "def get_args():"])
        with result.indent():
            name_cnt = itertools.count()
            var_names = []
            for arg_name, arg_sig in zip(call_args, signature):
                var_name = f"arg_{next(name_cnt)}"
                buf = V.graph.try_get_buffer(arg_name)
                if buf:
                    result.writeline(
                        f"{var_name} = rand_strided({V.graph.sizevars.size_hints(buf.get_size())}, {V.graph.sizevars.size_hints(buf.get_stride())}, device='{buf.get_device()}', dtype={buf.get_dtype()})"  # noqa: B950 line too long
                    )
                elif arg_name in V.graph.constants:
                    # note that random seed is put in V.graph.constants
                    const_tensor = V.graph.constants[arg_name]
                    result.writeline(
                        f"{var_name} = rand_strided({V.graph.sizevars.size_hints(const_tensor.size())}, {V.graph.sizevars.size_hints(const_tensor.stride())}, device='{const_tensor.device}', dtype={const_tensor.dtype})"  # type: ignore[arg-type]  # noqa: B950 line too long
                    )
                elif isinstance(arg_sig, SizeArg):
                    symval_hint = V.graph.sizevars.size_hint(arg_sig.expr)

                    # Force the seed_offset to be 0 so calls to the same kernel
                    # using different seed offset will have the same benchmark harness.
                    # We can dedup kernel definitions in this case.
                    if "seed_offset" in arg_sig.name:
                        symval_hint = 0
                    result.writeline(f"{var_name} = {symval_hint}")
                elif isinstance(arg_sig, WorkspaceArg):
                    device = V.graph.get_current_device_or_throw()
                    count = V.graph.sizevars.size_hint(arg_sig.count)
                    result.writeline(
                        f"{var_name} = torch.zeros({count}, device='{device}', dtype={arg_sig.dtype})"
                    )
                else:
                    raise KeyError(
                        f"Don't find the buffer or const tensor for {arg_name}"
                    )
                var_names.append(var_name)
            result.writeline(f"return {', '.join(var_names)},")

        result.writelines(["\n", "\n", "def call(args):"])
        if grid is None:
            grid = []
            extra_args = []
            extra_args_str = None
            for tree in self.active_range_trees():
                expr = pexpr(V.graph.sizevars.size_hint(tree.numel))
                extra_args.append(expr)
                if not tree.is_reduction:
                    grid.append(expr)
            if self.need_numel_args():
                extra_args_str = ", ".join(map(str, extra_args)) + ", "
            else:
                extra_args_str = ""
            grid_arg = f"{extra_args_str}grid=grid({', '.join(grid)})"
        else:
            grid_arg = f"grid={grid}"
        current_device = V.graph.get_current_device_or_throw()
        index = current_device.index
        with result.indent():
            result.writeline(f"with {V.graph.device_ops.device_guard(index)}:")
            with result.indent():
                result.writeline(
                    V.graph.device_ops.set_device(index)
                )  # no-op to ensure context
                stream_name = f"stream{index}"
                result.writeline(f"{stream_name} = get_raw_stream({index})")
                result.writeline(
                    f"{str(Placeholder.KERNEL_NAME)}.run(*args, {grid_arg}, stream={stream_name})"
                )

        # benchmark all configs
        result.writelines(["\n", "\n", "def benchmark_all_configs(args):"])
        with result.indent():
            result.writeline(f"with {V.graph.device_ops.device_guard(index)}:")
            with result.indent():
                result.writeline(
                    V.graph.device_ops.set_device(index)
                )  # no-op to ensure context
                result.writeline(
                    f"return {str(Placeholder.KERNEL_NAME)}.benchmark_all_configs(*args, {grid_arg})"
                )

        result.writelines(["\n", "\n", "if __name__ == '__main__':"])
        with result.indent():
            result.writeline(
                "from torch._inductor.runtime.benchmarking import benchmarker"
            )
            result.writeline("")

            result.writeline("args = get_args()")
            result.writeline(
                "ms = benchmarker.benchmark_gpu(lambda: call(args), rep=40)"
            )
            result.writeline(f"num_gb = {num_gb}")
            result.writeline("gb_per_s = num_gb / (ms / 1e3)")
            result.writeline(
                'print(f"{ms:.3f}ms    {num_gb:.3f}GB    {gb_per_s:.2f}GB/s")'
            )

        return result

    def imports_for_benchmark_kernel(self):
        return textwrap.dedent(
            """
            from torch._dynamo.testing import rand_strided
            {}
            import torch
            from torch._inductor.runtime.triton_heuristics import grid, split_scan_grid
        """.format(
                V.graph.device_ops.import_get_raw_stream_as("get_raw_stream")
            )
        )

    def _get_heuristic(self):
        if self.fixed_config:
            return "fixed_config"
        elif self.cooperative_reduction:
            return "cooperative_reduction"
        elif self.persistent_reduction:
            assert self.inside_reduction
            return "persistent_reduction"
        elif self.inside_reduction:
            return "reduction"
        return "pointwise"

    @staticmethod
    def inductor_meta_common():
        inductor_meta = {
            "backend_hash": torch.utils._triton.triton_hash_with_backend(),
            "are_deterministic_algorithms_enabled": torch.are_deterministic_algorithms_enabled(),
            "assert_indirect_indexing": config.assert_indirect_indexing,
            "autotune_local_cache": config.autotune_local_cache,
            "autotune_pointwise": config.triton.autotune_pointwise,
            "autotune_remote_cache": config.autotune_remote_cache,
            "force_disable_caches": config.force_disable_caches,
            "dynamic_scale_rblock": config.dynamic_scale_rblock,
            "max_autotune": config.max_autotune,
            "max_autotune_pointwise": config.max_autotune_pointwise,
            "min_split_scan_rblock": config.triton.min_split_scan_rblock,
            "spill_threshold": config.triton.spill_threshold,
            "store_cubin": config.triton.store_cubin,
        }
        if torch.version.hip is not None:
            inductor_meta["is_hip"] = True
        if config.is_fbcode():
            inductor_meta["is_fbcode"] = True
        if config.profile_bandwidth:
            inductor_meta["profile_bandwidth"] = config.profile_bandwidth
            inductor_meta["profile_bandwidth_regex"] = config.profile_bandwidth_regex
            inductor_meta["profile_bandwidth_output"] = config.profile_bandwidth_output
            inductor_meta[
                "profile_bandwidth_with_do_bench_using_profiling"
            ] = config.profile_bandwidth_with_do_bench_using_profiling
        if config.coordinate_descent_tuning:
            inductor_meta[
                "coordinate_descent_tuning"
            ] = config.coordinate_descent_tuning
            inductor_meta[
                "coordinate_descent_search_radius"
            ] = config.coordinate_descent_search_radius
            inductor_meta[
                "coordinate_descent_check_all_directions"
            ] = config.coordinate_descent_check_all_directions
        return inductor_meta

    def codegen_kernel(self, name=None):
        code = IndentedBuffer()

        size_hints = {}
        for prefix, numel in self.numels.items():
            if prefix_is_reduction(prefix) and not self.inside_reduction:
                continue

            numel_hint = V.graph.sizevars.symbolic_hint(numel)
            if not isinstance(numel_hint, (int, sympy.Integer)):
                # This default heuristic hint was picked carefully: it is
                # large, to ensure that we don't shrink the block size (since
                # if you don't have many elements, it'd be wasteful to pick a
                # large block size).  Since we don't know how many elements we
                # might have, we should be OK with some inefficiency to make
                # sure we handle the large case well.  8192 is the largest
                # block size we support, so we pick that.
                #
                # If we have a better hint for unbacked SymInts (e.g., because
                # a user told us, or we are tracking upper bounds) we could
                # use that here.
                size_hint = 8192
            else:
                size_hint = next_power_of_2(int(numel_hint))
            size_hints[prefix] = size_hint

        if name is None:
            code.splice(gen_common_triton_imports())
            device_type = V.graph.get_current_device_or_throw().type
            if device_type == "cpu":
                code.splice("triton_helpers.set_driver_to_cpu()")
            else:
                code.splice("triton_helpers.set_driver_to_gpu()")

            if config.benchmark_kernel:
                code.splice(self.imports_for_benchmark_kernel())

        argdefs, _, signature, _ = self.args.python_argdefs()
        # maps actual expression to SizeArg if it is in sizevars replacements
        for i, arg in enumerate(signature):
            if isinstance(arg, SizeArg):
                # mypy is unhappy about the sympy.Expr
                # type for the key of the dict below
                symbol = cast(sympy.Symbol, arg.expr)
                if symbol in V.graph.sizevars.inv_precomputed_replacements:
                    signature[i] = SizeArg(
                        arg.name, V.graph.sizevars.inv_precomputed_replacements[symbol]
                    )

        mutated_args = OrderedSet[str]()
        for mutation in self.mutations:
            if mutation in self.args.input_buffers:
                mutated_args.add(self.args.input_buffers[mutation])
            if (
                mutation in self.args.inplace_buffers
                and mutation not in V.graph.removed_buffers
                and mutation not in self.removed_buffers
            ):
                mutated_args.add(
                    cast(InplacedBuffer, self.args.inplace_buffers[mutation]).inner_name
                )
            if mutation in self.args.output_buffers:
                mutation_arg = self.args.output_buffers[mutation]
                assert not isinstance(mutation_arg, RemovedArg)
                mutated_args.add(mutation_arg)

        # Note: [Workspace Mutation]
        # workspace arguments are mutated, but are not marked as mutations in self.mutations
        # because their buffers are added during codegen, and aren't tracked during
        # lowering/scheduling. So we add them as mutated_args explicitly below.
        #
        # In the logic below, we only mark the workspaces a mutated if they are marked with
        # zero_fill: that's because, if we don't expect the buffer to be pre-filled with
        # zeros, then, although we still mutate the data, we don't care about those
        # mutations because we don't make any assumptions about the contents of the
        # workspace buffer.  Similarly, ZERO_PER_GRAPH requires the kernel to return
        # the buffer back to its original state.
        for argname, arg in zip(argdefs, signature):
            if (
                isinstance(arg, WorkspaceArg)
                and arg.zero_mode == WorkspaceZeroMode.ZERO_ON_CALL
            ):
                mutated_args.add(argname.name)

        mutated_args = sorted(mutated_args)

        for tree in self.active_range_trees():
            sizearg = SizeArg(f"{tree.prefix}numel", tree.numel)
            signature.append(sizearg)
            argdefs.append(ArgName(sizearg.name))
            # constexpr version causes issues, see
            # https://github.com/pytorch/torchdynamo/pull/1362
            # triton_meta["constants"][len(argdefs)] = V.graph.sizevars.size_hint(
            #     tree.numel
            # )
            # argdefs.append(f"{tree.prefix}numel: tl.constexpr")

        def add_constexpr_arg(arg_name):
            # new versions (but not old versions) of Triton need constexprs included in the signature
            if triton_version_uses_attrs_dict():
                signature.append(ConstexprArg(arg_name))
            argdefs.append(ArgName(arg_name, is_constexpr=True))

        for tree in self.range_trees:
            if tree.is_reduction and self.persistent_reduction:
                # Rn_BLOCK for persistent_reduction is defined in codegen_static_numels
                continue
            if tree.tensor_dim is None:
                continue

            add_constexpr_arg(f"{tree.prefix.upper()}BLOCK")

        if self.cooperative_reduction:
            add_constexpr_arg("RSPLIT")

        triton_meta_signature = signature_to_meta(
            signature, size_dtype=self.index_dtype, argdefs=argdefs
        )
        triton_meta: dict[str, Any] = {
            "signature": triton_meta_signature,
            "device": DeviceProperties.create(V.graph.get_current_device_or_throw()),
            "constants": {},
        }

        # Skip memory optimization for forward of the training loop where we expect
        # every new node will increase the peak memory and our greedy approach would
        # introduce a lot of unnecessary cpu copies.
        optimize_mem = V.graph.is_inference or V.graph.is_backward

        inductor_meta = {
            # Triton will not accept an OrderedSet for autotune_hints
            "autotune_hints": set(self.autotune_hints),  # noqa: set_linter
            "kernel_name": str(Placeholder.DESCRIPTIVE_NAME),
            "mutated_arg_names": mutated_args,
            "optimize_mem": optimize_mem,
            "no_x_dim": self.no_x_dim,
            "num_load": self.num_load,
            "num_reduction": self.num_reduction,
            **self.inductor_meta_common(),
        }
        if self.cooperative_reduction:
            inductor_meta["persistent_reduction"] = self.persistent_reduction

        num_gb = None
        if config.benchmark_kernel or config.profile_bandwidth:
            num_gb = self.estimate_kernel_num_bytes() / 1e9
            inductor_meta["kernel_num_gb"] = num_gb

        triton_meta["configs"] = [config_of(signature)]

        # Triton compiler includes equal_to_1 args into constants even
        # when they are not constexpr. otherwise there may be a segfault
        # during launching the Inductor-compiled Triton kernel.
        # https://github.com/pytorch/pytorch/issues/120478#issuecomment-1962822307
        # https://github.com/openai/triton/blob/231efe9ed2d200be0f69a07c298e4342b08efe3d/python/triton/runtime/jit.py#L384
        for arg_num in equal_1_arg_indices(signature):  # type: ignore[index]
            triton_meta["constants"][signature[arg_num].name] = 1  # type: ignore[index,union-attr]

        self.triton_meta = triton_meta

        self.codegen_body()

        for helper in self.helper_functions:
            code.writeline("")
            code.splice(helper)

        if self.fixed_config:
            heuristics_line = f"""
                @triton_heuristics.{self._get_heuristic()}(
                    config={self.fixed_config.config!r},
                    filename=__file__,
                    triton_meta={triton_meta!r},
                    inductor_meta={inductor_meta!r}
                )
                @triton.jit
            """
        elif self.inside_reduction:
            reduction_hint = self.features.get_reduction_hint()
            heuristics_line = f"""
                @triton_heuristics.{self._get_heuristic()}(
                    size_hints={size_hints!r},
                    reduction_hint={reduction_hint},
                    filename=__file__,
                    triton_meta={triton_meta!r},
                    inductor_meta={inductor_meta!r}
                )
                @triton.jit
            """
        else:
            tile_hint = ""
            if len(size_hints) == 2:
                if (
                    len(non_constexpr_signature(signature)) == 4
                ):  # input, output and 2 args
                    tile_hint = "tile_hint=TileHint.SQUARE,"
                else:
                    tile_hint = "tile_hint=TileHint.DEFAULT,"
            heuristics_line = f"""
                @triton_heuristics.{self._get_heuristic()}(
                    size_hints={size_hints!r}, {tile_hint}
                    filename=__file__,
                    triton_meta={triton_meta!r},
                    inductor_meta={inductor_meta!r},
                    min_elem_per_thread={self.min_elem_per_thread}
                )
                @triton.jit
            """
        code.splice(heuristics_line)
        code.writeline(
            f"def {name or str(Placeholder.KERNEL_NAME)}({', '.join(x.full_name() for x in argdefs)}):"
        )
        with code.indent():
            self.codegen_static_numels(code)
            for old, new in self.args.aliases():
                code.writeline(f"{old} = {new}")
            code.splice(self.body)

        if config.benchmark_kernel:
            code.splice(self.codegen_kernel_benchmark(num_gb))

        return code.getvalue()

    @staticmethod
    def _get_persistent_RBLOCK(rnumel):
        rnumel = V.graph.sizevars.simplify(rnumel)
        if isinstance(rnumel, (sympy.Integer, int)):
            val = int(rnumel)
            val = next_power_of_2(val)
        else:
            val = 128
            while not V.graph.sizevars.statically_known_leq(rnumel, val):
                if val > 16 * 1024:
                    raise ValueError(f"Failed to find static RBLOCK for {rnumel}")
                val *= 2
        return val

    @staticmethod
    def has_persistent_RBLOCK(rnumel):
        try:
            TritonKernel._get_persistent_RBLOCK(rnumel)
            return True
        except ValueError:
            return False

    def codegen_static_numels(self, code):
        """
        We get a small speedup from hard coding numels if they are static.

        This code stomps on the passed-in values by writing an constant to the top of the kernel.

        In a kernel like:
        def KERNEL_NAME(in_ptr0, in_ptr1, out_ptr2, xnumel, r0_numel, XBLOCK : tl.constexpr, R0_BLOCK : tl.constexpr):

        We would add
        xnumel = 4096
        r0_numel = 768

        After the signature, before the kernel code, if we decided to make these static. As its hardcoded, it becomes
        a better signal to triton on how to unroll and do some static indexing. So, it's not so much that downstream
        knows that its a static numel, as that you just plop a constant into the kernel.
        """

        def is_static_integer(expr: sympy.Expr) -> bool:
            return isinstance(expr, (sympy.Integer, int))

        for tree in self.range_trees:
            if not tree.is_reduction or self.inside_reduction:
                simplified_tree_numel = V.graph.sizevars.simplify(tree.numel)
                if is_static_integer(simplified_tree_numel):
                    code.writeline(f"{tree.prefix}numel = {int(simplified_tree_numel)}")

            if tree.is_reduction and self.persistent_reduction:
                if self.cooperative_reduction:
                    numel = self.kexpr(self.rename_indexing(tree.numel))
                    val = f"triton_helpers.constexpr_next_power_of_2(({numel} + RSPLIT - 1) // RSPLIT)"
                else:
                    val = self._get_persistent_RBLOCK(tree.numel)
                code.writeline(f"{tree.prefix.upper()}BLOCK: tl.constexpr = {val}")

            if tree.prefix == "x" and self.no_x_dim:
                code.writeline("XBLOCK: tl.constexpr = 1")

    def _get_grid_fn(self):
        if self.cooperative_reduction:
            return cooperative_reduction_grid
        return default_grid_fn

    def add_numel_to_call_args_and_grid(self, name, call_args, arg_types, grid):
        # TODO(jansel): if there are constants, we shouldn't bother passing them as args
        for tree in self.range_trees:
            if isinstance(tree.numel, (sympy.Integer, sympy.Symbol)):
                expr = tree.numel
            else:
                expr = V.graph.wrapper_code.generate_numel_expr(name, tree)

            if not tree.is_reduction or self.inside_reduction:
                call_args.append(expr)
                arg_types.append(type(expr))
            if tree.grid_dim is not None:
                grid.append(expr)

    def call_kernel(self, name: str, node: Optional[IRNode] = None):
        wrapper = V.graph.wrapper_code
        wrapper.write_triton_header_once()
        _, call_args, _, arg_types = self.args.python_argdefs()
        grid: list[Any] = []
        self.add_numel_to_call_args_and_grid(name, call_args, arg_types, grid)
        current_device = V.graph.get_current_device_or_throw()

        for ws in self.args.workspace_args:
            wrapper.generate_workspace_allocation(ws)

        grid_fn = self._get_grid_fn()
        grid = wrapper.generate_default_grid(name, grid, grid_callable=grid_fn)
        wrapper.generate_kernel_call(
            name,
            call_args,
            grid,
            current_device.index,
            gpu=current_device.type != "cpu",
            triton=True,
            arg_types=arg_types,
            grid_fn=grid_fn.__name__,
            triton_meta=self.triton_meta,
        )

        for ws in reversed(self.args.workspace_args):
            wrapper.generate_workspace_deallocation(ws)

    def codegen_nan_check(self) -> None:
        wrapper = V.graph.wrapper_code
        _, call_args, arg_signatures, _ = self.args.python_argdefs()
        for arg, arg_signature in zip(call_args, arg_signatures):
            if isinstance(arg_signature, TensorArg):
                if V.graph.cpp_wrapper:
                    wrapper.writeline(
                        f'AOTI_TORCH_ERROR_CODE_CHECK(aoti_torch_check_inf_and_nan("{arg}", {arg}));'
                    )
                else:
                    line = f"assert not {arg}.isnan().any().item()"
                    wrapper.writeline(line)
                    line = f"assert not {arg}.isinf().any().item()"
                    wrapper.writeline(line)

    def create_cse_var(self, *args, **kwargs) -> TritonCSEVariable:
        return TritonCSEVariable(*args, **kwargs)

    def codegen_iteration_ranges_entry(self, entry: IterationRangesEntry):
        line = f"{entry.name} = {self.kexpr(self.rename_indexing(entry.expr))}"
        if entry.root.is_loop:
            self.indexing_code.writeline(line)
        else:
            # lift non-reduction stores outside loop
            self.body.writeline(line)

    def iteration_ranges_ranges_code(self, entry: IterationRangesRoot) -> str:
        assert entry.tensor_dim is not None
        size = self.indexing_size_str(entry.tensor_dim)
        index_dtype = self.index_dtype
        suffix = f".to({index_dtype})" if index_dtype != "tl.int32" else ""
        if (
            self.cooperative_reduction
            and self.persistent_reduction
            and entry.is_reduction
        ):
            suffix = f"{suffix} + rsplit_start"
        return f"tl.arange(0, {entry.prefix.upper()}BLOCK){size}{suffix}"

    def iteration_ranges_scalar_code(
        self, entry: IterationRangesRoot, value: Any
    ) -> str:
        index_dtype = self.index_dtype
        ndim = self.triton_tensor_ndim()
        size = [1] * ndim
        return f"tl.full({size}, {value}, {index_dtype})"

    def iteration_ranges_get_pid(self, entry: IterationRangesRoot) -> str:
        assert entry.grid_dim is not None
        key = f"tl.program_id({entry.grid_dim})"
        # y_grid has a limit, so express it in terms of y and z in case of overflow.
        # z grid is only exercised when max_tiles == 3 (off by default).
        if (
            entry.grid_dim == 1
            and not entry.has_zdim
            and not self.cooperative_reduction
            and not V.graph.sizevars.statically_known_leq(entry.numel, get_max_y_grid())
        ):
            # For ynumel larger than max_ygrid, we need to use zdim.
            # For each z dimension, there are tl.num_programs(1) yblocks which is passed by grad(x,y,z).
            # So, we need to add tl.program_id(z) * tl.num_programs(y) *YBLOCK to get the correct yoffset.
            key = f"({key} + tl.program_id({entry.grid_dim + 1}) * tl.num_programs({entry.grid_dim}))"
        pid = entry.pid_cache.get(key, key)
        if self.index_dtype != "tl.int32":
            return f"{pid}.to({self.index_dtype})"
        return pid

    def max_block(self, prefix: str) -> int:
        if self.fixed_config:
            return self.fixed_config[f"{prefix.upper()}BLOCK"]
        return TRITON_MAX_BLOCK[prefix.upper()]

    def _has_constant_mask(self, tree: IterationRangesRoot) -> bool:
        if not self.optimize_mask:
            return False

        if self.fixed_config and f"{tree.prefix.upper()}BLOCK" in self.fixed_config:
            if self.fixed_config[f"{tree.prefix.upper()}BLOCK"] == 1:
                return True
        else:
            if V.graph.sizevars.statically_known_equals(tree.numel, 1):
                return True

        # Masks are superfluous if numel is a multiple of BLOCK
        # (We use the fact that BLOCK is required by triton to be a power of 2)
        if tree.is_reduction and self.persistent_reduction:
            max_block = self._get_persistent_RBLOCK(tree.numel)
        elif tree.prefix == "x" and self.no_x_dim:
            max_block = 1
        else:
            max_block = self.max_block(tree.prefix)

        if tree.is_reduction and self.cooperative_reduction:
            max_block = max_block * self.max_rsplit()

        # Optional optimization: if block divides numel exactly, we will
        # never need to do a masked load to handle stragglers at the end.
        # If this tree is for the y dimension, we should only use a constant
        # mask if it can be guaranteed that:
        # 1. (ynumel / YBLOCK) < max_ygrid or
        # 2. (ynumel / YBLOCK) % max_ygrid == 0
        # Because YBLOCK is not constant, use a conservative heuristic:
        # only use a constant mask if ynumel < max_ygrid.
        # It's faster to avoid masking at all.  But it is sound to always
        # mask.
        if V.graph.sizevars.statically_known_multiple_of(tree.numel, max_block):
            return (
                tree.grid_dim != 1
                or tree.has_zdim
                or V.graph.sizevars.statically_known_leq(tree.numel, get_max_y_grid())
            )

        return False

    def _has_constant_xmask(self) -> bool:
        xtree = self.range_trees[0]
        assert xtree.prefix == "x"
        return self._has_constant_mask(xtree)

    def filter_masks(self, mask_vars: OrderedSet[str]) -> None:
        for tree in self.range_trees:
            if self._has_constant_mask(tree):
                mask_vars.discard(f"{tree.prefix}mask")

        # can be added as an override_mask
        mask_vars.discard("None")

    @cache_on_self
    def get_reduction_prefixes(self) -> list[str]:
        return [
            prefix_str[symt]
            for symt in list(TritonSymbols.reduction_types)[: self.num_reduction_dims]
        ]

    def codegen_reduction_numels(self, buffer: IndentedBuffer) -> None:
        """
        Generates code that flattens ND reduction numels, block sizes, etc. into 1D.
        """
        # rnumel = r0_numel * ... * r(n-1)_numel
        reduction_trees = [tree for tree in self.range_trees if tree.is_reduction]
        rnumel = " * ".join(sorted(f"{tree.prefix}numel" for tree in reduction_trees))
        buffer.splice(f"rnumel = {self.kexpr(rnumel)}")

        # RBLOCK = R0_BLOCK * ... * R(N-1)_BLOCK
        rn_blocks = [
            TritonSymbols.block_sizes[tree.symt]
            for tree in self.range_trees
            if tree.is_reduction
        ]
        rblock = sympy_product(rn_blocks)
        buffer.splice(f"RBLOCK: tl.constexpr = {self.kexpr(rblock)}")

    def _get_reduction_symbols(self, suffix: str, **kwargs) -> list[sympy.Symbol]:
        """
        Helper to initialize symbols like rn_numel, rn_base, etc.
        """
        rn_prefixes = self.get_reduction_prefixes()
        return [sympy.Symbol(f"{prefix}{suffix}", **kwargs) for prefix in rn_prefixes]

    @cache_on_self
    def _get_reduction_index_coeffs(self) -> list[sympy.Expr]:
        """
        Compute coefficients to convert ND reduction indices to linear indices.
        For example:
          rindex = r0_index * r1_numel * ... * rn_numel + ... + rn_index.
        """
        rn_prefixes = self.get_reduction_prefixes()
        rn_numels = self._get_reduction_symbols("numel", integer=True, positive=True)
        return [
            sympy_product(rn_numels[idx + 1 :]) for idx in range(len(rn_prefixes) - 1)
        ] + [sympy.Integer(1)]

    def _flatten_reduction_indices(self, multi_inds: list[sympy.Expr]) -> sympy.Expr:
        """
        Compute linear reduction indices from N dimensional ones.
        """
        coeffs = self._get_reduction_index_coeffs()
        return sympy_dot(coeffs, multi_inds)

    def codegen_reduction_indices(self, buffer: IndentedBuffer) -> None:
        """
        Generates code that converts ND reduction indices into linear indices.
        """
        # Gather relevant numels, indices, etc.
        rn_offsets = self._get_reduction_symbols(
            "offset", integer=True, nonnegative=True
        )
        rn_inds = self._get_reduction_symbols("index", integer=True, nonnegative=True)

        # Compute roffset and rindex.
        roffset = self._flatten_reduction_indices(rn_offsets)
        buffer.splice(f"roffset = {self.index_to_str(roffset)}")
        rindex = self._flatten_reduction_indices(rn_inds)
        buffer.splice(f"rindex = {self.index_to_str(rindex)}")

    def iteration_ranges_codegen_header(
        self, entry: IterationRangesRoot, code: IndentedBuffer
    ) -> None:
        x = entry.prefix
        if entry.is_loop:
            code.writeline(f"{entry.name} = {x}offset + {x}base")
        elif entry.grid_dim is None:
            # no need to "{x}offset = "
            code.writeline(f"{entry.name} = {self.iteration_ranges_ranges_code(entry)}")
            code.writeline(f"{x}offset = 0")
        else:
            if entry.tensor_dim is not None:
                line = f"{x}offset + {self.iteration_ranges_ranges_code(entry)}"
            else:
                line = self.iteration_ranges_scalar_code(entry, f"{x}offset")
            code.writelines(
                [
                    f"{x}offset = {self.iteration_ranges_get_pid(entry)} * {x.upper()}BLOCK",
                    f"{entry.name} = {line}",
                ]
            )

        if self._has_constant_mask(entry):
            sizes = self.dense_size_str()
            code.writeline(f"{x}mask = tl.full({sizes}, True, tl.int1)")
        else:
            code.writeline(f"{x}mask = {entry.name} < {x}numel")


class TritonScheduling(SIMDScheduling):
    kernel_type: type[Any] = TritonKernel
    backend_features = OrderedSet(
        [
            BackendFeature.FOREACH,
            BackendFeature.BUCKETIZE,
            BackendFeature.INPLACE_BUFFERS,
            BackendFeature.MASKED_SCATTER_WITH_INDEX,
            BackendFeature.SCAN,
            BackendFeature.TRITON_TEMPLATES,
        ]
    )
    if torch.version.hip is None:
        backend_features.update(
            [
                # TODO: Move this above when ROCm triton adds support for multiple inputs
                BackendFeature.TUPLE_REDUCTION,
                BackendFeature.SORT,
            ]
        )

    def __init__(self, scheduler: Optional[Scheduler]) -> None:
        super().__init__(scheduler)
        if scheduler is None or not hasattr(scheduler, "nodes"):
            return
        for node in scheduler.nodes:
            if isinstance(node, (SchedulerNode, FusedSchedulerNode)):
                node.debug_device_str = debug_triton_code

    @classmethod
    def get_backend_features(cls, device: torch.device):
        if (
            config.triton.cooperative_reductions
            or config.triton.force_cooperative_reductions
        ):
            return OrderedSet(
                [*cls.backend_features, BackendFeature.REDUCE_TO_SINGLE_ELEMENT]
            )
        return cls.backend_features

    def codegen_comment(self, node_schedule):
        wrapper = V.graph.wrapper_code
        origins, _detailed_origins = get_kernel_metadata(node_schedule, wrapper)
        if origins:
            wrapper.writeline(origins)

        if config.debug_fusion:
            from torch._inductor.scheduler import (
                BaseSchedulerNode,
                ForeachKernelSchedulerNode,
            )

            if not any(
                isinstance(n, ForeachKernelSchedulerNode) for n in node_schedule
            ):
                # We probably should look what are the nodes inside a foreach
                # schedule node
                node_names = [
                    n.get_name()
                    for n in node_schedule
                    if isinstance(n, BaseSchedulerNode)
                ]
                wrapper.writeline(
                    f"{wrapper.comment} Fused node name list: {', '.join(node_names)}"
                )

    def define_kernel(self, src_code, node_schedule, kernel):
        wrapper = V.graph.wrapper_code
        if src_code in wrapper.src_to_kernel:
            kernel_name = wrapper.src_to_kernel[src_code]
        else:
            fused_name = (
                get_fused_kernel_name(node_schedule, config.triton.descriptive_names)
                if config.triton.descriptive_names
                else ""
            )
            kernel_category = get_kernel_category_by_source_code(src_code)[:3]
            kernel_name = "_".join(
                ["triton", kernel_category, fused_name, wrapper.next_kernel_suffix()]
            )
            # use the original src_code as the key
            wrapper.src_to_kernel[src_code] = kernel_name
            subs_name = kernel_name if config.triton.unique_kernel_names else "triton_"

            # DESCRIPTIVE_NAME is used for profiling purposes; it shows the full kernel name
            # even when unique_kernel_names is turned off. Meanwhile, KERNEL_NAME is sometimes set
            # to "triton_" to maximize caching opportunities (when unique_kernel_names = False).
            src_code = src_code.replace(str(Placeholder.DESCRIPTIVE_NAME), kernel_name)
            src_code = src_code.replace(str(Placeholder.KERNEL_NAME), subs_name)

            # TODO(voz): Ostensibly, we should not need this. But there are cases where C++ codegen does
            # not use BracesBuffer, so we have no good indicator of a C++ buffer atm.
            src_code = src_code.replace("#pragma CMT", "#")

            _basename, _, kernel_path = get_path(code_hash(src_code.strip()), "py")
            compile_wrapper = IndentedBuffer()

            if async_compile.use_process_pool():
                # The process pool is warm, we can shell out to workers right away. This
                # allows us to save the result in async_compile.CompiledTritonKernels,
                # so that the second time we call async_compile.triton, we do no work.
                async_compile.triton(subs_name, src_code)

            compile_wrapper.writeline(f"async_compile.triton({subs_name!r}, '''")

            compile_wrapper.splice(src_code, strip=True)
            current_device = V.graph.get_current_device_or_throw()
            compile_wrapper.writeline(f"''', device_str='{current_device.type}')")

            metadata_comment = f"# kernel path: {kernel_path}"
            origins, detailed_origins = get_kernel_metadata(node_schedule, wrapper)
            metadata_comment += "\n" + origins + "\n" + detailed_origins
            wrapper.define_kernel(
                kernel_name, compile_wrapper.getvalue(), metadata_comment
            )

            # log kernel metadata for offline analysis.
            # E.g. one can find all unaligned inner reduction and check if
            # padding helps with the perf kernel by kernel.
            if metrics.is_metric_table_enabled("kernel_metadata"):
                metrics.log_kernel_metadata(kernel_name, kernel_path, src_code)

        return kernel_name

    def benchmark_fused_nodes(self, nodes, n_spills_threshold=8) -> tuple[float, str]:
        """
        Benchmark fused list of nodes and return the execution time
        in milliseconds on randomly generated inputs.
        """
        src_code = self.generate_kernel_code_from_nodes(nodes, benchmark_kernel=True)
        mod = PyCodeCache.load(src_code)
        return self.benchmark_codegened_module(
            mod, n_spills_threshold, node_names=OrderedSet(n.get_name() for n in nodes)
        )

    def benchmark_codegened_module(
        self, mod, n_spills_threshold=8, node_names: Optional[OrderedSet[str]] = None
    ) -> tuple[float, str]:
        """Benchmark an already compiled module"""
        device_interface = get_interface_for_device(V.graph.device_type)
        with preserve_rng_state(), device_interface.device(
            V.graph.get_current_device_or_throw()
        ):  # type: ignore[attr-defined]
            ms = None

            def cache_file_path():
                assert mod.__file__ is not None
                return os.path.splitext(mod.__file__)[0] + ".kernel_perf"

            def store_cache():
                path = cache_file_path()
                with open(path, "w") as fd:
                    fd.write(str(ms))  # type: ignore[has-type]

            def load_cache():
                path = cache_file_path()
                if os.path.exists(path):
                    with open(path) as fd:
                        return float(fd.read())
                return None

            node_names = (
                node_names if node_names is not None else OrderedSet(["unknown"])
            )
            log.debug(
                "kernel src code for %s written to: %s",
                node_names,
                mod.__file__,
            )
            ms = load_cache()
            if ms is not None:
                return ms, mod.__file__

            args = mod.get_args()
            call = mod.call
            wrapped_jit_function = mod.triton_
            # call once to trigger the compilation
            try:
                call(wrapped_jit_function.clone_args(*args)[0])
            except Exception as e:
                log.debug(
                    "Exception (%s) in compiling fused nodes %s",
                    e,
                    node_names,
                )
                ms = float("inf")
                store_cache()
                return ms, mod.__file__

            launchers = wrapped_jit_function.launchers
            assert len(launchers) == 1
            # n_spills does not necessarily mean it's not profitable to fuse,
            # and sometimes it can be inaccurate
            if launchers[0].n_spills > n_spills_threshold:
                # skip benchmarking the kernel if there are register spills
                ms = float("inf")
            else:
                # We have to clone the inplace updated arguments to avoid earlier calls
                # generating out of range indices for later calls.
                ms = benchmarker.benchmark_gpu(
                    lambda: call(wrapped_jit_function.clone_args(*args)[0])
                )
                # overhead of cloning args gives bias for fusing the kernel
                # in the case of mutating/in-placeable second fusion
                # TODO - would be better as a hook in triton do_bench that reset
                # the input values between benchmarking
                if len(wrapped_jit_function.mutated_arg_names) > 0:
                    ms = ms - benchmarker.benchmark_gpu(
                        lambda: wrapped_jit_function.clone_args(*args)
                    )

            log.debug(
                "The fused kernel for %s took %.3f ms to run",
                node_names,
                ms,
            )
            store_cache()
            return ms, mod.__file__

    def create_kernel_choices(  # type: ignore[override]
        self,
        kernel_features: SIMDKernelFeatures,
        kernel_args: list[Any],
        kernel_kwargs: dict[str, Any],
    ) -> list[TritonKernel]:
        is_scan = kernel_features.contains_op("scan")
        is_split_scan = is_scan and any(
            node.is_split_scan() for node in kernel_features.scheduler_nodes()
        )
        kernel_type: type[TritonKernel] = self.kernel_type
        if is_split_scan:
            from .triton_split_scan import TritonSplitScanKernel

            kernel_type = TritonSplitScanKernel

        if is_scan:
            # TODO(jansel): scan does not yet work with cooperative reductions
            kernel_kwargs["override_cooperative_reduction"] = False

        # ops.sort only works with persistent reduction, and is not bandwidth bound anyway
        # so taking the hit of non-coalesced loads is okay
        if kernel_features.contains_op("sort"):
            kernel_kwargs["override_persistent_reduction"] = True
            kernel_kwargs["override_cooperative_reduction"] = False

        if not TritonKernel.has_persistent_RBLOCK(kernel_features.reduction_numel):
            # Cannot use persistent reduction with unknown dynamic rnumel
            assert not kernel_kwargs.get("override_persistent_reduction")
            kernel_kwargs["override_persistent_reduction"] = False

        kernel_kwargs = V.choices.triton_kernel_kwargs(
            kernel_type, kernel_features, kernel_args, kernel_kwargs
        )
        kernel = kernel_type(*kernel_args, **kernel_kwargs)
        return self.add_multi_kernel_choices(kernel, kernel_args, kernel_kwargs)

    def add_multi_kernel_choices(
        self,
        kernel: TritonKernel,
        kernel_args: list[Any],
        kernel_kwargs: dict[str, Any],
    ) -> list[TritonKernel]:
        kernels: list[TritonKernel] = [kernel]
        if not config.triton.multi_kernel:
            return kernels

        optional_persistent = kernel.persistent_reduction and not kernel_kwargs.get(
            "override_persistent_reduction"
        )
        optional_cooperative = kernel.cooperative_reduction and not kernel_kwargs.get(
            "override_cooperative_reduction"
        )
        if optional_persistent:
            kernels.append(
                self.kernel_type(
                    *kernel_args,
                    **kernel_kwargs,
                    override_persistent_reduction=False,
                )
            )
        if optional_cooperative:
            rnumel = kernel.features.reduction_numel
            # for larger sizes non-cooperative gets very slow
            if V.graph.sizevars.statically_known_leq(rnumel, 65536):
                kernels.append(
                    other := self.kernel_type(
                        *kernel_args,
                        **kernel_kwargs,
                        override_cooperative_reduction=False,
                    )
                )
                if optional_persistent and other.persistent_reduction:
                    kernels.append(
                        self.kernel_type(
                            *kernel_args,
                            **kernel_kwargs,
                            override_cooperative_reduction=False,
                            override_persistent_reduction=False,
                        )
                    )

        if len(kernels) > 1:
            for kernel2 in kernels[1:]:
                # Keep buffers needed by the non-persistent reduction so both kernels have the same arguments
                kernel2.must_keep_buffers = kernel.must_keep_buffers
            # persistent kernels must be generated last so must_keep_buffers works right
            kernels.sort(key=lambda k: k.persistent_reduction)
        return kernels

    def benchmark_combo_kernel(self, node_list):
        mod: ModuleType
        ms: float
        ms_clone: float

        def cache_file_path():
            assert mod.__file__ is not None
            return os.path.splitext(mod.__file__)[0] + ".kernel_perf"

        def load_cache():
            path = cache_file_path()
            if os.path.exists(path):
                with open(path) as fd:
                    return tuple(float(e) for e in fd.read().split())
            return (None, None)

        def store_cache():
            path = cache_file_path()
            with open(path, "w") as fd:
                fd.write(str(ms) + " " + str(ms_clone))

        total_ms, file_list = 0, []
        total_clone_ms: float = 0.0
        removed_buffers_orig = V.graph.removed_buffers
        V.graph.removed_buffers = OrderedSet(removed_buffers_orig)
        inplaced_to_remove_orig = V.graph.inplaced_to_remove
        V.graph.inplaced_to_remove = OrderedSet(inplaced_to_remove_orig)
        enable_autotune = config.combo_kernels_autotune > 0
        mixed_sizes = config.combo_kernel_allow_mixed_sizes > 0
        kernel_code_list = self.generate_combo_kernel_code(
            subkernel_nodes=node_list,
            custom_part_algorithm=True,
            enable_autotune=enable_autotune,
            mixed_sizes=mixed_sizes,
            only_gen_src_code=True,
        )

        for src_code, _, node_group in kernel_code_list:
            fused_node_lists = [node.get_nodes() for node in node_group]
            names = [n.get_name() for nodes in fused_node_lists for n in nodes]

            src_code = src_code.replace(str(Placeholder.KERNEL_NAME), "triton_")
            mod = PyCodeCache.load(src_code)

            log.debug(
                "kernel src code for %s written to: %s",
                names,
                mod.__file__,
            )
            ms, ms_clone = load_cache()
            if ms is not None:
                total_ms += ms  # type: ignore[assignment]
                total_clone_ms += ms_clone
                file_list.append(mod.__file__)
                continue

            args = mod.get_args()
            call = mod.call
            wrapped_jit_function = mod.triton_

            # call once to trigger the compilation
            call(wrapped_jit_function.clone_args(*args)[0])

            launchers = wrapped_jit_function.launchers
            assert len(launchers) == 1
            if launchers[0].n_spills > 0:
                # skip benchmarking the kernel if there are register spills
                ms = ms_clone = float("inf")
            else:
                # We have to clone the inplace updated arguments to avoid earlier calls
                # generating out of range indices for later calls.
                ms = benchmarker.benchmark_gpu(
                    lambda: call(wrapped_jit_function.clone_args(*args)[0])
                )
                ms_clone = benchmarker.benchmark_gpu(
                    lambda: wrapped_jit_function.clone_args(*args)[0]
                )

            log.debug(
                "The fused kernel for %s took %.3f ms to run, %.3f ms to clone inputs",
                OrderedSet(n.get_name() for n in node_group),
                ms,
                ms_clone,
            )
            store_cache()
            total_ms += ms
            total_clone_ms += ms_clone
            file_list.append(mod.__file__)
        V.graph.removed_buffers = removed_buffers_orig
        V.graph.inplaced_to_remove = inplaced_to_remove_orig
        return total_ms, total_clone_ms, file_list


def debug_triton_code(node: BaseSchedulerNode) -> list[str]:
    lines = []
    multi_template = node.get_template_node()
    assert multi_template is None or isinstance(multi_template, ir.MultiTemplateBuffer)
    if multi_template and multi_template.make_kernel_render is None:
        lines.append(f"{node.get_name()} Unfinalized multi template buffer")
    else:
        from torch._inductor.codegen.cuda_combined_scheduling import (
            CUDACombinedScheduling,
        )

        device = node.get_device()
        assert device is not None
        backend = node.scheduler.get_backend(device)
        assert isinstance(
            backend, (SIMDScheduling, CUDACombinedScheduling)
        ), f"Scheduling backend should be SIMD or CUDACombined when generating debug Triton strings, got: {type(backend)}"

        with V.graph.set_current_device(device):
            # Don't increment kernel count when generating debug string.
            # This will confuse some unit tests that check the number of
            # generated kernels.
            old_generated_kernel_count = metrics.generated_kernel_count
            triton_code = backend.generate_kernel_code_from_nodes(
                node.get_nodes()
            ).strip()
            metrics.generated_kernel_count = old_generated_kernel_count

        lines.append(f"{node.get_name()} Triton code:")
        lines.append(textwrap.indent(triton_code, "    "))
    return lines<|MERGE_RESOLUTION|>--- conflicted
+++ resolved
@@ -1986,21 +1986,13 @@
         if isinstance(index, sympy.Integer):
             expand_str = f"{copy_shape}.shape" if copy_shape else self.dense_size_str()
             index_str = f"tl.full({expand_str}, {index_str}, tl.int32)"
-<<<<<<< HEAD
-            mask_vars = OrderedSet()
-            if self._load_mask:
-                mask_vars.add(self._load_mask)
-            mask_str = " & ".join(sorted(map(str, mask_vars))) if mask_vars else "None"
-            return IndexingOptions(
-                index_str, mask_vars, mask_str, expand_str, has_rindex, index
-            )
-=======
             if self.fixed_config and not self._has_constant_xmask():
                 mask_vars = OrderedSet(["xmask"])
             else:
                 mask_vars = OrderedSet()
+            if self._load_mask:
+                mask_vars.add(self._load_mask)
             return IndexingOptions(index_str, mask_vars, expand_str, has_rindex, index)
->>>>>>> 04c89257
 
         if need_dense and not have_dense:
             expand_str = f"{copy_shape}.shape" if copy_shape else self.dense_size_str()
@@ -2203,7 +2195,7 @@
                 line = indexing.codegen_broadcast_and_reshape(
                     line, indexing.block_shape, indexing.final_shape, True
                 )
-            elif isinstance(original_index, sympy.Integer) and not indexing.mask_vars:
+            elif isinstance(original_index, sympy.Integer):
                 line = f"tl.load({var} + ({original_index}))"
                 append_broadcast = indexing.expand_str
             else:
@@ -2232,6 +2224,10 @@
         if append_broadcast:
             line = f"tl.broadcast_to({result_var}, {append_broadcast})"
             result_var = self.cse.generate(load_buffer, line, dtype=dtype)
+            if indexing.mask_vars:
+                other_val = self._load_other if self._load_other else 0.0
+                line = f"tl.where({indexing.mask_str}, {result_var}, {other_val})"
+                result_var = self.cse.generate(load_buffer, line, dtype=dtype)
 
         if not self.inside_reduction or (not indexing.has_rmask() and not has_rindex):
             self.outside_loop_vars.add(result_var)
