--- conflicted
+++ resolved
@@ -30,13 +30,9 @@
 
 import torch
 import torch._logging
-<<<<<<< HEAD
-from torch._dynamo.utils import identity
-=======
 import torch.utils._pytree as pytree
 from torch._dynamo.device_interface import get_interface_for_device
 from torch._dynamo.utils import identity, preserve_rng_state
->>>>>>> 72c83eb3
 from torch._prims_common import is_integer_dtype
 from torch.utils._ordered_set import OrderedSet
 from torch.utils._sympy.functions import CeilDiv, FloorDiv, ModularIndexing
@@ -3230,11 +3226,6 @@
             "min_split_scan_rblock": config.triton.min_split_scan_rblock,
             "spill_threshold": config.triton.spill_threshold,
             "store_cubin": config.triton.store_cubin,
-<<<<<<< HEAD
-            # "compile_id": str(compile_id) if compile_id else None,
-            "is_forward": not V.graph.is_backward,
-=======
->>>>>>> 72c83eb3
         }
         if torch.version.hip is not None:
             inductor_meta["is_hip"] = True
@@ -3909,7 +3900,6 @@
 
         return kernel_name
 
-<<<<<<< HEAD
     def benchmark_fused_nodes(self, nodes, n_spills_threshold=8) -> Tuple[float, str]:
         """
         Benchmark fused list of nodes and return the execution time
@@ -3920,51 +3910,39 @@
         return self.benchmark_codegened_module(
             mod, n_spills_threshold, node_names=OrderedSet(n.get_name() for n in nodes)
         )
-=======
-    def benchmark_fused_nodes(self, nodes, n_spills_threshold=8):
+
+    def benchmark_codegened_module(
+        self, mod, n_spills_threshold=8, node_names: Optional[OrderedSet[str]] = None
+    ) -> Tuple[float, str]:
+        """Benchmark an already compiled module"""
         device_interface = get_interface_for_device(V.graph.device_type)
         with preserve_rng_state(), device_interface.device(
             V.graph.get_current_device_or_throw()
         ):  # type: ignore[attr-defined]
-            src_code = self.generate_kernel_code_from_nodes(
-                nodes, benchmark_kernel=True
-            )
-            mod = PyCodeCache.load(src_code)
->>>>>>> 72c83eb3
-
-    def benchmark_codegened_module(
-        self, mod, n_spills_threshold=8, node_names: Optional[OrderedSet[str]] = None
-    ) -> Tuple[float, str]:
-        """Benchmark an already compiled module"""
-
-        def cache_file_path():
-            assert mod.__file__ is not None
-            return os.path.splitext(mod.__file__)[0] + ".kernel_perf"
-
-<<<<<<< HEAD
-        def load_cache():
-            path = cache_file_path()
-            if os.path.exists(path):
-                with open(path) as fd:
-                    return float(fd.read())
-            return None
-
-        def store_cache():
-            path = cache_file_path()
-            with open(path, "w") as fd:
-                fd.write(str(ms))
-=======
+
+            def cache_file_path():
+                assert mod.__file__ is not None
+                return os.path.splitext(mod.__file__)[0] + ".kernel_perf"
+
             def store_cache():
                 path = cache_file_path()
                 with open(path, "w") as fd:
                     fd.write(str(ms))  # type: ignore[has-type]
->>>>>>> 72c83eb3
-
-        with torch.cuda.device(V.graph.get_current_device_or_throw()):
+
+            def load_cache():
+                path = cache_file_path()
+                if os.path.exists(path):
+                    with open(path) as fd:
+                        return float(fd.read())
+                return None
+
+            node_names = (
+                node_names if node_names is not None else OrderedSet(["unknown"])
+            )
             log.debug(
                 "kernel src code for %s written to: %s",
                 mod.__file__,
-                node_names if node_names is not None else "unknown",
+                node_names,
             )
             ms = load_cache()
             if ms is not None:
@@ -3980,7 +3958,7 @@
                 log.debug(
                     "Exception (%s) in compiling fused nodes %s",
                     e,
-                    node_names if node_names is not None else "unknown",
+                    node_names,
                 )
                 ms = float("inf")
                 store_cache()
@@ -4010,7 +3988,7 @@
 
             log.debug(
                 "The fused kernel for %s took %.3f ms to run",
-                node_names if node_names is not None else "unknown",
+                node_names,
                 ms,
             )
             store_cache()
