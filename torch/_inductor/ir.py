from __future__ import annotations

import contextlib
import dataclasses
import functools
import itertools
import logging
import textwrap
import traceback
import typing
from collections.abc import Generator, Iterable, Sequence
from contextlib import nullcontext
from enum import Enum
from functools import partial
from typing import (
    Any,
    Callable,
    ClassVar,
    ContextManager,
    Literal,
    Optional,
    overload,
    TYPE_CHECKING,
    TypeVar,
    Union,
)
from typing_extensions import assert_never, Never, TypeAlias
from unittest.mock import patch

import sympy
from sympy import Expr, Integer, Symbol

import torch._export.serde.schema as export_schema
import torch._library.utils as library_utils
import torch._logging
import torch.fx
import torch.utils._pytree as pytree
from torch._dynamo.utils import identity
from torch._export.serde.serialize import GraphModuleSerializer
from torch._higher_order_ops.auto_functionalize import can_auto_functionalize
from torch._inductor import metrics
from torch._prims_common import (
    compute_required_storage_length,
    is_boolean_dtype,
    is_float_dtype,
    make_channels_last_strides_for,
    StrideType,
)
from torch._subclasses.fake_tensor import get_schema_info
from torch.fx.experimental.symbolic_shapes import (
    CallMethodKey,
    compute_unbacked_bindings,
    DivideByKey,
    free_unbacked_symbols,
    rebind_unbacked,
    resolve_unbacked_bindings,
    ShapeEnv,
    SymTypes,
)
from torch.utils._ordered_set import OrderedSet
from torch.utils._sympy.functions import CleanDiv, FloorDiv, ModularIndexing
from torch.utils._sympy.symbol import SymT

from . import config, dependencies
from .codegen.common import (
    BackendFeature,
    get_scheduling_for_device,
    index_prevent_reordering,
)
from .dependencies import (
    Dep,
    extract_free_unbacked_symbols,
    extract_input_node_reduction_ranges,
    extract_read_writes,
    var_builder,
)
from .loop_body import LoopBody
from .ops_handler import OpCounterCSE, OpCountResult
from .runtime.benchmarking import benchmarker
from .runtime.hints import DeviceProperties, ReductionHint
from .utils import (
    argsort,
    argsort_sym,
    cache_on_self,
    ceildiv,
    convert_shape_to_inductor,
    convert_shape_to_symint,
    developer_warning,
    get_kernel_metadata,
    ir_dataclass,
    is_dynamic,
    is_gpu,
    sympy_dot,
    sympy_index_symbol,
    sympy_index_symbol_with_prefix,
    sympy_product,
    sympy_subs,
)
from .virtualized import ops, OpsValue, V


if TYPE_CHECKING:
    from torch.fx.node import Node

    from .codegen.cuda.cuda_template import CUDATemplate
    from .graph import GraphLowering
    from .utils import IndentedBuffer

else:
    CUDATemplate: TypeAlias = object


_T = TypeVar("_T")
_U = TypeVar("_U")
_V = TypeVar("_V")

_IntLike: TypeAlias = Union[int, Expr]
_NumLike: TypeAlias = Union[int, float, Expr]

log = logging.getLogger(__name__)
indent = functools.partial(textwrap.indent, prefix="  ")
aten = torch.ops.aten

""" [Note: Inductor IR]

Inductor's IR is produced by executing 'lowering' code (see lowering.py).  Each
lowering is registered to a particular aten operator, and expects inputs that
correspond to the aten schema.  However, in place of torch Tensor inputs, lowerings
expect Inductor TensorBox inputs.

TensorBox IR represents torch tensors.  Tensors are sometimes single objects owning
storage, and sometimes views of another Tensor's storage.  Mutating tensor operations
(such as add_()) affect the underlying storage and any associated views.  Other operations
(such as .t_()) update metadata about the current view but don't modify the underlying storage.

To model this in Inductor, the IR distinguishes between TensorBox, View, StorageBox and Buffer.

TensorBox is the top level IR construct that any lowering should produce and maps to a torch.Tensor
output from an operation.  But just as torch.Tensors take different forms, TensorBox IR can
reference View IR or directly reference StorageBox IRs.

Some Inductor lowerings produce new sets of 'Box'es, while others (such as .t() or other view ops)
may take an existing TensorBox and point it to a new underlying View IR.

Tensors that directly own storage are represented as a chain of:
TensorBox -> StorageBox -> Buffer
where Buffer is a simple (1D) allocation, and StorageBox introduces the concept of a Layout.

If you mutate the data of such a tensor, we swing the StorageBox pointer to point to a new buffer
(leaving the old buffer unmodified and functionalizing the operation).

Tensors backed by views add one more indirection to the IR.
TensorBox -> View -> StorageBox -> Buffer
In these cases, the underlying StorageBox/Buffer will be shared with the pre-view TensorBox.

Computation is represented by Operation nodes, with each operation producing 1
or more output Buffers. In the case of mutations, these will be new Buffers that have the
mutated buffer listed in its get_mutation_names().

It is also possible to have an InputBuffer for which there is no corresponding Operation,
e.g. it may be a graph input or compile time constant.

"""


_NodeOrNodes: TypeAlias = Union[
    int,
    "TensorBox",
    dict[str, "TensorBox"],
    "Symbol",
    "IRNode",
    Sequence[
        Optional[Union[int, dict[str, "TensorBox"], "TensorBox", "Symbol", "IRNode"]]
    ],
]


def validate_ir(node_or_nodes: Optional[_NodeOrNodes]) -> None:
    def _check_tensorbox(nodes: Optional[_NodeOrNodes]) -> None:
        # Could expand this to check deeper properties
        # (e.g. TensorBox points to View or StorageBox)
        if nodes is None:
            pass
        elif isinstance(nodes, (list, tuple)):
            for node in nodes:
                _check_tensorbox(node)
        elif isinstance(nodes, dict):
            for node in nodes.values():
                _check_tensorbox(node)
        else:
            assert isinstance(
                nodes,
                (
                    ExpandView,
                    DynamicScalar,
                    AssertScalar,
                    TensorBox,
                    sympy.logic.boolalg.Boolean,
                    Expr,
                    int,
                    EffectfulKernel,
                ),
            ), f"Found {type(nodes)}, which is not a supported top level IR node. See [Note: Inductor IR]"

    # Be picky about the accepted data structure (don't use pytree here)
    _check_tensorbox(node_or_nodes)


def ops_wrapper(name: str) -> Callable[..., OpsValue]:
    assert isinstance(name, str)

    def fn(*args: object, **kwargs: object) -> OpsValue:
        return getattr(ops, name)(*args, **kwargs)

    return fn


def inverse_reorder(order: Sequence[int]) -> Callable[[Sequence[_T]], Sequence[_T]]:
    inv_order = dict(zip(order, range(len(order))))

    def reindex(index: Sequence[_T]) -> Sequence[_T]:
        assert len(index) == len(inv_order)
        return [index[inv_order[i]] for i in range(len(index))]

    return reindex


def same_reorder(order: Sequence[int]) -> Callable[[Sequence[_T]], Sequence[_T]]:
    def reindex(index: Sequence[_T]) -> Sequence[_T]:
        assert len(index) == len(order)
        return [index[order[i]] for i in range(len(index))]

    return reindex


def fuse_reindexing(
    reindex1: Callable[[Sequence[_U]], Sequence[_V]],
    reindex2: Callable[[Sequence[_T]], Sequence[_U]],
) -> Callable[[Sequence[_T]], Sequence[_V]]:
    def reindex(index: Sequence[_T]) -> Sequence[_V]:
        return reindex1(reindex2(index))

    return reindex


NHWC_STRIDE_ORDER = [3, 0, 2, 1]
NHWDC_STRIDE_ORDER = [4, 0, 3, 2, 1]


def get_fill_order(
    seq: Sequence[Union[int, torch.SymInt, Expr]], shape_env: Optional[ShapeEnv] = None
) -> Sequence[int]:
    """
    Convert strides to fill order (argsort)
    """
    if shape_env is None:
        sorted_idx: Sequence[int] = argsort(seq)
    else:
        # argsort_sym handles unbacked symints (with the help of the shape_env)
        sorted_idx = argsort_sym(shape_env, seq)
    return sorted_idx


def stride_order2fill_order(order: Sequence[Union[int, Integer]]) -> Sequence[int]:
    """
    Convert stride order to fill order
    For channel last format,

    stride order = [3, 0, 2, 1] and fill order = [1, 3, 2, 0]
    """
    lookup = {pos: idx for idx, pos in enumerate(order)}
    fill_order = [lookup[i] for i in range(len(order))]
    return fill_order


def get_stride_order(
    seq: Sequence[Union[int, torch.SymInt, Expr]], shape_env: Optional[ShapeEnv] = None
) -> Sequence[int]:
    """
    Convert strides to stride order
    """
    sorted_idx: Sequence[int] = get_fill_order(seq, shape_env)
    out = [0 for _ in range(len(seq))]
    for i, elem in enumerate(sorted_idx):
        out[elem] = i
    return out


@overload
def ir_node_to_tensor(x: Literal[None], guard_shape: bool = True) -> None:
    ...


@overload
def ir_node_to_tensor(x: IRNode, guard_shape: bool = True) -> torch.Tensor:
    ...


def ir_node_to_tensor(
    x: Optional[IRNode], guard_shape: bool = True
) -> Optional[torch.Tensor]:
    if x is None:
        return None

    shape_fn: Callable[[Union[int, Expr]], Union[int, Expr]]
    if not guard_shape:
        shape_fn = V.graph.sizevars.size_hint
    else:
        shape_fn = identity
    size = [shape_fn(s) for s in x.get_size()]
    stride: StrideType
    if is_storage_and_layout(x):
        stride = [shape_fn(s) for s in x.get_layout().stride]
    else:
        stride = FlexibleLayout.contiguous_strides(size)
    dtype = x.get_dtype()
    device = x.get_device()
    size = convert_shape_to_symint(size)
    stride = convert_shape_to_symint(stride)
    with V.graph.sizevars.shape_env.suppress_guards():
        t = torch.empty_strided(
            size=size, stride=stride, dtype=dtype, device=device
        ).zero_()
    return t


def may_convert_to_optional(
    value: Optional[Sequence[_T]],
) -> Optional[Sequence[Optional[_T]]]:
    if isinstance(value, list) and not value:
        # [None] makes sure the cpp wrapper codegen will generate something like
        # {std::nullopt} instead of {}
        return [None]
    return value


def get_device_type(
    x: Union[IRNode, OutputSpec, torch.device, None, str]
) -> Optional[str]:
    if isinstance(x, str) or x is None:
        return x
    elif isinstance(x, torch.device):
        return x.type
    elif isinstance(x, (IRNode, OutputSpec)):
        return get_device_type(x.get_device())
    assert_never(f"get_device_type({x}: {type(x).__name__})")


def is_triton(x: Union[IRNode, torch.device, None, str]) -> bool:
    device = get_device_type(x)
    # Special case cpu and cuda as using the method below
    # to determine if the scheduler is a triton scheduler subclass
    # requires instantiating a scheduler for them
    if device in ["cpu", "cuda"]:
        if getattr(config, f"{device}_backend") == "triton":
            return True
        return False
    if (
        device is None
        or (device_scheduling := get_scheduling_for_device(device)) is None
    ):
        return False
    from .codegen.triton import TritonScheduling

    assert isinstance(device_scheduling, type)
    return issubclass(device_scheduling, TritonScheduling)


def is_cpu(x: Union[IRNode, torch.device, None, str]) -> bool:
    return get_device_type(x) == "cpu"


def is_aligned_realized_tensor(x: Union[Buffer, TensorBox], alignment: int) -> bool:
    if not isinstance(x, IRNode) or x.maybe_get_stride() is None:
        return False

    aligned_strides = all(
        (V.graph.sizevars.size_hint(x.get_stride()[i]) % alignment) == 0
        for i in range(len(x.get_stride()) - 1)
    )
    # if the last dim size is <= 1, stride doesnt matter
    aligned_last_dim = (
        V.graph.sizevars.size_hint(x.get_stride()[-1]) == 1
        or V.graph.sizevars.size_hint(x.get_size()[-1]) <= 1
    )
    return aligned_last_dim and aligned_strides


def significant_strides_equal(
    strides1: Sequence[_IntLike],
    strides2: Sequence[_IntLike],
    shape: Sequence[_IntLike],
) -> bool:
    """
    Returns true if the strides are equal, ignoring dimensions of size 1 .
    """
    assert len(shape) == len(strides1) and len(strides1) == len(strides2)
    for dim, s1, s2 in zip(shape, strides1, strides2):
        if V.graph.sizevars.statically_known_leq(dim, 1):  # type: ignore[arg-type]
            continue

        if not V.graph.sizevars.statically_known_equals(
            s1, s2
        ) and not V.graph.sizevars.symbolic_hint(s1) == V.graph.sizevars.symbolic_hint(
            s2
        ):
            return False

    return True


def try_match_insignificant_strides(
    tensor: Union[TensorBox, BaseView],
    strides: Sequence[Union[int, torch.SymInt]],
) -> Union[TensorBox, BaseView]:
    """
    Tries to match the strides of the tensor to those in the meta_strides. Strides of insignificant
    dimensions - size 0 or 1 - will be updated.

    If there are real stride differences (NHWC vs NCHW), or the tensor is not realized, then the input will be returned
    """
    if not is_storage_and_layout(tensor):
        return tensor

    if all(
        V.graph.sizevars.statically_known_equals(s1, s2)
        for s1, s2 in zip(strides, tensor.get_stride())
    ):
        return tensor  # type: ignore[arg-type]

    if not significant_strides_equal(strides, tensor.get_stride(), tensor.get_size()):
        return tensor

    storage, old_layout = as_storage_and_layout(tensor)
    new_stride = [*old_layout.stride]
    for i, s in enumerate(tensor.get_size()):
        if V.graph.sizevars.statically_known_leq(s, 1):  # type: ignore[arg-type]
            new_stride[i] = strides[i]

    new_layout = FixedLayout(
        old_layout.device,
        old_layout.dtype,
        old_layout.size,
        new_stride,
        old_layout.offset,
    )
    return TensorBox(ReinterpretView(data=storage, layout=new_layout))


class IRNode:
    _current_origins: ClassVar[OrderedSet[Any]] = OrderedSet()

    # NB: These are kinda weird,
    origins: OrderedSet[Any] = dataclasses.field(init=False)
    traceback: Optional[list[str]] = dataclasses.field(init=False)
    origin_node: Optional[torch.fx.Node] = dataclasses.field(init=False)

    @staticmethod
    @contextlib.contextmanager
    def current_origins(origins: OrderedSet[Node]) -> Generator[None, None, None]:
        old = IRNode._current_origins
        IRNode._current_origins = old | origins
        try:
            yield
        finally:
            IRNode._current_origins = old

    def _post_init_setattr(self, attr: str, value: Any) -> None:
        # Intended for use in __post_init__ for enforcing an invariant on a dataclass
        # If you must, can also be used for setting provenance info
        # We would like to try and minimize these usages though
        object.__setattr__(self, attr, value)

    def __post_init__(self) -> None:
        self._post_init_setattr("origins", OrderedSet(self._current_origins))
        self._post_init_setattr(
            "traceback", traceback.format_stack() if config.debug_ir_traceback else None
        )
        self._post_init_setattr("origin_node", None)

    def get_read_names(self) -> OrderedSet[str]:
        return OrderedSet(dep.name for dep in self.get_reads())

    def get_traceback(self) -> Optional[list[str]]:
        return self.traceback

    def get_origin_node(self) -> Optional[torch.fx.Node]:
        return self.origin_node

    def get_defining_op(self) -> Optional[Operation]:
        return None

    def common_repr(self, shorten: bool = True) -> Sequence[str]:
        origins = f"origins={getattr(self, 'origins', '')}"
        if shorten and len(origins) > 64:
            # this can get *very* long
            origins = f"{origins[:61]}..."
        return [origins]

    def str_helper(
        self, lines: Sequence[object], shorten: bool = True, multiline: bool = True
    ) -> str:
        lines = list(lines) + list(self.common_repr(shorten))
        lines = list(map(str, lines))
        if multiline:
            new_lines = indent(",\n".join(lines))
            return f"{type(self).__name__}(\n{new_lines}\n)"
        else:
            return f"{type(self).__name__}({lines})"

    def get_dtype(self) -> torch.dtype:
        return self.dtype

    def maybe_get_dtype(self) -> Optional[torch.dtype]:
        try:
            return self.get_dtype()
        except NotImplementedError:
            return None

    def get_layout(self) -> Layout:
        raise NotImplementedError(f"get_layout() is not implemented by {type(self)}!")

    def maybe_get_layout(self) -> Optional[Layout]:
        try:
            return self.get_layout()
        except NotImplementedError:
            return None

    def get_output_spec(self) -> OutputSpec:
        return self.get_layout()

    def maybe_get_output_spec(self) -> Optional[OutputSpec]:
        try:
            return self.get_output_spec()
        except NotImplementedError:
            return None

    def has_tensor_output(self) -> bool:
        """True for single tensor output (excludes MultiOutput)"""
        return isinstance(self.maybe_get_output_spec(), Layout)

    def get_size(self) -> Sequence[Expr]:
        raise NotImplementedError(f"get_size() is not implemented by {type(self)}!")

    def maybe_get_size(self) -> Optional[Sequence[_IntLike]]:
        try:
            return self.get_size()
        except NotImplementedError:
            return None

    @property
    def shape(self) -> Union[_IntLike, sympy.Rel, Sequence[_IntLike]]:
        return self.get_size()

    def get_numel(self) -> Expr:
        return sympy_product(self.get_size())

    def is_zero_elements(self) -> bool:
        return V.graph.sizevars.is_expr_static_and_true(sympy.Eq(self.get_numel(), 0))

    def realize(self) -> Optional[str]:
        """
        If the IRNode refers to data which has not been materialized (e.g.,
        it is a Pointwise/Reduction that could potentially have more
        compute fused into it), realize the IRNode into physical memory,
        ending the possibility of fusing into it, but allowing, e.g., multiple
        users to access the data without having to recompute.

        Check StorageBox.realize for a particularly notable implementation.

        TODO(ezyang): I think, in principle, every IRNode should have an
        implementation of this, and most of the time no-op is OK, but you
        really do have to audit each IRNode for this, so for now, raise
        an error if it's not implemented.  Note that some code in graph.py
        will catch this thrown error and suppress it with a warning.
        """
        raise NotImplementedError(f"realize NYI on {type(self)}")

    def codegen_reference(self, writer: Optional[IndentedBuffer] = None) -> str:
        raise NotImplementedError(f"codegen_reference NYI on {type(self)}")

    def get_device(self) -> Optional[torch.device]:
        return None

    def get_device_or_error(self) -> torch.device:
        device = self.get_device()
        assert device is not None
        return device

    def has_exceeded_max_reads(self) -> bool:
        return False

    def make_loader(self) -> Callable[[Sequence[Expr]], OpsValue]:
        raise NotImplementedError(type(self).__name__)

    def make_indexer(self) -> Callable[[Sequence[Expr]], Expr]:
        raise NotImplementedError(type(self).__name__)

    def get_stride(self) -> Sequence[_IntLike]:
        raise NotImplementedError(type(self).__name__)

    def maybe_get_stride(self) -> Optional[Sequence[_IntLike]]:
        try:
            return self.get_stride()
        except NotImplementedError:
            return None

    def get_name(self) -> str:
        raise NotImplementedError(type(self).__name__)

    def maybe_get_name(self) -> Optional[str]:
        try:
            return self.get_name()
        except NotImplementedError:
            return None

    def has_large_inner_fn(self, threshold: Optional[int] = None) -> bool:
        return False

    def mark_reuse(self, users: int) -> None:
        pass

    def realize_hint(self) -> None:
        pass

    def unwrap_view(self) -> IRNode:
        raise NotImplementedError(type(self).__name__)

    def freeze_layout(self) -> None:
        raise NotImplementedError(type(self).__name__)

    def freeze_layout_with_stride_order(
        self, order: list[int], allow_padding: bool = False
    ) -> None:
        raise NotImplementedError(type(self).__name__)

    def freeze_layout_with_fill_order(self, order: list[int]) -> None:
        raise NotImplementedError(type(self).__name__)

    def freeze_layout_with_same_order(self, stride: list[_IntLike]) -> None:
        raise NotImplementedError(type(self).__name__)

    def freeze_layout_with_exact_strides(
        self, exact_strides: list[_IntLike], allow_padding: bool = False
    ) -> None:
        raise NotImplementedError(type(self).__name__)

    def get_read_writes(self) -> dependencies.ReadWrites:
        raise NotImplementedError(type(self).__name__)

    def get_reads(self) -> OrderedSet[Dep]:
        return self.get_read_writes().reads

    def num_reads(self) -> int:
        return len(self.get_reads())

    def get_storage_numel(self) -> _IntLike:
        raise NotImplementedError(type(self).__name__)

    def get_unbacked_symbol_uses(self) -> OrderedSet[Symbol]:
        raise NotImplementedError(type(self).__name__)

    def get_reduction_type(self) -> Optional[str]:
        raise NotImplementedError(type(self).__name__)

    def get_reduction_size(self) -> Sequence[sympy.Expr]:
        raise NotImplementedError(type(self).__name__)

    def is_extern(self) -> bool:
        return False

    def is_no_op(self) -> bool:
        return False

    def constant_to_device(self, device: torch.device) -> IRNode:
        raise NotImplementedError(type(self).__name__)

    def get_mutation_names(self) -> Sequence[str]:
        raise NotImplementedError(type(self).__name__)

    def get_operation_name(self) -> str:
        raise NotImplementedError(type(self).__name__)

    def get_inputs_that_alias_output(self) -> Sequence[str]:
        raise NotImplementedError(type(self).__name__)

    if TYPE_CHECKING:

        @property
        def dtype(self) -> torch.dtype:
            ...


@ir_dataclass(frozen=False)
class Operation:
    def __post_init__(self) -> None:
        self.operation_name: Optional[str] = None

    def get_device(self) -> Optional[torch.device]:
        raise NotImplementedError

    def get_origin_node(self) -> Optional[torch.fx.Node]:
        assert hasattr(self, "origin_node")
        return self.origin_node

    def get_origins(self) -> OrderedSet[Any]:
        assert hasattr(self, "origins")
        return self.origins

    def get_operation_name(self) -> str:
        assert self.operation_name is not None
        return self.operation_name

    def is_extern(self) -> bool:
        return False

    def is_no_op(self) -> bool:
        return False

    def get_read_writes(self) -> dependencies.ReadWrites:
        raise NotImplementedError

    def is_user_of(self, name: str) -> bool:
        return name in self.get_read_names()

    def get_read_names(self) -> OrderedSet[str]:
        return OrderedSet(dep.name for dep in self.get_reads())

    def get_reads(self) -> OrderedSet[Dep]:
        return self.get_read_writes().reads

    def get_outputs(self) -> list[Buffer]:
        raise NotImplementedError

    def get_unbacked_symbol_defs(self) -> OrderedSet[sympy.Symbol]:
        return OrderedSet()

    def get_unbacked_symbol_uses(self) -> OrderedSet[sympy.Symbol]:
        """
        Returns the unbacked symbols which are required to be in scope in
        order to successfully perform codegen for this buffer.  For example,
        a buffer that corresponds to an extern kernel call that takes i0 as
        an argument would return {i0} here.  This is used to generate necessary
        dependencies that ensure we actually bind i0 in codegen before you
        try to use it.

        Note that this is NOT transitive; in particular, if this buffer takes
        in as input another buffer with dynamic shape (e.g., (i0,)), we will
        not report it here, because you will already have a dependency
        on that buffer, which will eventually have a dependency on i0 if
        necessary.
        """
        return OrderedSet()

    def get_workspace_size(self) -> int:
        """
        Gets extra global memory size needed by this buffer.
        Some algorithms (e.g. group gemm) may require extra global memory in the generated code.
        """
        return 0


@ir_dataclass
class Loops(IRNode):
    device: torch.device
    dtype: torch.dtype
    inner_fn: Callable[..., Any]
    ranges: Sequence[_IntLike]

    def get_unbacked_symbol_uses(self) -> OrderedSet[Symbol]:
        return OrderedSet().union(
            *(free_unbacked_symbols(e) for e in self.ranges),
            self.inner_fn_free_unbacked_symbols(),
        )

    def _to_str(self, names: Sequence[str]) -> str:
        return self.str_helper(
            [
                f"'{self.device.type}'",
                str(self.dtype),
                self.inner_fn_str(),
            ]
            + [f"{name}={getattr(self, name)}" for name in names]
            + [f"origin_node={self.origin_node!r}"]
        )

    def __post_init__(self) -> None:
        super().__post_init__()

    def __str__(self) -> str:
        return self._to_str(("ranges",))

    __repr__ = __str__

    def get_device(self) -> Optional[torch.device]:
        return self.device

    def get_origin_node(self) -> Optional[torch.fx.Node]:
        return self.origin_node

    def get_size(self) -> Sequence[Expr]:
        return self.ranges

    def get_pointwise_size(self) -> Sequence[Expr]:
        return self.ranges

    @classmethod
    def create(cls, *args: Any, **kwargs: Any) -> TensorBox:
        origin_node = kwargs.pop("origin_node", None)
        tb = kwargs.pop("traceback", None)
        # if "origin_node" in kwargs:
        #     breakpoint()
        r = cls(*args, **kwargs)
        # Need to explicitly set origin_node here to propagate it down.
        # todo(chilli): I think it would be better for IRNode to directly set
        # origin_node
        r._post_init_setattr("origin_node", origin_node)
        r._post_init_setattr("traceback", tb or r.traceback)
        return TensorBox.create(r)

    @staticmethod
    def _index(ranges: Sequence[_IntLike], prefix: SymT = SymT.INDEX) -> Sequence[Expr]:
        return [
            sympy.S.Zero if s == 1 else sympy_index_symbol_with_prefix(prefix, n)
            for n, s in enumerate(ranges)
        ]

    @cache_on_self
    def inner_fn_opcount(self) -> OpCountResult:
        opcounter = OpCounterCSE(V.MockHandler())
        with V.set_ops_handler(opcounter), patch.object(
            FlexibleLayout, "allow_indexing", True
        ):
            self.inner_fn(*self.inner_fn_args())
            return opcounter.getvalue()

    def inner_fn_args(self) -> Sequence[Sequence[_IntLike]]:
        return (self._index(self.ranges),)

    @cache_on_self
    def inner_fn_str(self) -> str:
        return V.KernelFormatterHandler.ir_to_string(
            self.inner_fn, *self.inner_fn_args()
        )

    def has_large_inner_fn(self, threshold: Optional[int] = None) -> bool:
        if threshold is None:
            threshold = 0
        threshold = max(threshold, config.realize_opcount_threshold)
        return self.inner_fn_opcount().num_ops > threshold

    def inner_fn_free_unbacked_symbols(self) -> OrderedSet[Symbol]:
        index = self._index(self.ranges)
        return extract_free_unbacked_symbols(self.inner_fn, index)

    def get_reads(self) -> OrderedSet[Dep]:
        with patch.object(FlexibleLayout, "allow_indexing", True):
            if self.get_reduction_type():
                return extract_read_writes(
                    self.make_loader(),
                    self.get_size(),
                    self.get_reduction_size(),
                ).reads
            else:
                return extract_read_writes(
                    self.make_loader(),
                    self.get_size(),
                ).reads

    def get_read_names(self) -> OrderedSet[str]:
        return OrderedSet(self.inner_fn_opcount().read_buffers)

    def num_reads(self) -> int:
        return len(self.inner_fn_opcount().read_buffers)

    def get_reduction_size(self) -> Sequence[sympy.Expr]:
        raise NotImplementedError(
            f"get_reduction_size() is not implemented by {type(self)}!"
        )

    def get_reduction_type(self) -> Optional[str]:
        raise NotImplementedError(
            f"get_reduction_type() is not implemented by {type(self)}!"
        )

    def constant_to_device(self, device: torch.device) -> IRNode:
        raise NotImplementedError(
            f"constant_to_device() is not implemented by {type(self)}!"
        )


def nop_loader_fn(idx: Union[Expr, Sequence[Expr]], *, dtype: torch.dtype) -> OpsValue:
    if dtype.is_floating_point:
        return ops.constant(float("nan"), dtype)
    else:
        return ops.constant(0, dtype)


@ir_dataclass
class Pointwise(Loops):
    def make_loader(self) -> Callable[[Sequence[Expr]], OpsValue]:
        # Make zero-element loops into a no-op
        if self.is_zero_elements():
            return partial(nop_loader_fn, dtype=self.dtype)

        return self.inner_fn

    def get_reduction_size(self) -> Sequence[sympy.Expr]:
        return []

    def get_reduction_type(self) -> Optional[str]:
        return None

    def store_output(
        self,
        output_name: Optional[str],
        indexer: Callable[[Sequence[Expr]], Never],
        vars: Sequence[Expr],
    ) -> OpsValue:
        loader = self.make_loader()
        return ops.store(output_name, indexer(vars), loader(vars))

    def constant_to_device(self, device: torch.device) -> IRNode:
        """Move this to a given device. Requires that all reads are to constants."""
        loader = self.make_loader()
        loader = patch.object(ConstantBuffer, "override_device", device)(loader)
        return Pointwise(
            device=device, dtype=self.dtype, inner_fn=loader, ranges=self.ranges
        )


@ir_dataclass
class Scatter(Pointwise):
    output_indexer: Callable[[Sequence[Expr]], Expr]
    scatter_mode: Optional[str] = None

    def constant_to_device(self, device: torch.device) -> IRNode:
        """Move this to a given device. Requires that all reads are to constants."""
        loader = self.make_loader()
        loader = patch.object(ConstantBuffer, "override_device", device)(loader)
        return Scatter(
            device=device,
            dtype=self.dtype,
            inner_fn=loader,
            ranges=self.ranges,
            output_indexer=self.output_indexer,
            scatter_mode=self.scatter_mode,
        )

    def store_output(
        self,
        output_name: Optional[str],
        indexer: Callable[[Sequence[Expr]], Never],
        vars: Sequence[Expr],
    ) -> OpsValue:
        loader = self.make_loader()
        return ops.store(
            output_name,
            indexer(self.output_indexer(vars)),
            loader(vars),
            mode=self.scatter_mode,
        )


REDUCTION_COMBINE_FN: dict[str, Callable[..., OpsValue]] = {
    "any": ops_wrapper("logical_or"),
    "max": ops_wrapper("maximum"),
    "min": ops_wrapper("minimum"),
    "prod": ops_wrapper("mul"),
    "sum": ops_wrapper("add"),
    "xor_sum": ops_wrapper("bitwise_xor"),
}


def get_reduction_combine_fn(
    reduction_type: str, dtype: torch.dtype, arg_break_ties_left: bool = True
) -> Callable[..., object]:
    if reduction_type in REDUCTION_COMBINE_FN:
        return REDUCTION_COMBINE_FN[reduction_type]

    elif reduction_type in ("argmax", "argmin"):

        def argmax_combine_fn(
            a: tuple[object, object], b: tuple[object, object]
        ) -> tuple[OpsValue, OpsValue]:
            a_value, a_index = a
            b_value, b_index = b

            if reduction_type == "argmin":
                mask = ops.lt(a_value, b_value)
            else:
                mask = ops.gt(a_value, b_value)

            equal = ops.eq(a_value, b_value)
            if is_float_dtype(dtype):
                a_isnan = ops.ne(a_value, a_value)
                b_isnan = ops.ne(b_value, b_value)
                mask = ops.logical_or(mask, ops.gt(a_isnan, b_isnan))
                equal = ops.logical_or(equal, ops.logical_and(a_isnan, b_isnan))

            tie = (
                ops.lt(a_index, b_index)
                if arg_break_ties_left
                else ops.gt(a_index, b_index)
            )
            mask = ops.logical_or(mask, ops.logical_and(equal, tie))
            return (
                ops.where(mask, a_value, b_value),
                ops.where(mask, a_index, b_index),
            )

        return argmax_combine_fn

    elif reduction_type == "welford_combine":

        def welford_combine_fn(
            a: tuple[OpsValue, OpsValue, OpsValue],
            b: tuple[OpsValue, OpsValue, OpsValue],
        ) -> tuple[OpsValue, OpsValue, OpsValue]:
            a_mean, a_m2, a_weight = a
            b_mean, b_m2, b_weight = b

            delta = b_mean - a_mean
            new_weight = a_weight + b_weight
            w2_over_w = b_weight / new_weight
            return (
                a_mean + delta * w2_over_w,
                a_m2 + b_m2 + delta * delta * a_weight * w2_over_w,
                new_weight,
            )

        return welford_combine_fn

    else:
        raise NotImplementedError(f"unknown reduction_type={reduction_type}")


@ir_dataclass
class Reduction(Loops):
    reduction_ranges: Sequence[_IntLike]
    reduction_type: str
    # self.dtype represents the dst dtype
    src_dtype: torch.dtype
    reduction_hint: ReductionHint

    def __str__(self) -> str:
        return self._to_str(("ranges", "reduction_ranges", "reduction_type"))

    __repr__ = __str__

    def get_unbacked_symbol_uses(self) -> OrderedSet[Symbol]:
        return super().get_unbacked_symbol_uses() | OrderedSet().union(
            *(free_unbacked_symbols(e) for e in self.reduction_ranges)
        )

    def get_reduction_size(self) -> Sequence[sympy.Expr]:
        return self.reduction_ranges

    def get_reduction_type(self) -> Optional[str]:
        return self.reduction_type

    def store_reduction(
        self,
        output_name: Optional[str],
        indexer: Callable[[Sequence[Expr]], Never],
        vars: Sequence[Expr],
        reduction_vars: Sequence[Symbol],
    ) -> OpsValue:
        value = ops.reduction(
            self.dtype,
            self.src_dtype,
            self.reduction_type,
            self.inner_fn(vars, reduction_vars),
        )
        return ops.store_reduction(output_name, indexer(vars), value)

    def index_length(self) -> int:
        return len(self.ranges) + len(self.reduction_ranges)

    def inner_fn_args(self) -> Sequence[Sequence[Expr]]:
        index = self._index(self.ranges)
        rindex = self._index(self.reduction_ranges, SymT.R0_INDEX)
        return (index, rindex)

    def inner_fn_free_unbacked_symbols(self) -> OrderedSet[Symbol]:
        index = self._index(self.ranges)
        rindex = self._index(self.reduction_ranges, SymT.R0_INDEX)
        return extract_free_unbacked_symbols(self.inner_fn, index, rindex)

    def constant_to_device(self, device: torch.device) -> IRNode:
        """Move this to a given device. Requires that all reads are to constants."""
        loader = self.make_loader()
        loader = patch.object(ConstantBuffer, "override_device", device)(loader)
        return Reduction(
            device=device,
            dtype=self.dtype,
            inner_fn=loader,
            ranges=self.ranges,
            reduction_ranges=self.reduction_ranges,
            reduction_type=self.reduction_type,
            src_dtype=self.src_dtype,
            reduction_hint=ReductionHint.DEFAULT,
        )

    @staticmethod
    def num_splits(
        device: torch.device,
        dst_dtype: torch.dtype,
        src_dtype: torch.dtype,
        inner_fn: Callable[..., OpsValue],
        ranges: Sequence[_IntLike],
        reduction_ranges: Sequence[_IntLike],
        reduction_type: str,
        reduction_numel: Expr,
        input_node: Optional[IRNode] = None,
    ) -> tuple[ReductionHint, _IntLike]:
        def _is_static(x: object) -> bool:
            return isinstance(x, (int, Integer))

        reduction_numel_hint = V.graph.sizevars.symbolic_hint(reduction_numel)
        numel_hint = V.graph.sizevars.symbolic_hint(sympy_product(ranges))

        should_split = reduction_type == "scan" or (
            not V.graph.has_feature(device, BackendFeature.REDUCE_TO_SINGLE_ELEMENT)
            and reduction_type
            not in (
                "argmax",
                "argmin",
            )
            and config.split_reductions
        )
        if not (_is_static(reduction_numel_hint) and _is_static(numel_hint)):
            # We don't support unbacked symints
            return ReductionHint.DEFAULT, 1

        props = DeviceProperties.create(device)
        num_sm = props.multi_processor_count
        min_elements_per_thread = 32
        if should_split:
            inner_reduction_splits: Callable[[int, int], int] = functools.partial(
                V.choices.reduction_split_factor, device, inner_reduction=True
            )
            outer_reduction_splits: Callable[[int, int], int] = functools.partial(
                V.choices.reduction_split_factor, device, inner_reduction=False
            )
        else:

            def inner_reduction_splits(
                reduction_numel_hint: int,
                numel_hint: int,
            ) -> int:
                return 1

            outer_reduction_splits = inner_reduction_splits

        # easy cases
        if numel_hint == 1:
            split = inner_reduction_splits(reduction_numel_hint, numel_hint)
            if split == 1:
                # No need to split.
                return ReductionHint.INNER, split
            if input_node is not None and isinstance(input_node, TensorBox):
                with patch.object(FlexibleLayout, "allow_indexing", True):
                    (
                        new_ranges,
                        new_reduction_ranges,
                    ) = extract_input_node_reduction_ranges(input_node)
                if new_ranges is not None and new_reduction_ranges is not None:
                    extracted_numel_hint = V.graph.sizevars.symbolic_hint(
                        sympy_product(new_ranges + new_reduction_ranges)
                    )
                    if reduction_numel_hint == extracted_numel_hint:
                        log.debug(
                            "Use previous IRNode's range and reduction_ranges instead of split. "
                            "current ranges: %s, current reduction ranges: %s, current split: %d, "
                            "new ranges: %s, new reduction ranges: %s",
                            ranges,
                            reduction_ranges,
                            split,
                            new_ranges,
                            new_reduction_ranges,
                        )
                        # If the input_node or its dependent nodes are also Reduction nodes,
                        # use reduction_sizes of this node or its dependent nodes directly.
                        return ReductionHint.INNER, -1
            return ReductionHint.INNER, split
        if (
            reduction_numel_hint <= min_elements_per_thread
            or numel_hint >= num_sm * 2 * 32
        ):
            return ReductionHint.DEFAULT, 1

        r = Reduction(
            device=device,
            dtype=dst_dtype,
            inner_fn=inner_fn,
            ranges=ranges,
            reduction_ranges=reduction_ranges,
            reduction_type=reduction_type,
            src_dtype=src_dtype,
            reduction_hint=ReductionHint.DEFAULT,
        )

        def get_read_indices(r: Reduction) -> tuple[Sequence[Expr], bool]:
            cb = ComputedBuffer(
                name=None,
                layout=FlexibleLayout(
                    device=r.get_device(),
                    dtype=r.get_dtype(),
                    size=r.get_size(),
                ),
                data=r,
            )
            read_writes = cb.get_read_writes()
            # try finding the full size producer
            # TODO this will fail for something like ((1, N) * (N, 1)).sum()
            # this would also possibly be wrong for producers with the different contiguity but we hope those cases are rare
            assert read_writes.range_vars is not None
            range_vars = [
                r
                for r in read_writes.range_vars
                if isinstance(r, Expr) and not isinstance(r, sympy.Number)
            ]
            indices = []
            changed = False
            for md in sorted(read_writes.reads, key=lambda x: x.name):
                if all(r in md.index.free_symbols for r in range_vars):
                    indices.append(md.index)
                    if md.name in V.graph.name_to_buffer:
                        buf = V.graph.name_to_buffer[md.name]
                        original_stride = getattr(buf.layout, "stride", None)
                        buf.decide_layout()
                        if getattr(buf.layout, "stride", None) != original_stride:
                            changed = True
            return indices, changed

        indices, changed = get_read_indices(r)
        if changed:
            indices, _ = get_read_indices(r)

        if len(indices) == 0:
            # TODO determine splits when all inputs are broadcast
            return ReductionHint.DEFAULT, 1

        (_, reduction_vars), ranges1 = dependencies.index_vars_squeeze(
            r.get_size(), r.get_reduction_size()
        )
        num_outer = 0
        num_inner = 0
        for i in indices:
            j = V.graph.sizevars.simplify_with_ranges(i, ranges1)
            strides = V.graph.sizevars.stride_hints(
                j, reduction_vars, list(ranges1.keys())
            )
            outer = all(s > 1 for s in strides)
            if outer:
                num_outer += 1
            else:
                num_inner += 1
        if num_inner > num_outer:
            return ReductionHint.INNER, inner_reduction_splits(
                reduction_numel_hint, numel_hint
            )
        else:
            return ReductionHint.OUTER, outer_reduction_splits(
                reduction_numel_hint, numel_hint
            )

    @staticmethod
    def _unroll_reduction_fn(
        inner_fn: Callable[[Sequence[_IntLike], Sequence[_IntLike]], OpsValue],
        reduction_ranges: Sequence[_IntLike],
        reduction_type: str,
        src_dtype: torch.dtype,
    ) -> Callable[[Sequence[_IntLike]], OpsValue]:
        """Convert inner_fn from a reduction to an pointwise"""
        reduction_ranges = [
            V.graph.sizevars.evaluate_static_shape(x) for x in reduction_ranges
        ]

        combine_fn = get_reduction_combine_fn(reduction_type, src_dtype)

        def fn(index: Sequence[_IntLike]) -> Any:
            return functools.reduce(
                combine_fn,
                (
                    value_fn(index, rindex)
                    for rindex in itertools.product(
                        *[range(x) for x in reduction_ranges]
                    )
                ),
            )

        value_fn: Callable[[Sequence[_IntLike], Sequence[_IntLike]], Any]
        if reduction_type in ("argmin", "argmax"):
            flatten_index = FixedLayout(
                None,  # type: ignore[arg-type]
                None,  # type: ignore[arg-type]
                reduction_ranges,
                FlexibleLayout.contiguous_strides(reduction_ranges),
            ).make_indexer()

            def value_fn(
                index: Sequence[_IntLike], rindex: Sequence[_IntLike]
            ) -> tuple[OpsValue, OpsValue]:
                rindex = [sympy.expand(i) for i in rindex]
                return (
                    inner_fn(index, rindex),
                    ops.index_expr(flatten_index(rindex), torch.int64),
                )

            return lambda index: fn(index)[1]
        else:
            value_fn = inner_fn
            return fn

    @classmethod
    def create(
        cls,
        device: torch.device,
        dst_dtype: torch.dtype,
        src_dtype: torch.dtype,
        inner_fn: Callable[..., Any],
        ranges: Sequence[Expr],
        reduction_ranges: Sequence[Expr],
        reduction_type: str,
        reduction_hint: ReductionHint = ReductionHint.DEFAULT,
        input_node: Optional[IRNode] = None,
    ) -> TensorBox:
        reduction_numel = V.graph.sizevars.simplify(sympy_product(reduction_ranges))

        if reduction_numel == 0:
            # N.B. This is a hack to generate the literal of the given type
            # Ideally, we should be fixing `def constant` in triton.py
            # but it breaks due to hardcoded dtypes in other places
            def py_cnst(val: object) -> Union[bool, float, int]:
                if dst_dtype == torch.bool:
                    return bool(val)
                elif dst_dtype.is_floating_point:
                    assert isinstance(val, typing.SupportsFloat)
                    return float(val)
                else:
                    assert isinstance(val, typing.SupportsInt)
                    return int(val)

            rtypes_to_inits = {
                "sum": py_cnst(0),
                "xor_sum": py_cnst(0),
                "prod": py_cnst(1),
                "any": py_cnst(0),
                # "all" is desugared to `!any(!val)`
            }

            assert (
                reduction_type in rtypes_to_inits.keys()
            ), f"{reduction_type} not supported for zero-dimension tensors!"

            def const_fn(index: int) -> OpsValue:
                return ops.constant(rtypes_to_inits[reduction_type], dst_dtype)

            return Pointwise.create(
                device=device,
                dtype=src_dtype,
                inner_fn=const_fn,
                ranges=list(ranges),
            )

        if reduction_numel == 1:
            # this reduction is actually a pointwise op
            if reduction_type in ("argmin", "argmax"):

                def fn(index: int) -> OpsValue:
                    return ops.constant(0, dst_dtype)

            else:

                def fn(index: int) -> OpsValue:
                    reduction_index = [sympy.S.Zero for _ in reduction_ranges]
                    return inner_fn(index, reduction_index)

            return Pointwise.create(
                device=device, dtype=dst_dtype, inner_fn=fn, ranges=ranges
            )

        if (
            isinstance(reduction_numel, Integer)
            and V.graph.sizevars.size_hint(reduction_numel)
            < config.unroll_reductions_threshold
            and (sympy_product(ranges) != 1 or is_gpu(device.type))
        ):
            # NB: This works around https://github.com/pytorch/pytorch/issues/140457
            # since turning reductions into pointwise ops can exacerbate this problem
            return Pointwise.create(
                device=device,
                dtype=dst_dtype,
                inner_fn=cls._unroll_reduction_fn(
                    inner_fn, reduction_ranges, reduction_type, src_dtype
                ),
                ranges=ranges,
            )

        # triton doesn't support reduce to single element well, so break it up
        hint, split = cls.num_splits(
            device,
            dst_dtype,
            src_dtype,
            inner_fn,
            ranges,
            reduction_ranges,
            reduction_type,
            reduction_numel,
            input_node,
        )
        # intermediate reduction in split can contain complex indexing,
        # and num_splits will fail to correctly set the hint
        # reuse the passed hint if available
        if reduction_hint == ReductionHint.DEFAULT:
            reduction_hint = hint
        if split == -1:
            assert input_node is not None
            new_ranges, new_reduction_ranges = extract_input_node_reduction_ranges(
                input_node
            )
            assert new_ranges is not None
            assert new_reduction_ranges is not None
            return cls.create_multilayer_existing_ranges(
                device,
                dst_dtype,
                src_dtype,
                inner_fn,
                ranges,
                reduction_ranges,
                new_ranges,
                new_reduction_ranges,
                reduction_type,
                reduction_hint,
            )
        elif split > 1:
            # triton doesn't support reduce to single element well, so break it up
            return cls.create_multilayer(
                device,
                dst_dtype,
                src_dtype,
                inner_fn,
                ranges,
                reduction_ranges,
                reduction_type,
                split,
                reduction_hint,
            )

        return TensorBox.create(
            Reduction(
                device=device,
                dtype=dst_dtype,
                inner_fn=inner_fn,
                ranges=ranges,
                reduction_ranges=reduction_ranges,
                reduction_type=reduction_type,
                src_dtype=src_dtype,
                reduction_hint=reduction_hint,
            )
        )

    @staticmethod
    def default_accumulator(
        reduction_type: str, dtype: torch.dtype
    ) -> Union[_NumLike, Sequence[_NumLike]]:
        if reduction_type in ("max", "argmax"):
            if is_float_dtype(dtype):
                return float("-inf")
            elif is_boolean_dtype(dtype):
                return False
            else:
                return torch.iinfo(dtype).min
        if reduction_type in ("min", "argmin"):
            if is_float_dtype(dtype):
                return float("inf")
            elif is_boolean_dtype(dtype):
                return True
            else:
                return torch.iinfo(dtype).max

        zero = False if is_boolean_dtype(dtype) else 0
        one = True if is_boolean_dtype(dtype) else 1
        return {
<<<<<<< HEAD
            "sum": 0,
            "prod": 1,
            "xor_sum": 0,
            "any": 0,
            "welford_reduce": (0, 0, 0),
            "welford_combine": (0, 0, 0),
            "online_softmax_reduce": (float("-inf"), 0),
=======
            "sum": zero,
            "prod": one,
            "xor_sum": zero,
            "any": zero,
            "welford_reduce": (zero, zero, zero),
            "welford_combine": (zero, zero, zero),
>>>>>>> f9131be1
        }[reduction_type]

    @staticmethod
    def default_value(
        reduction_type: str, dtype: torch.dtype
    ) -> Union[_NumLike, Sequence[_NumLike]]:
        if reduction_type == "welford_reduce":
            return 0
        return Reduction.default_accumulator(reduction_type, dtype)

    @staticmethod
    def _multilayer_second_step_hint(
        split: _IntLike, numel_hint: int, reduction_hint: ReductionHint
    ) -> ReductionHint:
        if split == -1:
            return reduction_hint
        if split <= 512 and numel_hint <= 512 and reduction_hint == ReductionHint.OUTER:
            return ReductionHint.OUTER_TINY
        if (
            split <= 1024
            and numel_hint <= 256
            and reduction_hint == ReductionHint.OUTER
        ):
            return ReductionHint.OUTER_TINY

        return reduction_hint

    @classmethod
    def _multilayer_wrap_loader(
        cls,
        loader: Callable[..., OpsValue],
        reduction_ranges: Sequence[_IntLike],
        reduction_numel: _IntLike,
        split: _IntLike,
        block_size: _IntLike,
        default: Union[_NumLike, Sequence[_NumLike]],
    ) -> Callable[..., object]:
        reindex = View.dynamic_reshape_indexer(reduction_ranges, [reduction_numel])
        need_mask = not V.graph.sizevars.is_expr_static_and_true(
            sympy.Eq(reduction_numel % split, 0)
        )

        def wrapper_fn(
            index: Sequence[Symbol], reduction_index: Sequence[Symbol]
        ) -> OpsValue:
            (reduction_index,) = reduction_index
            *new_index, reduction_block = index
            indices = block_size * reduction_block + reduction_index

            def body() -> OpsValue:
                return loader(new_index, reindex([indices]))

            if need_mask:
                mask = ops.lt(
                    ops.index_expr(indices, torch.int32),
                    ops.index_expr(reduction_numel, torch.int32),
                )
                return ops.masked(mask, body, default)
            else:
                return body()

        return wrapper_fn

    @classmethod
    def _multilayer_wrap_loader_existing_ranges(
        cls,
        loader: Callable[[Sequence[sympy.Expr], Sequence[sympy.Expr]], OpsValue],
        original_ranges: Sequence[Expr],
        original_reduction_ranges: Sequence[Expr],
        new_ranges: Sequence[Integer],
        new_reduction_ranges: Sequence[Integer],
    ) -> Callable[[Sequence[sympy.Expr], Sequence[sympy.Expr]], OpsValue]:
        assert all(
            r == 1 for r in original_ranges
        ), f"Only enabled for numel_hint == 1, found {original_ranges=}"
        reindex = View.dynamic_reshape_indexer(
            original_reduction_ranges, tuple(new_ranges) + tuple(new_reduction_ranges)
        )

        def wrapper_fn(
            merged_index: Sequence[sympy.Expr],
            new_reduction_index: Sequence[sympy.Expr],
        ) -> OpsValue:
            original_idx = merged_index[: len(original_ranges)]
            new_index = merged_index[len(original_ranges) :]
            return loader(
                original_idx,
                reindex(tuple(new_index) + tuple(new_reduction_index)),
            )

        return wrapper_fn

    @classmethod
    def create_multilayer_helper(
        cls,
        device: torch.device,
        dst_dtype: torch.dtype,
        src_dtype: torch.dtype,
        wrapper_fn: Callable[..., Any],
        original_ranges: Sequence[Expr],
        original_reduction_ranges: Sequence[Expr],
        new_ranges: list[Expr],
        new_reduction_ranges: list[Integer],
        reduction_type: str,
        split: _IntLike,
        reduction_hint: ReductionHint,
    ) -> TensorBox:
        """
        Break a large reduction up into multiple smaller reductions
        recursively
        """
        # triton will automatically compute reductions in fp32 if reducing over fp16/bf16
        # within the kernel. keep the intermediate in fp32 so as to keep the whole reduction
        # in fp32 and not reduce precision by breaking up the kernel into multiple layers
        intermediate_dtype = (
            dst_dtype
            if dst_dtype not in (torch.float16, torch.bfloat16)
            else torch.float
        )
        intermediate = Reduction.create(
            device,
            intermediate_dtype,
            src_dtype,
            wrapper_fn,
            new_ranges,
            new_reduction_ranges,
            reduction_type,
            reduction_hint,
        )
        intermediate.realize()
        intermediate_loader = intermediate.make_loader()

        def intermediate_fn(
            index: Sequence[_IntLike], reduction_index: Sequence[_IntLike]
        ) -> OpsValue:
            return intermediate_loader([*index, *reduction_index])

        numel_hint = V.graph.sizevars.size_hint(sympy_product(original_ranges))
        reduction_hint = cls._multilayer_second_step_hint(
            split, numel_hint, reduction_hint
        )

        assert original_ranges == new_ranges[: len(original_ranges)]
        return TensorBox.create(
            Reduction(
                device=device,
                dtype=dst_dtype,
                inner_fn=intermediate_fn,
                ranges=original_ranges,
                reduction_ranges=new_ranges[len(original_ranges) :],
                reduction_type=reduction_type,
                src_dtype=src_dtype,
                reduction_hint=reduction_hint,
            )
        )

    @classmethod
    def create_multilayer(
        cls,
        device: torch.device,
        dst_dtype: torch.dtype,
        src_dtype: torch.dtype,
        inner_fn: Callable[..., Any],
        ranges: Sequence[Expr],
        reduction_ranges: Sequence[Expr],
        reduction_type: str,
        split: _IntLike,
        reduction_hint: ReductionHint,
    ) -> TensorBox:
        """
        Break a large reduction up into multiple smaller reductions
        recursively
        """
        # TODO(jansel): realize the reduction so we can do dynamic indexing
        reduction_numel = sympy_product(reduction_ranges)
        block_size = FloorDiv(reduction_numel + (split - 1), split)
        default = cls.default_value(reduction_type, dst_dtype)
        wrapper_fn = cls._multilayer_wrap_loader(
            inner_fn, reduction_ranges, reduction_numel, split, block_size, default
        )

        return cls.create_multilayer_helper(
            device,
            dst_dtype,
            src_dtype,
            wrapper_fn,
            ranges,
            reduction_ranges,
            [*ranges, split],
            [block_size],
            reduction_type,
            split,
            reduction_hint,
        )

    @classmethod
    def create_multilayer_existing_ranges(
        cls,
        device: torch.device,
        dst_dtype: torch.dtype,
        src_dtype: torch.dtype,
        inner_fn: Callable[..., Any],
        original_ranges: Sequence[Expr],
        original_reduction_ranges: Sequence[Expr],
        new_ranges: list[Integer],
        new_reduction_ranges: list[Integer],
        reduction_type: str,
        reduction_hint: ReductionHint,
    ) -> TensorBox:
        """
        Break a large reduction up into multiple smaller reductions
        recursively
        """
        wrapper_fn = cls._multilayer_wrap_loader_existing_ranges(
            inner_fn,
            original_ranges,
            original_reduction_ranges,
            new_ranges,
            new_reduction_ranges,
        )
        return cls.create_multilayer_helper(
            device,
            dst_dtype,
            src_dtype,
            wrapper_fn,
            original_ranges,
            original_reduction_ranges,
            [*original_ranges, *new_ranges],
            new_reduction_ranges,
            reduction_type,
            -1,
            reduction_hint,
        )


INNER_FN_TY = Callable[[Sequence[Expr], Sequence[Expr]], OpsValue]


class MultiOutputReduction(Reduction):
    output_index: int

    def __init__(
        self,
        device: torch.device,
        dst_dtype: torch.dtype,
        inner_fns: Union[INNER_FN_TY, Sequence[INNER_FN_TY]],
        ranges: Sequence[Integer],
        reduction_ranges: Sequence[Integer],
        reduction_type: str,
        src_dtype: torch.dtype,
        reduction_hint: ReductionHint,
        output_index: int,
    ):
        if callable(inner_fns):
            inner_fns = (inner_fns,)

        loader: Callable[[Sequence[Expr], Sequence[Expr]], Any]
        if len(inner_fns) == 1:
            loader = inner_fns[0]
        else:

            def loader(
                idx: Sequence[Expr], reduction_idx: Sequence[Expr]
            ) -> tuple[OpsValue, ...]:
                return tuple(fn(idx, reduction_idx) for fn in inner_fns)

        super().__init__(
            device=device,
            dtype=dst_dtype,
            inner_fn=loader,
            ranges=ranges,
            reduction_ranges=reduction_ranges,
            reduction_type=reduction_type,
            src_dtype=src_dtype,
            reduction_hint=reduction_hint,
        )
        self.output_index = output_index

    def store_reduction(
        self,
        output_name: Optional[str],
        indexer: Callable[[Sequence[Expr]], Never],
        vars: Sequence[Expr],
        reduction_vars: Sequence[Symbol],
    ) -> OpsValue:
        values = ops.reduction(
            self.dtype,
            self.src_dtype,
            self.reduction_type,
            self.inner_fn(vars, reduction_vars),
        )
        assert isinstance(values, (tuple, list)), f"{type(values)}"
        value = values[self.output_index]
        return ops.store_reduction(output_name, indexer(vars), value)


class OnlineSoftmaxReduction(MultiOutputReduction):
    @classmethod
    def create(  # type: ignore[override]
        cls,
        device: torch.device,
        dst_dtype: torch.dtype,
        src_dtype: torch.dtype,
        inner_fn: Callable[..., Any],
        ranges: Sequence[Expr],
        reduction_ranges: Sequence[Expr],
        num_output: int,
        reduction_hint: ReductionHint = ReductionHint.DEFAULT,
        input_node: Optional[IRNode] = None,
    ) -> Sequence[TensorBox]:
        """
        Create the reduction disregarding splitting.
        """
        reduction_type = "online_softmax_reduce"
        results = tuple(
            TensorBox.create(
                MultiOutputReduction(
                    device,
                    dst_dtype,
                    inner_fn,
                    ranges,
                    reduction_ranges,
                    reduction_type,
                    src_dtype,
                    reduction_hint,
                    output_idx,
                )
            )
            for output_idx in range(num_output)
        )
        for t in results:
            t.realize()
        return results


class WelfordReduction(MultiOutputReduction):
    @classmethod
    def create(  # type: ignore[override]
        cls,
        device: torch.device,
        dtype: torch.dtype,
        inner_fns: Sequence[Callable[..., Any]],
        ranges: list[Integer],
        reduction_ranges: list[Integer],
        reduction_type: str,
        reduction_hint: ReductionHint = ReductionHint.DEFAULT,
    ) -> Sequence[TensorBox]:
        assert reduction_type in ("welford_reduce", "welford_combine")

        reduction_numel = V.graph.sizevars.simplify(sympy_product(reduction_ranges))

        def const(val: int) -> TensorBox:
            def inner_fn(idx: Sequence[Expr]) -> OpsValue:
                return ops.constant(
                    val,
                    dtype,
                )

            return Pointwise.create(
                device=device,
                dtype=dtype,
                inner_fn=inner_fn,
                ranges=list(ranges),
            )

        if reduction_numel == 0:
            mean = const(0)
            m2 = const(0)
            weight = const(0)
            return mean, m2, weight

        if reduction_numel == 1:

            def copy(
                loader: Callable[[Sequence[Expr], Sequence[Expr]], OpsValue]
            ) -> TensorBox:
                def inner_fn(idx: Sequence[Expr]) -> OpsValue:
                    reduction_index = [sympy.S.Zero for _ in reduction_ranges]
                    return loader(idx, reduction_index)

                return Pointwise.create(
                    device=device,
                    dtype=dtype,
                    inner_fn=inner_fn,
                    ranges=list(ranges),
                )

            if reduction_type == "welford_reduce":
                return copy(inner_fns[0]), const(0), const(1)
            else:
                return tuple(copy(fn) for fn in inner_fns)

        # TODO: Unrolled reduction
        # if (
        #     isinstance(reduction_numel, Integer)
        #     and V.graph.sizevars.size_hint(reduction_numel)
        #     < config.unroll_reductions_threshold
        #     and sympy_product(ranges) != 1
        # ):
        #     return Pointwise.create(
        #         device,
        #         dst_dtype,
        #         cls._unroll_reduction_fn(
        #             inner_fn, reduction_ranges, reduction_type, src_dtype
        #         ),
        #         ranges,
        #     )

        # triton doesn't support reduce to single element well, so break it up
        hint, split = Reduction.num_splits(
            device,
            dtype,
            dtype,
            inner_fns[0],
            ranges,
            reduction_ranges,
            reduction_type=reduction_type,
            reduction_numel=reduction_numel,
        )
        # intermediate reduction in split can contain complex indexing,
        # and num_splits will fail to correctly set the hint
        # reuse the passed hint if available
        if reduction_hint == ReductionHint.DEFAULT:
            reduction_hint = hint
        if split > 1:
            # triton doesn't support reduce to single element well, so break it up
            return cls.create_multilayer(
                device,
                dtype,
                inner_fns,
                ranges,
                reduction_ranges,
                reduction_type,
                split,
                reduction_hint,
            )

        results = [
            TensorBox.create(
                WelfordReduction(
                    device,
                    dtype,
                    inner_fns,
                    ranges,
                    reduction_ranges,
                    reduction_type,
                    dtype,
                    reduction_hint,
                    output_idx,
                )
            )
            for output_idx in range(3)
        ]
        for t in results:
            t.realize()
        return results

    @staticmethod
    def default_value(
        reduction_type: str, dtype: torch.dtype
    ) -> Union[_NumLike, Sequence[_NumLike]]:
        return (0, 0, 0)

    @classmethod
    def create_multilayer(  # type: ignore[override]
        cls,
        device: torch.device,
        dtype: torch.dtype,
        inner_fns: Sequence[Callable[..., Any]],
        ranges: list[Integer],
        reduction_ranges: list[Integer],
        reduction_type: str,
        split: _IntLike,
        reduction_hint: ReductionHint,
    ) -> Sequence[TensorBox]:
        """
        Break a large reduction up into multiple smaller reductions
        recursively
        """
        reduction_numel = sympy_product(reduction_ranges)
        need_mask = not V.graph.sizevars.is_expr_static_and_true(
            sympy.Eq(reduction_numel % split, 0)
        )

        if need_mask and reduction_type != "welford_combine":
            # If we need mask, then "welford_reduce" doesn't work because
            # masked inputs shouldn't count towards the welford weight

            def constant(
                idx: Sequence[Expr], reduction_idx: Sequence[Expr], value: int
            ) -> OpsValue:
                return ops.constant(value, dtype)

            return cls.create_multilayer(
                device=device,
                dtype=dtype,
                inner_fns=(
                    inner_fns[0],
                    partial(constant, value=0),
                    partial(constant, value=1),
                ),
                ranges=ranges,
                reduction_ranges=reduction_ranges,
                reduction_type="welford_combine",
                split=split,
                reduction_hint=reduction_hint,
            )

        block_size = FloorDiv(reduction_numel + (split - 1), split)
        intermediates = WelfordReduction.create(
            device,
            dtype,
            tuple(
                cls._multilayer_wrap_loader(
                    loader,
                    reduction_ranges,
                    reduction_numel,
                    split,
                    block_size,
                    default=0,
                )
                for loader in inner_fns
            ),
            [*ranges, split],
            [block_size],
            reduction_type,
            reduction_hint,
        )
        for i in intermediates:
            i.realize()

        def intermediate_loader_fn(
            index: Sequence[Expr],
            reduction_index: Sequence[Expr],
            loader: Callable[[Sequence[Expr]], OpsValue],
        ) -> OpsValue:
            return loader([*index, *reduction_index])

        numel_hint = V.graph.sizevars.size_hint(sympy_product(ranges))
        reduction_hint = cls._multilayer_second_step_hint(
            split, numel_hint, reduction_hint
        )
        return WelfordReduction.create(
            device,
            dtype,
            tuple(
                partial(intermediate_loader_fn, loader=i.make_loader())
                for i in intermediates
            ),
            ranges,
            [split],
            # welford_reduce turns one input into three outputs, which are combined with welford_combine
            "welford_combine",
            reduction_hint,
        )


@ir_dataclass
class Scan(Loops):
    scan_ranges: list[Integer]
    size: list[Integer]
    combine_fn: Callable[[tuple[Any, ...], tuple[Any, ...]], tuple[Any, ...]]
    reindex: Callable[[Sequence[_IntLike], Sequence[_IntLike]], Sequence[_IntLike]]
    reduction_hint: ReductionHint
    output_index: int
    # output_index indexes the following tuples
    dtypes: tuple[torch.dtype, ...]
    inner_fns: tuple[Callable[..., Any], ...]

    # HACK we mimick reduction

    def get_unbacked_symbol_uses(self) -> OrderedSet[Symbol]:
        # TODO: Can combine_fn/reindex close over unbacked symbols? If so, we
        # need to explicitly represent the closure so we can pull out unbacked
        # symbols here
        return (
            super().get_unbacked_symbol_uses()
            | OrderedSet().union(*(free_unbacked_symbols(e) for e in self.scan_ranges))
            | OrderedSet().union(*(free_unbacked_symbols(e) for e in self.size))
        )

    def __post_init__(self) -> None:
        assert len(self.ranges) + len(self.scan_ranges) == len(self.size)
        super().__post_init__()

    def store_reduction(
        self,
        output_name: Optional[str],
        indexer: Callable[[Sequence[_IntLike]], Never],
        vars: Sequence[Expr],
        scan_vars: Sequence[Symbol],
    ) -> OpsValue:
        idx = self.reindex(vars, scan_vars)
        values = [inner_fn(idx) for inner_fn in self.inner_fns]
        result = ops.scan(self.dtypes, self.combine_fn, values)
        return ops.store(output_name, indexer(idx), result[self.output_index])

    def get_reduction_type(self) -> Optional[str]:
        # return self.scan_op
        return "custom"

    def get_reduction_size(self) -> Sequence[sympy.Expr]:
        return self.scan_ranges

    def get_size(self) -> Sequence[Expr]:
        return self.size

    def get_pointwise_size(self) -> Sequence[Expr]:
        return self.ranges

    def index_length(self) -> int:
        return len(self.ranges) + len(self.scan_ranges)

    def inner_fn_args(self) -> Sequence[Sequence[_IntLike]]:
        index = self._index(self.ranges)
        rindex = self._index(self.scan_ranges, SymT.R0_INDEX)
        idx = self.reindex(index, rindex)
        return (idx,)

    def inner_fn_free_unbacked_symbols(self) -> OrderedSet[Symbol]:
        index = self._index(self.ranges)
        rindex = self._index(self.scan_ranges, SymT.R0_INDEX)
        idx = self.reindex(index, rindex)
        return extract_free_unbacked_symbols(self.inner_fn, idx)

    @classmethod
    def create(  # type: ignore[override]
        cls,
        device: torch.device,
        dtypes: tuple[torch.dtype, ...],
        inner_fns: tuple[Callable[[Sequence[Expr]], Any], ...],
        size: list[Integer],
        axis: int,
        combine_fn: Callable[[tuple[Any, ...], tuple[Any, ...]], tuple[Any, ...]],
        reduction_hint: ReductionHint = ReductionHint.DEFAULT,
        *,
        # Whether we have the option to fallback to aten
        can_fallback_to_aten: bool = True,
        **kwargs: Any,
    ) -> Sequence[Optional[TensorBox]]:
        pointwise_ranges = [*size[:axis], *size[axis + 1 :]]
        scan_ranges = [size[axis]]

        if not V.graph.has_feature(device, BackendFeature.SCAN):
            return [None] * len(dtypes)

        if len(dtypes) > 1 and not V.graph.has_feature(
            device, BackendFeature.TUPLE_REDUCTION
        ):
            return [None] * len(dtypes)

        sizevars = V.graph.sizevars
        scan_numel = sizevars.simplify(sympy_product(scan_ranges))

        assert len(dtypes) == len(inner_fns)

        # Scan with a single element is just a copy
        if sizevars.is_expr_static_and_true(sympy.Le(scan_numel, 1)):
            return [
                Pointwise.create(
                    device=device,
                    dtype=dtypes[output_index],
                    inner_fn=inner_fns[output_index],
                    ranges=size,
                )
                for output_index in range(len(dtypes))
            ]

        reduction_hint, num_splits = cls.num_splits(
            device=device,
            dtype=dtypes[0],
            inner_fn=inner_fns[0],
            axis=axis,
            pointwise_ranges=pointwise_ranges,
            scan_ranges=scan_ranges,
            combine_fn=combine_fn,
            scan_numel=scan_numel,
        )
        scan_type = Scan
        if num_splits > 1:
            supports_split = torch.version.hip is None and len(dtypes) == 1
            if not supports_split:
                if can_fallback_to_aten:
                    # Fallback to ATen
                    return [None] * len(dtypes)
                else:
                    num_splits = 1
            else:
                scan_type = SplitScan

        def reindex(index: Sequence[Expr], scan_index: Sequence[Expr]) -> list[Expr]:
            assert len(scan_index) == len(scan_ranges)
            assert len(index) == len(pointwise_ranges)
            return [*index[:axis], *scan_index, *index[axis:]]

        results = [
            TensorBox.create(
                scan_type(
                    device=device,
                    dtype=dtypes[output_index],
                    dtypes=dtypes,
                    inner_fn=inner_fns[output_index],
                    inner_fns=inner_fns,
                    size=size,
                    ranges=pointwise_ranges,
                    scan_ranges=scan_ranges,
                    combine_fn=combine_fn,
                    reindex=reindex,
                    reduction_hint=reduction_hint,
                    output_index=output_index,
                    **kwargs,
                )
            )
            for output_index in range(len(dtypes))
        ]

        for result in results:
            result.realize()

        return results

    @classmethod
    def num_splits(
        cls,
        device: torch.device,
        dtype: torch.dtype,
        inner_fn: Callable[[Sequence[Expr]], OpsValue],
        axis: int,
        pointwise_ranges: list[Integer],
        scan_ranges: list[Integer],
        combine_fn: Callable[[tuple[Any, ...], tuple[Any, ...]], tuple[Any, ...]],
        scan_numel: Expr,
    ) -> tuple[ReductionHint, _IntLike]:
        # TODO: custom splitting heuristic for scan
        def wrapper_fn(idx: Sequence[Expr], reduction_idx: Sequence[Expr]) -> OpsValue:
            return inner_fn([*idx[:axis], *reduction_idx, *idx[axis:]])

        return Reduction.num_splits(
            device=device,
            dst_dtype=dtype,
            src_dtype=dtype,
            inner_fn=wrapper_fn,
            ranges=pointwise_ranges,
            reduction_ranges=scan_ranges,
            reduction_type="scan",
            reduction_numel=scan_numel,
        )


# This signifies a scan op that should go through TritonSplitScanKernel codegen on CUDA.
@ir_dataclass
class SplitScan(Scan):
    pass


@ir_dataclass
class Sort(Loops):
    # Sorts a tuple of key, value pairs
    sort_ranges: list[Integer]
    size: list[Integer]
    reindex: Callable[[Sequence[Expr], Sequence[Expr]], Sequence[Expr]]
    reduction_hint: ReductionHint
    output_index: int
    # output_index indexes the following tuples
    dtypes: tuple[torch.dtype, ...]
    inner_fns: tuple[Callable[..., Any], ...]

    stable: bool
    descending: bool

    # HACK we mimick reduction

    def get_unbacked_symbol_uses(self) -> OrderedSet[Symbol]:
        return (
            super().get_unbacked_symbol_uses()
            | OrderedSet().union(*(free_unbacked_symbols(e) for e in self.sort_ranges))
            | OrderedSet().union(*(free_unbacked_symbols(e) for e in self.size))
        )

    def __post_init__(self) -> None:
        assert len(self.ranges) + len(self.sort_ranges) == len(self.size)
        super().__post_init__()

    def store_reduction(
        self,
        output_name: Optional[str],
        indexer: Callable[[Sequence[Expr]], Expr],
        vars: Sequence[Expr],
        reduction_vars: Sequence[Expr],
    ) -> OpsValue:
        idx = self.reindex(vars, reduction_vars)
        values = [inner_fn(idx) for inner_fn in self.inner_fns]
        result = ops.sort(self.dtypes, values, self.stable, self.descending)
        return ops.store(output_name, indexer(idx), result[self.output_index])

    def get_reduction_type(self) -> Optional[str]:
        return "sort"

    def get_reduction_size(self) -> Sequence[Expr]:
        return self.sort_ranges

    def get_size(self) -> Sequence[Expr]:
        return self.size

    def get_pointwise_size(self) -> Sequence[Expr]:
        return self.ranges

    def index_length(self) -> int:
        return len(self.ranges) + len(self.sort_ranges)

    def inner_fn_args(self) -> Sequence[Sequence[Expr]]:
        index = self._index(self.ranges)
        rindex = self._index(self.sort_ranges, SymT.R0_INDEX)
        idx = self.reindex(index, rindex)
        return (idx,)

    def inner_fn_free_unbacked_symbols(self) -> OrderedSet[Symbol]:
        index = self._index(self.ranges)
        rindex = self._index(self.sort_ranges, SymT.R0_INDEX)
        idx = self.reindex(index, rindex)
        return extract_free_unbacked_symbols(self.inner_fn, idx)

    @classmethod
    def create(  # type: ignore[override]
        cls,
        device: torch.device,
        dtypes: tuple[torch.dtype, ...],
        inner_fns: tuple[Callable[[list[Expr]], Any], ...],
        size: list[Integer],
        axis: int,
        stable: bool,
        descending: bool,
        reduction_hint: ReductionHint = ReductionHint.DEFAULT,
        **kwargs: Any,
    ) -> Sequence[Optional[TensorBox]]:
        pointwise_ranges = [*size[:axis], *size[axis + 1 :]]
        sort_ranges = [size[axis]]

        if not V.graph.has_feature(device, BackendFeature.SORT):
            return [None] * len(dtypes)

        sizevars = V.graph.sizevars
        sort_numel = sizevars.simplify(sympy_product(sort_ranges))

        # Heuristic, smallest rblock where triton usually outperforms aten.sort
        # It also isn't bandwidth bound so fusion is unlikely to help.
        max_rblock = 512
        is_persistent_kernel = (
            config.triton.persistent_reductions
            and sizevars.is_expr_static_and_true(sympy.Le(sort_numel, max_rblock))
        )
        if not is_persistent_kernel:
            # We only support persistent triton kernels
            return [None] * len(dtypes)

        assert len(dtypes) == len(inner_fns)

        # Sort with a single element is just a copy
        if sizevars.is_expr_static_and_true(sympy.Le(sort_numel, 1)):
            return [
                Pointwise.create(
                    device=device,
                    dtype=dtypes[output_index],
                    inner_fn=inner_fns[output_index],
                    ranges=size,
                )
                for output_index in range(len(dtypes))
            ]

        def reindex(index: Sequence[Expr], sort_index: Sequence[Expr]) -> list[Expr]:
            assert len(sort_index) == len(sort_ranges)
            assert len(index) == len(pointwise_ranges)
            return [*index[:axis], *sort_index, *index[axis:]]

        results = [
            TensorBox.create(
                Sort(
                    device=device,
                    dtype=dtypes[output_index],
                    dtypes=dtypes,
                    inner_fn=inner_fns[output_index],
                    inner_fns=inner_fns,
                    size=size,
                    ranges=pointwise_ranges,
                    sort_ranges=sort_ranges,
                    reindex=reindex,
                    reduction_hint=reduction_hint,
                    output_index=output_index,
                    stable=stable,
                    descending=descending,
                    **kwargs,
                )
            )
            for output_index in range(len(dtypes))
        ]

        for result in results:
            result.realize()

        return results


def is_storage_and_layout(x: IRNode) -> bool:
    try:
        as_storage_and_layout(x, freeze=False)
        return True
    except NotImplementedError:
        return False


def is_contiguous_storage_and_layout(x: IRNode) -> bool:
    try:
        _buffer, layout = as_storage_and_layout(x, freeze=False)
        # pad the stride here so we will NOT claim an tensor as contiguous
        # if a padding is gonna happen.
        if layout.should_pad_strides():
            layout.pad_strides()
        return layout.is_contiguous()
    except NotImplementedError:
        return False


def as_storage_and_layout(
    x: IRNode,
    freeze: bool = True,
    want_contiguous: bool = False,
    stride_order: Optional[Sequence[Union[int, Integer]]] = None,
    allow_padding: bool = False,
    exact_strides: Optional[Sequence[Union[int, Integer]]] = None,
) -> tuple[StorageBox, Layout]:
    """
    Try to simplify x into a StorageBox and a Layout.

    allow_padding only affect how we apply stride_order. When allow_padding
    is True, we have the freedom to add padding when applying the stride_order.
    """
    if isinstance(x, TensorBox):
        return as_storage_and_layout(
            x.data,
            freeze=freeze,
            want_contiguous=want_contiguous,
            stride_order=stride_order,
            allow_padding=allow_padding,
            exact_strides=exact_strides,
        )
    if isinstance(x, StorageBox) and isinstance(x.data, Buffer):
        if freeze:
            if want_contiguous:
                x.data.freeze_layout()
                assert x.data.get_layout().is_contiguous()
            elif stride_order is not None:
                x.data.freeze_layout_with_stride_order(
                    stride_order, allow_padding=allow_padding
                )
            elif exact_strides is not None:
                x.data.freeze_layout_with_exact_strides(
                    exact_strides, allow_padding=allow_padding
                )
            else:
                x.data.decide_layout()
        return x, x.data.get_layout()
    if isinstance(x, ReinterpretView):
        # making the base of x contiguous or stride_ordered will not necessarily make
        # the ReinterpretView either, so don't pass along those arguments
        buffer, _ = as_storage_and_layout(
            x.data,
            freeze=freeze,
        )
        return buffer, x.layout
    raise NotImplementedError


def is_stride_order_storage_and_layout(
    x: IRNode, stride_order: Sequence[Union[int, Integer]]
) -> bool:
    try:
        _buffer, layout = as_storage_and_layout(x, freeze=False)
        return layout.is_stride_ordered(stride_order)
    except NotImplementedError:
        return False


@ir_dataclass
class BaseView(IRNode):
    data: IRNode

    def get_unbacked_symbol_uses(self) -> OrderedSet[Symbol]:
        return self.data.get_unbacked_symbol_uses()

    def make_reindexer(self) -> Callable[[Sequence[Expr]], Sequence[Expr]]:
        raise NotImplementedError(f"make_reindexer NYI on {self}")

    def make_indexer(self) -> Callable[[Sequence[Expr]], Expr]:
        inner = self.data.make_indexer()
        reindex = self.make_reindexer()

        def indexer(idx: Sequence[Expr]) -> Expr:
            return inner(reindex(idx))

        return indexer

    def make_loader(self) -> Callable[[Sequence[Expr]], OpsValue]:
        inner = self.data.make_loader()
        reindex = self.make_reindexer()

        def loader(idx: Sequence[Expr]) -> OpsValue:
            return inner(reindex(idx))

        return loader

    @property
    def dtype(self) -> torch.dtype:
        return self.data.get_dtype()

    def get_layout(self) -> Layout:
        return self.data.get_layout()

    def get_device(self) -> Optional[torch.device]:
        return self.data.get_device()

    def get_origin_node(self) -> Optional[torch.fx.Node]:
        return None

    def get_name(self) -> str:
        return self.data.get_name()

    def get_pointwise_size(self) -> Sequence[Expr]:
        return self.get_size()

    def mark_reuse(self, users: int) -> None:
        return self.data.mark_reuse(users)

    def has_exceeded_max_reads(self) -> bool:
        return self.data.has_exceeded_max_reads()

    def realize(self) -> Optional[str]:
        return self.data.realize()

    def realize_hint(self):  # type: ignore[no-untyped-def]
        return self.data.realize_hint()

    def get_storage_numel(self):  # type: ignore[no-untyped-def]
        return self.data.get_storage_numel()

    def is_extern(self) -> bool:
        return self.data.is_extern()  # type: ignore[attr-defined]

    def is_module_buffer(self) -> bool:
        return self.data.is_module_buffer()  # type: ignore[attr-defined]

    def get_read_names(self) -> OrderedSet[str]:
        return self.data.get_read_names()

    def get_reads(self) -> OrderedSet[Dep]:
        with patch.object(FlexibleLayout, "allow_indexing", True):
            return extract_read_writes(
                self.make_loader(),
                self.get_size(),  # type: ignore[arg-type]
            ).reads

    def unwrap_view(self):  # type: ignore[no-untyped-def]
        x: IRNode = self
        while isinstance(x, BaseView):
            x = x.data
        return x

    def constant_to_device(self, device: torch.device) -> IRNode:
        """Move this to a given device. Requires that all reads are to constants."""
        loader = self.make_loader()
        loader = patch.object(ConstantBuffer, "override_device", device)(loader)
        return Pointwise(
            device=device,
            dtype=self.get_dtype(),
            inner_fn=loader,
            ranges=self.get_size(),
        )


@ir_dataclass
class ExpandView(BaseView):
    size: list[Expr]

    @staticmethod
    def _normalize_size(x, new_size):  # type: ignore[no-untyped-def]
        """Replace `-1` with correct sizes"""
        sizevars = V.graph.sizevars
        new_size = list(map(sympy.expand, new_size))
        old_size = x.get_size()
        old_size = [None] * (len(new_size) - len(old_size)) + list(old_size)
        assert len(new_size) == len(old_size)
        for i in range(len(new_size)):
            if new_size[i] == -1:
                assert old_size[i] is not None
                new_size[i] = old_size[i]
            elif old_size[i] is None or V.graph.sizevars.shape_env.evaluate_expr(
                sympy.Eq(old_size[i], 1), size_oblivious=True
            ):
                pass
            else:
                # Sanity check: Expect broadcast compatibility
                #
                # NB: new_size[i] == old_size[i] is expected to already be
                # guarded because the meta formula was expected to have taught
                # us this equality.
                assert (
                    sizevars.size_hint(new_size[i] - old_size[i], fallback=0) == 0
                ), "Broadcast failed in ExpandView({x.get_size()}, {new_size}) on dimension {i}"
        return new_size

    @classmethod
    def create(cls, x, new_size):  # type: ignore[no-untyped-def]
        new_size = cls._normalize_size(x, new_size)

        if is_storage_and_layout(x):
            storage, old_layout = as_storage_and_layout(x)
            skip = len(new_size) - len(old_layout.size)
            assert skip >= 0
            new_stride = [sympy.S.Zero] * skip
            for stride, size in zip(old_layout.stride, old_layout.size):
                new_stride.append(
                    stride
                    if not V.graph.sizevars.shape_env.evaluate_expr(
                        sympy.Eq(size, 1), size_oblivious=True
                    )
                    else sympy.S.Zero
                )
            new_layout = FixedLayout(
                old_layout.device,
                old_layout.dtype,
                list(new_size),
                new_stride,
                old_layout.offset,
            )
            return ReinterpretView(data=storage, layout=new_layout)

        return ExpandView(data=x, size=new_size)

    def get_size(self) -> Sequence[Expr]:
        return self.size

    def make_reindexer(self):  # type: ignore[no-untyped-def]
        target = self.get_size()
        actual = self.data.get_size()
        skip = len(target) - len(actual)

        def reindex(index):  # type: ignore[no-untyped-def]
            index = list(index[skip:])
            assert len(index) == len(actual)
            for i in range(len(actual)):
                if actual[i] == 1:
                    # zero out broadcast dimension
                    index[i] = sympy.S.Zero
            return index

        return reindex


@ir_dataclass
class PermuteView(BaseView):
    dims: list[Expr]

    @classmethod
    def create(cls, x, dims):  # type: ignore[no-untyped-def]
        dims = cls._map_neg_dims(dims)
        assert OrderedSet(dims) == OrderedSet(range(len(dims)))

        if is_storage_and_layout(x):
            storage, old_layout = as_storage_and_layout(x)
            new_layout = FixedLayout(
                old_layout.device,
                old_layout.dtype,
                [old_layout.size[i] for i in dims],
                [old_layout.stride[i] for i in dims],
                old_layout.offset,
            )
            return ReinterpretView(data=storage, layout=new_layout)

        return PermuteView(data=x, dims=dims)

    @classmethod
    def _map_neg_dims(cls, dims):  # type: ignore[no-untyped-def]
        return [dim if dim >= 0 else len(dims) + dim for dim in dims]

    def get_size(self) -> Sequence[Expr]:
        assert OrderedSet(self._map_neg_dims(self.dims)) == OrderedSet(
            range(len(self.dims))
        )
        size = self.data.get_size()
        return [size[i] for i in self.dims]

    def make_reindexer(self):  # type: ignore[no-untyped-def]
        inv = {j: i for i, j in enumerate(self.dims)}
        inv = [inv[i] for i in range(len(self.dims))]
        assert OrderedSet(inv) == OrderedSet(range(len(self.dims)))

        def reindex(index):  # type: ignore[no-untyped-def]
            return [index[i] for i in inv]

        return reindex


@ir_dataclass
class SqueezeView(BaseView):
    @classmethod
    def create(cls, x, *, dim=None):  # type: ignore[no-untyped-def]
        if is_storage_and_layout(x):
            storage, old_layout = as_storage_and_layout(x)
            new_size = []
            new_stride = []
            if dim is not None:
                assert isinstance(dim, int), "expected integer dim argument"
                assert 0 <= dim and dim < len(old_layout.size)

            for i, (size, stride) in enumerate(zip(old_layout.size, old_layout.stride)):
                if dim is None:
                    if size != 1:
                        new_size.append(size)
                        new_stride.append(stride)
                else:
                    if i != dim:
                        new_size.append(size)
                        new_stride.append(stride)
                    else:
                        assert size == 1, "expected squeezed size to be 1"

            new_layout = FixedLayout(
                old_layout.device,
                old_layout.dtype,
                new_size,
                new_stride,
                old_layout.offset,
            )
            return ReinterpretView(data=storage, layout=new_layout)

        if dim is None:
            # redirect to a generic view
            return View.create(x, [s for s in x.get_size() if s != 1])
        else:
            assert x.get_size()[dim] == 1
            return View.create(x, [s for i, s in enumerate(x.get_size()) if i != dim])

    @staticmethod
    def squeezer(size: Sequence[sympy.Expr]):  # type: ignore[no-untyped-def]
        new_size = [s for s in size if s != 1]
        not_one = [i for i, s in enumerate(size) if s != 1]
        length = len(size)

        def reindex(index: list[sympy.Expr]) -> tuple[sympy.Expr, ...]:
            assert len(index) == len(not_one), f"{index} {not_one}"
            new_index = [sympy.S.Zero] * length
            for idx, s in zip(not_one, index):
                new_index[idx] = s
            return tuple(new_index)

        return new_size, reindex

    def __init__(self, data) -> None:  # type: ignore[no-untyped-def]
        raise AssertionError("use SqueezeView.create()")


@ir_dataclass
class GenericView(BaseView):
    size: list[Expr]
    reindex: Callable[..., Any]

    def make_reindexer(self):  # type: ignore[no-untyped-def]
        return self.reindex

    def reindex_str(self) -> str:
        index_old = [
            sympy_index_symbol_with_prefix(SymT.INDEX, n) for n in range(len(self.size))
        ]
        index_new = list(self.reindex(index_old))
        return f"lambda {', '.join(map(str, index_old))}: {index_new}"

    def __str__(self) -> str:
        return self.str_helper(
            [self.data, f"size={self.size}", f"reindex={self.reindex_str()}"]
        )

    __repr__ = __str__

    @classmethod
    def create(cls, x, new_size, reindex):  # type: ignore[no-untyped-def]
        return cls(data=x, size=list(new_size), reindex=reindex)

    def get_size(self) -> Sequence[Expr]:
        return self.size


@ir_dataclass
class View(GenericView):
    @staticmethod
    def handle_negative_index(idx, size):  # type: ignore[no-untyped-def]
        idx = sympy.expand(idx)
        size = sympy.expand(size)
        evaluate_expr = V.graph.sizevars.shape_env.evaluate_expr
        if evaluate_expr(sympy.Lt(idx, 0)):
            idx = idx + size
        return idx

    @classmethod
    def create(cls, x, new_size):  # type: ignore[no-untyped-def]
        assert isinstance(new_size, (tuple, list))
        old_size, new_size = cls.resolve_negative_size(x.get_size(), new_size)

        # Skip pointless views
        if V.graph.sizevars.statically_known_list_equals(old_size, new_size):
            return x

        unbacked_symbols_in_sizes = False
        if (
            len(free_unbacked_symbols(old_size)) > 0
            or len(free_unbacked_symbols(new_size)) > 0
        ):
            unbacked_symbols_in_sizes = True

        if 0 in new_size:

            def fake_reindex(index):  # type: ignore[no-untyped-def]
                return tuple([0] * len(old_size))

            return cls(data=x, size=list(new_size), reindex=fake_reindex)
        # TODO: a new class for FixedTransferLayout that output layout is constrained by input layout
        elif is_contiguous_storage_and_layout(x) or unbacked_symbols_in_sizes:
            if unbacked_symbols_in_sizes and (not is_contiguous_storage_and_layout(x)):
                # realize x; otherwise, the dynamic_reshape_indexer below will fail
                # due to the size_hint's inability to process unbacked SymInts
                # TODO: unbacked should not diverge from backed in determining striding
                # Need to require contiguous here instead of realize, see:
                # https://github.com/pytorch/pytorch/issues/145561
                x = ExternKernel.require_contiguous(x)

            storage, old_layout = as_storage_and_layout(x, want_contiguous=True)
            new_layout = FixedLayout(
                old_layout.device,
                old_layout.dtype,
                new_size,
                FlexibleLayout.contiguous_strides(new_size),
                old_layout.offset,
            )
            return ReinterpretView(data=storage, layout=new_layout)

        reindex = cls.dynamic_reshape_indexer(old_size, new_size)
        return cls(data=x, size=list(new_size), reindex=reindex)

    @staticmethod
    def resolve_negative_size(old_size, new_size):  # type: ignore[no-untyped-def]
        new_size = [V.graph.sizevars.simplify(x) for x in new_size]
        old_size = [V.graph.sizevars.simplify(x) for x in old_size]

        new_size = list(new_size)
        for i in range(len(new_size)):
            if new_size[i] == -1:
                new_size[i] = sympy.S.One
                new_size[i] = CleanDiv(sympy_product(old_size), sympy_product(new_size))
                break

        V.graph.sizevars.guard_equals(sympy_product(old_size), sympy_product(new_size))
        return old_size, new_size

    @classmethod
    def dynamic_reshape_indexer(cls, old_size, new_size):  # type: ignore[no-untyped-def]
        try:
            reindex = cls._dynamic_reshape_indexer(old_size, new_size)
        except (AssertionError, IndexError):
            # optimistic algorithm failed, lets do a fallback
            flat = [sympy_product(old_size)]
            reindex1 = cls._dynamic_reshape_indexer(old_size, flat)
            reindex2 = cls._dynamic_reshape_indexer(flat, new_size)
            reindex = fuse_reindexing(reindex1, reindex2)
        return reindex

    @staticmethod
    def _dynamic_reshape_indexer(old_size, new_size):  # type: ignore[no-untyped-def]
        """
        Perform a reshape entirely by modifying indexing math
        """
        size_hint = V.graph.sizevars.size_hint
        # TODO: These symbols may not escape, if they don't assert so and
        # treat them as temporary
        vars = [
            sympy_index_symbol_with_prefix(SymT.VIEW, i) for i in range(len(new_size))
        ]

        stack_new = list(zip(vars, new_size))
        stack_old = list(old_size)

        view_expr = []
        while stack_new and stack_old:
            size_old = stack_old.pop()
            var, size_new = stack_new.pop()
            if size_old == 1:
                view_expr.append(sympy.S.Zero)
                stack_new.append((var, size_new))  # re-add
            elif size_new == 1:
                stack_old.append(size_old)  # re-add
            elif size_hint(size_new) == size_hint(size_old):
                view_expr.append(var)
                V.graph.sizevars.guard_equals(size_new, size_old)
            elif size_hint(size_new) < size_hint(size_old):
                while size_hint(size_new) < size_hint(size_old):
                    var2, size_new2 = stack_new.pop()
                    var = var2 * size_new + var
                    size_new = size_new * size_new2
                view_expr.append(var)
                V.graph.sizevars.guard_equals(size_new, size_old)
            elif size_hint(size_new) > size_hint(size_old):
                divisor = sympy.S.One
                modulus = size_old
                view_expr.append(ModularIndexing(var, divisor, modulus))
                divisor = divisor * modulus
                while size_hint(size_new) > size_hint(size_old):
                    modulus = stack_old.pop()
                    view_expr.append(ModularIndexing(var, divisor, modulus))
                    divisor = divisor * modulus
                    size_old = size_old * modulus
                V.graph.sizevars.guard_equals(size_new, size_old)
            else:
                raise AssertionError

        while stack_old:
            size_old = stack_old.pop()
            V.graph.sizevars.guard_equals(size_old, 1)
            view_expr.append(sympy.S.Zero)

        while stack_new:
            var, size_new = stack_new.pop()
            V.graph.sizevars.guard_equals(size_new, 1)

        view_expr.reverse()
        assert len(view_expr) == len(old_size)

        def reindex(index):  # type: ignore[no-untyped-def]
            assert len(index) == len(vars), (len(index), len(vars))
            replacements = dict(zip(vars, index))
            return tuple(sympy_subs(x, replacements) for x in view_expr)

        return reindex


@ir_dataclass
class ReinterpretView(BaseView):
    """Pretend our storage has a different layout"""

    layout: Layout

    def __post_init__(self) -> None:
        super().__post_init__()
        if isinstance(self.data, BaseView):
            object.__setattr__(self, "data", self.data.unwrap_view())

    def __str__(self) -> str:
        return self.str_helper(
            [
                self.data,
                self.layout,
            ]
        )

    __repr__ = __str__

    def get_name(self):  # type: ignore[no-untyped-def]
        return self.data.get_name()

    def get_device(self) -> Optional[torch.device]:
        return self.layout.device

    def get_origin_node(self) -> Optional[torch.fx.Node]:
        return None

    @property
    def dtype(self):  # type: ignore[no-untyped-def]
        return self.layout.dtype

    def get_size(self) -> Sequence[Expr]:
        return list(self.layout.size)

    def get_stride(self):  # type: ignore[no-untyped-def]
        return list(self.layout.stride)

    def make_loader(self) -> Callable[[Sequence[Expr]], OpsValue]:
        def loader(index: Sequence[Expr]) -> OpsValue:
            indexer = self.layout.make_indexer()
            tmp_loader = ops.load(self.get_name(), indexer(index))
            if self.layout.dtype != self.data.dtype:
                return ops.to_dtype_bitcast(tmp_loader, self.dtype, self.data.dtype)
            else:
                return tmp_loader

        return loader

    def make_indexer(self) -> Callable[[Sequence[Expr]], Expr]:
        return self.layout.make_indexer()

    def get_layout(self) -> Layout:
        return self.layout

    def freeze_layout(self):  # type: ignore[no-untyped-def]
        pass

    def get_unbacked_symbol_uses(self) -> OrderedSet[sympy.Symbol]:
        return (
            free_unbacked_symbols(self.layout.size)
            | free_unbacked_symbols(self.layout.stride)
            | free_unbacked_symbols(self.layout.offset)
        )

    def codegen_reference(self, writer: Optional[IndentedBuffer] = None) -> str:
        # reinterpret_tensor is similar to as_strided except:
        # - offset is added to the existing offset (rather than replacing it)
        # - view tracking is disabled similar to unsafe_view
        return V.graph.wrapper_code.codegen_reinterpret_view(
            self.data,
            self.layout.size,
            self.layout.stride,
            self.layout.offset,
            writer.writeline if writer is not None else V.graph.wrapper_code.writeline,
            dtype=self.layout.dtype,
        )

    def num_reads(self) -> int:
        return 1


@ir_dataclass
class DtypeView(BaseView):
    """Pretend our storage has a different type"""

    target_dtype: torch.dtype

    @classmethod
    def create(cls, x, new_dtype):  # type: ignore[no-untyped-def]
        if is_storage_and_layout(x):
            storage, old_layout = as_storage_and_layout(x)
            new_layout = FixedLayout(
                old_layout.device,
                new_dtype,
                old_layout.size,
                old_layout.stride,
                old_layout.offset,
            )
            return ReinterpretView(data=storage, layout=new_layout)
        return DtypeView(data=x, target_dtype=new_dtype)

    def __str__(self) -> str:
        return self.str_helper([self.data, self.target_dtype])

    __repr__ = __str__

    @property
    def dtype(self):  # type: ignore[no-untyped-def]
        return self.target_dtype

    def get_size(self) -> Sequence[Expr]:
        return self.data.get_size()

    def make_loader(self) -> Callable[[Sequence[Expr]], OpsValue]:
        inner = self.data.make_loader()

        def loader(idx):  # type: ignore[no-untyped-def]
            return ops.to_dtype_bitcast(inner(idx), self.target_dtype, self.data.dtype)

        return loader


class SliceView(View):
    @classmethod
    def normalize_start_end(cls, x, dim, start, end):  # type: ignore[no-untyped-def]
        """
        Normalize start and end such that both are in the range
        [0, x.get_size()[dim]] and start <= end.
        """
        sizevars = V.graph.sizevars
        dim_size = x.get_size()[dim]

        if any(free_unbacked_symbols(x) for x in (start, end, dim_size)):
            min_func = sympy.Min
            max_func = sympy.Max
        else:
            min_func = sizevars.evaluate_min
            max_func = sizevars.evaluate_max

        def clamp(x, lower, upper):  # type: ignore[no-untyped-def]
            clamped_lower = (
                x if sizevars.statically_known_geq(x, lower) else max_func(x, lower)
            )
            clamped_full = (
                clamped_lower
                if sizevars.statically_known_leq(clamped_lower, upper)
                else min_func(clamped_lower, upper)
            )
            return clamped_full

        def clamp_wrap(val, lower, upper, default):  # type: ignore[no-untyped-def]
            if val is None:
                return default
            val = cls.handle_negative_index(val, dim_size)
            return clamp(val, lower, upper)

        start = clamp_wrap(start, 0, dim_size, 0)
        end = clamp_wrap(end, start, dim_size, dim_size)
        return start, end

    @classmethod
    def create(cls, x, dim, start, end, step=1, clamp=True):  # type: ignore[no-untyped-def]
        step = sympy.expand(step)
        assert isinstance(step, sympy.Expr) or step > 0
        try:
            if start == 0 and end >= 2**63 - 1 and step == 1:
                return x
        except TypeError:
            pass

        new_size = list(x.get_size())

        # NB: Ordinarily we default to clamping.
        # We only don't clamp for split_with_sizes. For split_with_sizes, sizes should be already valid
        # failing in this situation is ok, since invalid sizes could trigger silent errors.
        if clamp:
            start, end = cls.normalize_start_end(x, dim, start, end)

        new_size[dim] = FloorDiv(end - start + (step - 1), step)

        if is_storage_and_layout(x):
            # Fast path
            storage, old_layout = as_storage_and_layout(x)
            new_stride = list(old_layout.stride)
            new_stride[dim] = new_stride[dim] * step
            new_layout = FixedLayout(
                old_layout.device,
                old_layout.dtype,
                new_size,
                new_stride,
                old_layout.offset + old_layout.stride[dim] * start,
            )
            return ReinterpretView(data=storage, layout=new_layout)

        def reindex(index):  # type: ignore[no-untyped-def]
            assert len(index) == len(new_size), f"wrong ndim {index} {new_size}"
            index = list(index)
            index[dim] = index[dim] * step + start
            return index

        # redirect to a generic view
        return SliceView(data=x, size=new_size, reindex=reindex)


@ir_dataclass
class BaseConstant(IRNode):
    dtype: torch.dtype
    device: torch.device

    def get_size(self) -> Sequence[Expr]:
        return ()

    def get_device(self) -> Optional[torch.device]:
        return self.device

    def get_origin_node(self) -> Optional[torch.fx.Node]:
        return None

    def get_reads(self) -> OrderedSet[Dep]:
        return OrderedSet()


@ir_dataclass
class Constant(BaseConstant):
    value: Any
    dtype: torch.dtype
    device: torch.device

    def make_loader(self) -> Callable[[Sequence[Expr]], OpsValue]:
        def loader(index: Sequence[Expr]) -> OpsValue:
            return ops.constant(self.value, self.dtype)

        return loader

    def realize(self) -> Optional[str]:
        pass

    def constant_to_device(self, device: torch.device) -> IRNode:
        return Constant(value=self.value, dtype=self.dtype, device=device)


@ir_dataclass
class IndexingConstant(BaseConstant):
    index: Any
    dtype: torch.dtype
    device: torch.device

    def make_loader(self) -> Callable[[Sequence[Expr]], OpsValue]:
        def loader(index: Sequence[Expr]) -> OpsValue:
            return ops.index_expr(self.index, self.dtype)

        return loader

    def constant_to_device(self, device: torch.device) -> IRNode:
        return IndexingConstant(index=self.index, dtype=self.dtype, device=device)


def is_contiguous_strides_for_shape(
    stride: Sequence[_IntLike], shape: Sequence[_IntLike]
) -> bool:
    return all(
        size == 1 or left == right
        for left, right, size in zip(
            stride, FlexibleLayout.contiguous_strides(shape), shape
        )
    )


def get_align_for_dtype(dtype: torch.dtype) -> int:
    return config.padding_alignment_bytes // dtype.itemsize


class OutputSpec:
    """Abstract base for Layout, MultiOutputLayout, NoneLayout.
    Represents the memory layout of the output of an Operation."""

    def get_device(self) -> Optional[torch.device]:
        raise NotImplementedError(type(self).__name__)

    def storage_size(self) -> int:
        raise NotImplementedError(type(self).__name__)


@ir_dataclass
class Layout(OutputSpec):
    def __init__(
        self,
        device: torch.device,
        dtype: torch.dtype,
        size: list[Expr],
        stride: Optional[list[Expr]] = None,
        offset: Expr = Integer(0),
    ) -> None:
        if stride is None:
            stride = FlexibleLayout.contiguous_strides(size)
        self.device = device
        self.dtype = dtype
        assert len(size) == len(stride), f"size={size}, stride={stride}"
        assert all(isinstance(s, (Expr, int)) for s in size)
        self.size: list[Expr] = size
        self.stride: list[Expr] = stride
        self.offset: Expr = offset

    def __str__(self) -> str:
        offset = ""
        if self.offset != 0:
            offset = f", offset={self.offset}"

        device_index_str = "" if self.device.index is None else f":{self.device.index}"
        return (
            f"{type(self).__name__}('{self.device.type}{device_index_str}', {self.dtype}, "
            f"size={self.size}, stride={self.stride}{offset})"
        )

    __repr__ = __str__

    def get_device(self) -> torch.device:
        return self.device

    def is_contiguous(self) -> bool:
        return is_contiguous_strides_for_shape(self.stride, self.size)

    @staticmethod
    def is_channels_last_contiguous(
        shape: Sequence[_IntLike], strides: Sequence[_IntLike]
    ) -> bool:
        ndim = len(shape)
        if ndim not in [4, 5] or shape[1] == 1:
            return False
        for left, right, size in zip(
            strides, make_channels_last_strides_for(shape), shape
        ):
            if size != 1 and left != right:
                return False
        return True

    def is_transposed(self) -> bool:
        for left, right, size in zip(
            self.stride,
            reversed(FlexibleLayout.contiguous_strides(list(reversed(self.size)))),
            self.size,
        ):
            if size != 1 and left != right:
                return False
        return True

    def is_stride_ordered(self, order) -> bool:  # type: ignore[no-untyped-def]
        assert len(self.stride) == len(order)

        # ignore dimensions of size 1, they dont affect layout
        non_1_indices = [
            i
            for i, dim in enumerate(self.size)
            if V.graph.sizevars.size_hint(dim, fallback=2) != 1
        ]

        stride = [self.stride[i] for i in non_1_indices]
        order = [order[i] for i in non_1_indices]

        def sorted_indices(arr):  # type: ignore[no-untyped-def]
            sorted_arr = sorted(arr)
            return [sorted_arr.index(element) for element in arr]

        # since we may have removed dimensions, need to re-sort & re-index order
        order = sorted_indices(order)

        # reorder the stride given order
        stride_ordered = [-1] * len(order)
        for i in range(len(order)):
            stride_ordered[order[i]] = stride[i]
        # check if it is in ascending order
        for i in range(len(order) - 1):
            expr = stride_ordered[i] > stride_ordered[i + 1]
            if not isinstance(expr, bool):
                expr = V.graph._shape_env.evaluate_expr(
                    stride_ordered[i] > stride_ordered[i + 1], size_oblivious=True
                )
            if expr:
                return False
        return True

    def is_channels_last_stride_ordered(self):  # type: ignore[no-untyped-def]
        # create channels_last order(NCHW, NCDHW, the C is the first order).
        order = [0] + list(reversed(range(1, len(self.stride) - 1)))
        order = [len(order)] + order
        return self.is_stride_ordered(order)

    @staticmethod
    def _pad_strides(in_strides, size, dtype):  # type: ignore[no-untyped-def]
        """
        The padding does not change stride order but makes sure all strides larger
        than the threshold are multiple of align.
        """
        align = get_align_for_dtype(dtype)
        if len(in_strides) == 0:
            return in_strides

        if not config.pad_channels_last and Layout.is_channels_last_contiguous(
            size, in_strides
        ):
            return in_strides

        current_fx_node = V.get_current_node()
        if hasattr(current_fx_node, "meta") and current_fx_node.meta.get(
            "dislike_padding", False
        ):
            return in_strides

        # get_stride_order does not work with dynamic shape. Also we can not
        # statically decide if a padding is needed or how much padding we should
        # do for dynamic shape.
        #
        # Skip padding the strides for dynamic shape for now.
        if not all(
            isinstance(s, (int, sympy.Integer))
            for s in itertools.chain(in_strides, size)
        ):
            return in_strides

        stride_order = get_stride_order(in_strides)
        fill_order = stride_order2fill_order(stride_order)

        new_strides = [0 for _ in range(len(in_strides))]
        # since we pad when the layout is flexible, we can decide the
        # smallest stride to be 1.
        new_strides[fill_order[0]] = 1

        padded = False
        for rank, idx in enumerate(fill_order[1:], start=1):
            prev_idx = fill_order[rank - 1]
            stride = new_strides[prev_idx] * size[prev_idx]

            if stride > config.padding_stride_threshold and stride % align != 0:
                stride = ceildiv(stride, align) * align
                padded = True
            new_strides[idx] = stride

        if not padded:
            # Consider a tensor with shape [256, 1, 5, 5]
            # Avoid strides like [25, 5, 5, 1] being padded to equivalent strides
            # [25, 25, 5, 1].
            return in_strides

        metrics.num_comprehensive_padding += 1
        return new_strides

    def pad_strides(self):  # type: ignore[no-untyped-def]
        assert isinstance(self, FlexibleLayout)
        assert self.stride is not None
        self.stride = self._pad_strides(self.stride, self.size, self.dtype)

    def should_pad_strides(self):  # type: ignore[no-untyped-def]
        return config.comprehensive_padding and isinstance(self, FlexibleLayout)

    def as_fixed(self):  # type: ignore[no-untyped-def]
        if isinstance(self, FixedLayout):
            return self

        if self.should_pad_strides():
            self.pad_strides()
        return FixedLayout(
            self.device,
            self.dtype,
            self.size,
            self.stride,
            self.offset,
        )

    def make_indexer(self) -> Callable[[Sequence[Expr]], Expr]:
        assert (
            FlexibleLayout.allow_indexing
        ), f"convert {type(self).__name__} to FixedLayout first"
        return self.as_fixed().make_indexer()

    def __eq__(self, other) -> bool:  # type: ignore[no-untyped-def]
        return (
            self.device == other.device
            and self.dtype == other.dtype
            and self.size == other.size
            and self.stride == other.stride
            and self.offset == other.offset
        )

    def storage_size(self) -> sympy.Expr:
        return compute_required_storage_length(self.size, self.stride, self.offset)


class FixedLayout(Layout):
    """A Tensor layout we cannot change"""

    def make_indexer(self) -> Callable[[Sequence[Expr]], Expr]:
        """A closure containing math to read a given element"""

        def indexer(index):  # type: ignore[no-untyped-def]
            assert len(index) == len(self.stride)
            assert len(index) == len(self.size)
            result = self.offset
            for idx, stride, sz in zip(index, self.stride, self.size):
                if sz != 1:
                    result = result + idx * stride
            return result

        return indexer


class FlexibleLayout(Layout):
    """A Tensor layout we are allowed to change"""

    allow_indexing = False

    # WARNING!  This doesn't handle zero size tensors correctly
    @staticmethod
    def contiguous_strides(sizes):  # type: ignore[no-untyped-def]
        if len(sizes) == 0:
            return []
        reversed_strides = [sympy.S.One]
        for size in reversed(sizes[1:]):
            reversed_strides.append(size * reversed_strides[-1])
        return list(reversed(reversed_strides))

    @staticmethod
    def fill_ordered(sizes, order):  # type: ignore[no-untyped-def]
        """
        Create a stride based on the order the dimensions should be filled in.

        In this format, channels last would be:
            [1, 3, 2, 0]
        """
        assert OrderedSet(range(len(sizes))) == OrderedSet(order), (sizes, order)
        next_stride = sympy.S.One
        strides = [None] * len(order)

        for i in order:
            strides[i] = next_stride
            next_stride = next_stride * sizes[i]
        return strides

    @staticmethod
    def stride_ordered(sizes, order):  # type: ignore[no-untyped-def]
        """
        Create a stride based on the sorted order of a permuted range.

        In this format, channels last would be:
            [3, 0, 2, 1]
        """
        assert OrderedSet(range(len(sizes))) == OrderedSet(order)
        fill_order = stride_order2fill_order(order)
        return FlexibleLayout.fill_ordered(sizes, fill_order)

    @staticmethod
    def stride_ordered_for_memory_format(sizes, memory_format):  # type: ignore[no-untyped-def]
        """
        Create a stride based on a memory format.

        Memory format is translasted into a stride order,
        so channels_last is the same as:
            FlexibleLayout.stride_ordered(sizes, [3, 0, 2, 1])

        This interface does not support memory_format `torch.preserve_format`
        which should be used to deduce a format from another source
        """
        if memory_format == torch.channels_last:
            return FlexibleLayout.stride_ordered(sizes, NHWC_STRIDE_ORDER)
        elif memory_format == torch.channels_last_3d:
            return FlexibleLayout.stride_ordered(sizes, NHWDC_STRIDE_ORDER)
        elif memory_format == torch.contiguous_format:
            return FlexibleLayout.contiguous_strides(sizes)
        else:
            log.debug(
                "stride_ordered_for_memory_format, unsuppored memory_format: %s",
                memory_format,
            )
            raise NotImplementedError

    @staticmethod
    def same_ordered(sizes, stride):  # type: ignore[no-untyped-def]
        """
        Create a stride that has the same stride order as given stride

        For example, if given stride is [1000, 1, 100, 10],
        the fill order should be [1, 3, 2, 0]
        """
        assert len(sizes) == len(stride)
        stride = [V.graph.sizevars.size_hint(x) for x in stride]
        fill_order = sorted(range(len(stride)), key=stride.__getitem__)
        return FlexibleLayout.fill_ordered(sizes, fill_order)

    def as_stride_order(self, order, allow_padding=False):  # type: ignore[no-untyped-def]
        new_stride = self.stride_ordered(self.size, order)
        if self.should_pad_strides() and allow_padding:
            new_stride = self._pad_strides(new_stride, self.size, self.dtype)

        return FixedLayout(
            self.device,
            self.dtype,
            self.size,
            new_stride,
            self.offset,
        )

    def as_exact_strides(self, exact_strides, allow_padding=False):  # type: ignore[no-untyped-def]
        new_stride = exact_strides
        if self.should_pad_strides() and allow_padding:
            new_stride = self._pad_strides(new_stride, self.size, self.dtype)

        return FixedLayout(
            self.device,
            self.dtype,
            self.size,
            new_stride,
            self.offset,
        )

    def as_fill_order(self, order):  # type: ignore[no-untyped-def]
        new_stride = self.fill_ordered(self.size, order)
        if self.should_pad_strides():
            new_stride = self._pad_strides(new_stride, self.size, self.dtype)
        return FixedLayout(
            self.device,
            self.dtype,
            self.size,
            new_stride,
            self.offset,
        )

    def as_same_order(self, stride):  # type: ignore[no-untyped-def]
        new_stride = self.same_ordered(self.size, stride)
        if self.should_pad_strides():
            new_stride = self._pad_strides(new_stride, self.size, self.dtype)
        return FixedLayout(
            self.device,
            self.dtype,
            self.size,
            new_stride,
            self.offset,
        )

    def __init__(self, device, dtype, size, stride_order=None) -> None:  # type: ignore[no-untyped-def]
        if stride_order:
            strides = FlexibleLayout.fill_ordered(size, stride_order)
        else:
            strides = FlexibleLayout.contiguous_strides(size)
        super().__init__(device, dtype, size, strides)


class NonOwningLayout(Layout):
    """Is a view into the storage of another tensor"""

    def __init__(self, view: Union[BaseView, TensorBox]) -> None:
        layout = view.get_layout()
        super().__init__(
            layout.device,
            layout.dtype,
            layout.size,
            layout.stride,
        )
        self.view = view

    def make_indexer(self) -> Callable[[Sequence[Expr]], Expr]:
        return self.as_fixed().make_indexer()

    def maybe_guard_aligned(self):  # type: ignore[no-untyped-def]
        offset = self.view.get_layout().offset
        if offset == 0:
            return True
        from .utils import ALIGNMENT

        return V.graph.sizevars.statically_known_multiple_of(offset, ALIGNMENT)


class CommBufferType(Enum):
    SYMM_MEM = "symm_mem"


class CommBufferLayout(FixedLayout):
    """
    A layout that signifies the buffer is a comm buffer.
    In terms of striding, the layout is identical to `FixedLayout`.

    Buffers with this layout do not participate in in-place reuse - it can be
    neither the source nor the target for in-place reuse.

    For detailed motivation and usage of this layout, see
    NOTE [lowering-time collective optimization].
    """

    comm_buffer_type: CommBufferType
    group_name: str

    def __init__(
        self,
        layout: FlexibleLayout,
        comm_buffer_type: CommBufferType,
        group_name: str,
    ):
        if not isinstance(layout, FlexibleLayout):
            raise AssertionError(
                "A `CommBufferLayout` can only be initialized with "
                f"a `FlexibleLayout` (got {layout})."
            )

        fixed = layout.as_fixed()
        super().__init__(
            device=fixed.device,
            dtype=fixed.dtype,
            size=fixed.size,
            stride=fixed.stride,
            offset=fixed.offset,
        )
        self.comm_buffer_type = comm_buffer_type
        self.group_name = group_name


@ir_dataclass
class NoneLayout(OutputSpec):
    # This is janky, I figured out what fields to populate by just running
    # the model I was interested in and adding properties/methods as needed.
    # This doesn't inherit from Layout because Layout assumes you have stuff
    # like sizes, but I don't really have anything here.
    #
    # If you have an ir.Node with NoneLayout, you probably need to setup
    # dependencies manually in scheduler

    device: Optional[torch.device]
    size: list[int] = dataclasses.field(default_factory=lambda: [0])
    stride: list[int] = dataclasses.field(default_factory=lambda: [0])

    def storage_size(self) -> int:
        return 0

    def as_fixed(self):  # type: ignore[no-untyped-def]
        return self

    def get_device(self) -> Optional[torch.device]:
        return self.device


class MutationLayoutSHOULDREMOVE(Layout):
    def __init__(self, target: IRNode) -> None:
        super().__init__(
            target.get_device_or_error(),
            target.get_dtype(),
            target.get_size(),  # type: ignore[arg-type]
            None,
        )
        self.target = target
        name = self.get_buffer().get_name()
        V.graph.mark_buffer_mutated(name)

    @property
    def stride(self) -> list[Expr]:
        return self.real_layout().stride

    @stride.setter
    def stride(self, value: Never) -> None:
        pass  # ignore setting of stride

    def storage_size(self) -> sympy.Expr:
        return self.real_layout().storage_size()

    def get_buffer(self) -> Buffer:
        def unwrap_views(target):  # type: ignore[no-untyped-def]
            if isinstance(target, MutationLayoutSHOULDREMOVE):
                return unwrap_views(target.target)
            if isinstance(target, BaseView):
                return unwrap_views(target.unwrap_view())
            if isinstance(target, MutableBox):
                return unwrap_views(target.data)
            return target

        result = unwrap_views(self.target)
        assert isinstance(
            result, Buffer
        ), "MutationLayoutSHOULDREMOVE must refer to a buffer"
        return result

    def real_layout(self):  # type: ignore[no-untyped-def]
        return self.get_buffer().layout

    @classmethod
    def realize_into(cls, src, dst, unsafe_alias=False):  # type: ignore[no-untyped-def]
        dst.realize()
        # NOTE: We must realize users of `dst` before we realize `src`, since
        # realization order determines scheduling order. Otherwise, src's
        # mutation would be scheduled before the existing users of dst!
        V.graph.mark_buffer_mutated(dst.get_name())

        if isinstance(src, TensorBox):
            src = src.data

        # We copy the contents of src into dst. In most cases this should
        # be fused into a single kernel by the scheduler.
        # NOTE: We cannot change src's layout to mutate dst directly as this
        # would alias src to dst, which is not correct as further mutations to
        # dst would effect users of src. However if there are no more users of
        # dst, we can alias src to dst.
        src.realize_hint()

        if not unsafe_alias:
            src = Pointwise.create(
                device=src.get_device(),
                dtype=src.get_dtype(),
                inner_fn=src.make_loader(),
                ranges=[
                    V.graph.sizevars.guard_equals(a, b)
                    for a, b in zip(src.get_size(), dst.get_size())
                ],
            ).data

        src.realize()
        assert isinstance(src.data.layout, FlexibleLayout)
        src.data.layout = MutationLayoutSHOULDREMOVE(dst)
        return src.data

    def as_fixed(self):  # type: ignore[no-untyped-def]
        return self

    def make_indexer(self) -> Callable[[Sequence[Expr]], Expr]:
        return self.target.make_indexer()


@ir_dataclass(frozen=False)
class Buffer(IRNode):
    # Name is sometimes None; e.g., ForceInPlace, where there isn't
    # a meaningful name
    name: Optional[str]
    layout: OutputSpec

    # Multi-output buffers will define 'outputs: List[Buffer]'. Confusingly,
    # MultiOutput does NOT define this!

    def __post_init__(self) -> None:
        super().__post_init__()
        self._post_init_setattr("origin_node", None)

    def make_indexer(self) -> Callable[[Sequence[Expr]], Expr]:
        return self.get_layout().make_indexer()

    def get_name(self) -> str:
        assert self.name, self
        return self.name

    def get_device(self) -> Optional[torch.device]:
        return self.get_output_spec().get_device()

    def get_defining_op(self) -> Optional[Operation]:
        return None

    @property
    def dtype(self) -> torch.dtype:
        return self.get_layout().dtype

    def get_size(self) -> Sequence[Expr]:
        return [*self.get_layout().size]

    def get_stride(self) -> list[Expr]:
        return [*self.get_layout().stride]

    def get_offset(self) -> Expr:
        return self.get_layout().offset

    def get_layout(self) -> Layout:
        if isinstance(self.layout, Layout):
            return self.layout
        raise NotImplementedError(type(self.layout).__name__)

    def get_output_spec(self) -> OutputSpec:
        return self.layout

    def get_storage_numel(self):  # type: ignore[no-untyped-def]
        return self.get_numel()

    def freeze_layout(self):  # type: ignore[no-untyped-def]
        if isinstance(self.layout, Layout) and not isinstance(
            self.layout, NonOwningLayout
        ):
            self.layout = self.layout.as_fixed()

    def freeze_layout_with_stride_order(self, order, allow_padding=False) -> None:  # type: ignore[no-untyped-def]
        assert isinstance(self.layout, FlexibleLayout)
        self.layout = self.layout.as_stride_order(order, allow_padding=allow_padding)

    def freeze_layout_with_fill_order(self, order) -> None:  # type: ignore[no-untyped-def]
        assert isinstance(self.layout, FlexibleLayout)
        self.layout = self.layout.as_fill_order(order)

    def freeze_layout_with_same_order(self, stride) -> None:  # type: ignore[no-untyped-def]
        assert isinstance(self.layout, FlexibleLayout)
        self.layout = self.layout.as_same_order(stride)

    def freeze_layout_with_exact_strides(self, exact_strides, allow_padding=False) -> None:  # type: ignore[no-untyped-def]
        assert isinstance(self.layout, FlexibleLayout)
        self.layout = self.layout.as_exact_strides(
            exact_strides, allow_padding=allow_padding
        )

    def is_zero_elements(self):  # type: ignore[no-untyped-def]
        return V.graph.sizevars.is_expr_static_and_true(sympy.Eq(self.get_numel(), 0))

    def make_loader(self) -> Callable[[Sequence[Expr]], OpsValue]:
        # Loading from a zero-element buffer is a no-op
        if self.is_zero_elements():
            return partial(nop_loader_fn, dtype=self.get_dtype())

        def loader(index):  # type: ignore[no-untyped-def]
            indexer = self.make_indexer()
            return ops.load(self.name, indexer(index))

        return loader

    def codegen_reference(self, writer: Optional[IndentedBuffer] = None) -> str:
        return self.get_name()

    def decide_layout(self):  # type: ignore[no-untyped-def]
        pass

    def get_inputs_that_alias_output(self) -> Sequence[str]:
        if isinstance(self.layout, NonOwningLayout):
            return [self.layout.view.get_name()]
        return ()

    def get_mutation_names(self) -> Sequence[str]:
        if isinstance(self.layout, MutationLayoutSHOULDREMOVE):
            return [self.layout.target.get_name()]
        return ()

    def get_read_names(self) -> OrderedSet[str]:
        return OrderedSet([self.get_name()])

    def get_unbacked_symbol_uses(self) -> OrderedSet[sympy.Symbol]:
        return OrderedSet()

    def get_unbacked_symbol_defs(self) -> OrderedSet[sympy.Symbol]:
        return OrderedSet()

    def realize(self) -> Optional[str]:
        pass

    def should_allocate(self) -> bool:
        # Returns False by default.
        return False


@ir_dataclass(frozen=False)
class OperationBuffer(Buffer, Operation):
    # An operation that produces a single output buffer
    def get_outputs(self) -> list[Buffer]:
        return [self]

    def get_defining_op(self) -> Operation:
        return self

    # Skip implementation in Buffer
    get_operation_name = Operation.get_operation_name

    def __post_init__(self) -> None:
        Buffer.__post_init__(self)
        Operation.__post_init__(self)


class InputBuffer(Buffer):
    def num_reads(self) -> int:
        return 1


class DonatedBuffer(InputBuffer):
    """
    Represents a donated buffer which is a saved tensor that is not alias to any
    fwd inputs, fwd user outputs, and bwd outputs. We generally cannot inplace
    reuse the input tensor memory during backward since it might be used in another
    function. However, donated buffer can be inplace reused during backward
    to save memory.
    """


class ConstantBuffer(InputBuffer):
    override_device: Optional[torch.device] = None

    def make_loader(self) -> Callable[[Sequence[Expr]], OpsValue]:
        def loader(index: Sequence[Expr]) -> OpsValue:
            indexer = self.get_layout().make_indexer()
            return ops.load(
                V.graph.constant_name(self.get_name(), self.override_device),
                indexer(index),
            )

        return loader

    def constant_to_device(self, device: torch.device) -> IRNode:
        return ConstantBuffer(
            name=V.graph.constant_name(self.get_name(), device), layout=self.layout
        )


@ir_dataclass
class NoneAsConstantBuffer(IRNode):
    def get_reads(self) -> OrderedSet[Dep]:
        return OrderedSet()

    def get_unbacked_symbol_uses(self) -> OrderedSet[sympy.Symbol]:
        return OrderedSet()

    def codegen_reference(self, writer: Optional[IndentedBuffer] = None) -> str:
        return V.graph.wrapper_code.none_str

    def get_output_spec(self) -> OutputSpec:
        return NoneLayout(device=None)

    def has_tensor_output(self) -> bool:
        return False


@ir_dataclass
class ShapeAsConstantBuffer(IRNode):
    expr: Expr

    def get_unbacked_symbol_uses(self) -> OrderedSet[sympy.Symbol]:
        return free_unbacked_symbols(self.expr)

    def codegen_reference(self, writer: Optional[IndentedBuffer] = None) -> str:
        return V.graph.wrapper_code.codegen_sizevar(self.expr)

    def has_tensor_output(self) -> bool:
        return False


@ir_dataclass(frozen=False)
class ComputedBuffer(OperationBuffer):
    data: Loops

    def get_computed_buffer_name(self) -> Optional[str]:
        """
        Returns self.name if it exists, otherwise returns the name of the data node if that exists.
        If neither exist, returns None.
        """
        if self.name is not None:
            return self.name
        if hasattr(self.data, "name"):
            return self.data.name
        return None

    def num_reads(self) -> int:
        return self.data.num_reads()

    def get_reads(self) -> OrderedSet[Dep]:
        return self.data.get_reads()

    def get_read_names(self) -> OrderedSet[str]:
        return self.data.get_read_names()

    def get_read_writes(self) -> dependencies.ReadWrites:
        with patch.object(FlexibleLayout, "allow_indexing", True):
            if self.data.get_reduction_type():
                return extract_read_writes(
                    self.get_store_function(),
                    self.data.get_pointwise_size(),  # type: ignore[arg-type]
                    self.data.get_reduction_size(),  # type: ignore[arg-type]
                )
            else:
                return extract_read_writes(
                    self.get_store_function(),
                    self.data.get_size(),  # type: ignore[arg-type]
                )

    def get_unbacked_symbol_uses(self) -> OrderedSet[sympy.Symbol]:
        # Ordinarily, we'd like to just peek at the arguments list,
        # but ComputedBuffers have no argument list.
        #
        # Morally, this logic needs to be synchronized with the
        # KernelArgs.size calls, which are responsible for making symbols make
        # there way as kernel arguments (and it is precisely passing in one of
        # those symbols that establishes a dependency).  However, we haven't
        # started codegen yet so we can't directly reuse that logic.
        #
        # For now, I'm just yoloing with the size of the buffer.  Not sure if
        # it is enough.
        #
        # One thing you might wonder is if this is enough for a ComputedBuffer
        # denoting a reduction over i0.  Empirically, it is enough, but for an
        # unusual reason: we only need accurate dependencies for item() call,
        # but it's impossible to end up with a reduction over i0 from an
        # item() call without a regular non-reduction buffer first.
        return (
            free_unbacked_symbols(self.get_size())
            | free_unbacked_symbols(self.get_stride())
            | free_unbacked_symbols(self.get_offset())
            | self.data.get_unbacked_symbol_uses()
        )

    def make_loader(self) -> Callable[[Sequence[Expr]], OpsValue]:
        if (
            not self.get_reduction_type()
            and self.name not in V.graph.mutated_buffers
            and self.num_reads() == 0
        ):
            # inline this op rather than generating ops.load()
            return self.data.make_loader()
        return super().make_loader()

    def get_store_function(self) -> Callable[..., OpsValue]:
        indexer = self.get_layout().as_fixed().make_indexer()
        if isinstance(self.data, (Reduction, Scan, Sort)):
            return partial(self.data.store_reduction, self.name, indexer)
        else:
            assert isinstance(self.data, Pointwise)
            return partial(self.data.store_output, self.name, indexer)

    def get_fill_order(self) -> Optional[list[int]]:
        """
        If our layout is still flexible, try to determine the stride order based on stride orders of reads.

        TODO(jansel): A better algorithm here would look at downstream consumers of this
                      value and try to do global graph-level layout optimization.
                      This is also something just begging to be autotuned.
        """
        if isinstance(self.layout, FlexibleLayout):
            (index_vars, reduction_vars), _ = dependencies.index_vars_squeeze(
                self.data.get_pointwise_size(), self.data.get_reduction_size()
            )
            reads = self.get_read_writes().reads
            # only consider reads to buffer of same size
            # ignore StarDeps because they don't contribute stride information
            assert all(
                isinstance(r, (dependencies.StarDep, dependencies.MemoryDep))
                for r in reads
            )
            reads = [
                sympy_subs(r.index, {v: sympy.S.Zero for v in reduction_vars if v != 0})
                for r in reads
                if isinstance(r, dependencies.MemoryDep)
            ]

            if reads:
                if isinstance(self.data, (Scan, Sort)):
                    indices = self.data.reindex(index_vars, reduction_vars)
                else:
                    indices = index_vars
                stride_lengths = [
                    V.graph.sizevars.stride_hints(expr, indices) for expr in reads
                ]
                from .scheduler import pick_loop_order

                return pick_loop_order(stride_lengths, self.get_size())

        return None

    def decide_layout(self) -> None:
        if isinstance(self.layout, FlexibleLayout):
            order = self.get_fill_order()
            if order:
                self.freeze_layout_with_fill_order(order)
            else:
                self.freeze_layout()

    @cache_on_self
    def get_default_sizes_body(
        self,
    ) -> tuple[
        tuple[list[sympy.Expr], list[sympy.Expr]],
        LoopBody,
        tuple[list[sympy.Expr], list[sympy.Expr]],
    ]:
        args, var_ranges = dependencies.index_vars_squeeze(
            self.data.get_pointwise_size(), self.data.get_reduction_size(), prefix="q"
        )
        with patch.object(ConstantBuffer, "override_device", self.get_device()):
            body = LoopBody(
                self.get_store_function(),
                (args if self.get_reduction_type() else args[:1]),
                var_ranges,
                *args,
            )
        index_vars = []
        reduce_vars: list[Any] = []
        index_size = []
        reduce_size = []
        for v, s in var_ranges.items():
            if v in args[0]:
                assert not reduce_vars
                index_vars.append(v)
                index_size.append(s)
            else:
                assert v in args[1]
                reduce_vars.append(v)
                reduce_size.append(s)
        return (index_size, reduce_size), body, (index_vars, reduce_vars)

    def simplify_and_reorder(
        self,
        extra_indexing_constraints: Optional[tuple[dict[Any, Any], list[Any]]] = None,
        recompute_sizes_body_func: Optional[Callable[..., Any]] = None,
    ) -> tuple[tuple[list[sympy.Expr], list[sympy.Expr]], LoopBody]:
        """
        This is a main place where we do loop transformations in a
        backend-agnostic way.

        Here we:
            1) Remove any 1 dimensions
            2) Fuse contiguous dimensions together
            3) Reorder dimensions based on stride orders

        Optional argument extra_indexing_constraints can be used to append additional
        indexing expressions to existing ones derived from buffer's body. This can be useful
        to fuse scheduler nodes with compatible ranges, e.g. (s0*s1*...,) and (s0, s1, s2, ...)
        on CPU by preventing indexing simplifications and obtaining index/reduce ranges for
        the scheduler node compatible with other nodes.
        Optional argument recompute_sizes_body_func can be used to recompute sizes and body
        on the default body. This can be useful to append additional loop transformations.
        """
        (
            (index_size, reduce_size),
            body,
            (index_vars, reduce_vars),
        ) = self.get_default_sizes_body()

        if recompute_sizes_body_func:
            (
                (index_size, reduce_size),
                body,
                (index_vars, reduce_vars),
            ) = recompute_sizes_body_func(
                (index_size, reduce_size), body, (index_vars, reduce_vars)
            )

        index_formulas = [*body.indexing_exprs.values()]
        if extra_indexing_constraints is not None:
            assert (
                isinstance(extra_indexing_constraints, tuple)
                and len(extra_indexing_constraints) == 2
            )
            extra_indexing_ranges, extra_indexing_expr = extra_indexing_constraints
            assert isinstance(extra_indexing_ranges, dict)
            assert isinstance(extra_indexing_expr, list)
            assert all(isinstance(f, Expr) for f in extra_indexing_expr)

            expected_var_ranges = body.var_ranges
            assert expected_var_ranges == extra_indexing_ranges, (
                expected_var_ranges,
                extra_indexing_ranges,
            )
            # remove already existing expressions
            extra_indexing_expr = [
                e for e in extra_indexing_expr if e not in index_formulas
            ]
            index_formulas += extra_indexing_expr

        memory_addrs = [*body.get_write_exprs()]
        if not V.graph.has_feature(self, BackendFeature.PREFER_STORE_LOOP_ORDER):
            memory_addrs.extend(body.get_read_exprs())

        def simplify_and_reorder(x_vars, support_vars, sizes, simplify_loops):  # type: ignore[no-untyped-def]
            sizes, reindex0, reindex1 = self._apply_loop_reordering(
                x_vars, support_vars, sizes, memory_addrs
            )
            # for NHWC: reindex0([0,1,2,3]) = [0,2,3,1], reindex1([0,1,2,3]) = [0,3,2,1]
            x_vars = reindex0(x_vars)

            if simplify_loops:
                sizes, reindex2, _prune = V.graph.sizevars._simplify_loops(
                    x_vars,
                    sizes,
                    index_prevent_reordering(index_formulas, x_vars, sizes),
                )
                reindex = fuse_reindexing(reindex1, reindex2)
            else:
                reindex = reindex1
            return sizes, reindex, reindex1

        support_vars = index_vars + reduce_vars
        should_merge_loops = (
            not is_gpu(get_device_type(self)) or not config.loop_ordering_after_fusion
        )
        iter_ranges, iter_reindex, _ = simplify_and_reorder(
            index_vars,
            support_vars,
            index_size,
            should_merge_loops,
        )

        # Like iteration dimensions, we may also want to delay merging reduction dimensions.
        # E.g., if we reduce a tensor [M, N, K] for its M and N dimensions followed by a pointwise
        # kernel, merging M and N dimension too early makes it hard to decide what loop order
        # we should pick for the piontwise kernel so that it is fusible with the reduction.
        reduce_ranges, reduce_reindex, _ = simplify_and_reorder(
            reduce_vars, support_vars, reduce_size, should_merge_loops
        )

        # retrace the loop body with simplification and reordering applied
        (iter_vars, reduce_vars), var_ranges = dependencies.index_vars_no_squeeze(
            iter_ranges,
            reduce_ranges,
            prefix="p",
        )
        body = LoopBody(
            body,
            [iter_reindex(iter_vars), reduce_reindex(reduce_vars)],
            var_ranges,
            iter_vars,
            reduce_vars,
        )
        return (iter_ranges, reduce_ranges), body

    @staticmethod
    def _apply_loop_reordering(  # type: ignore[no-untyped-def]
        index_vars,
        support_vars,
        sizes,
        memory_addrs,
        priority_idx=None,
    ):
        """
        Shuffle the order of loops around to hopefully improve performance.
        """
        from .scheduler import pick_loop_order

        if priority_idx is None:
            priority_idx = []

        try:
            strides = [
                V.graph.sizevars.stride_hints(expr, index_vars, support_vars)
                for expr in memory_addrs
            ]
            assert len(strides) == len(memory_addrs) and len(strides[0]) == len(
                index_vars
            )
            order = list(reversed(pick_loop_order(strides, sizes, priority_idx)))
        except Exception:
            if config.debug:
                log.warning(
                    "Did not simplify complex index:\n%s\n%s",
                    dict(zip(index_vars, sizes)),
                    memory_addrs,
                )
            order = list(range(len(sizes)))
        sizes = [sizes[i] for i in order]
        return sizes, same_reorder(order), inverse_reorder(order)

    def get_reduction_size(self) -> Sequence[sympy.Expr]:
        return self.data.get_reduction_size()

    def get_reduction_type(self) -> Optional[str]:
        return self.data.get_reduction_type()

    def is_no_op(self) -> bool:
        return self.data.is_zero_elements()

    def should_allocate(self) -> bool:
        return True

    def constant_to_device(self, device: torch.device) -> IRNode:
        """Move this to a given device. Requires that all reads are to constants."""
        return self.data.constant_to_device(device)


class TemplateBuffer(OperationBuffer):
    """
    Represents a Triton (in the future other type) of template operator
    that we can fuse an epilogue onto.
    """

    def __init__(
        self,
        layout: Layout,
        inputs: Sequence[IRNode],
        make_kernel_render: Callable[..., Any],
    ) -> None:
        super().__init__(name=None, layout=layout)
        self.inputs = InputsKernel.unwrap_storage(inputs)
        self.make_kernel_render = make_kernel_render
        self.name = V.graph.register_buffer(self)
        V.graph.register_operation(self)

    def get_read_writes(self) -> dependencies.ReadWrites:
        return self.extract_read_writes(normalize=True)

    def extract_read_writes(self, normalize):  # type: ignore[no-untyped-def]
        name = self.get_name()
        indexer = self.get_layout().make_indexer()

        def dummy(index, rindex):  # type: ignore[no-untyped-def]
            assert len(rindex) == 0
            return ops.store(name, indexer(index), "fake")

        deps = dependencies.extract_read_writes(
            dummy, self.get_size(), (), normalize=normalize
        )

        for inp in self.inputs:
            indexer = inp.layout.make_indexer()

            def dummy(index, rindex):  # type: ignore[no-untyped-def]
                assert len(rindex) == 0
                ops.load(inp.get_name(), indexer(index))

            deps.reads |= dependencies.extract_read_writes(
                dummy, inp.get_size(), (), normalize=True
            ).reads

        return deps

    def get_reduction_size(self) -> Sequence[sympy.Expr]:
        return sympy.S.One

    def get_reduction_type(self) -> Optional[str]:
        return None

    def should_allocate(self) -> bool:
        return True

    def simplify_and_reorder(  # type: ignore[no-untyped-def]
        self,
        extra_indexing_constraints: Optional[tuple[dict[Any, Any], list[Any]]] = None,
        recompute_sizes_body_func: Optional[Callable[..., Any]] = None,
    ):
        return (
            (
                self.get_size(),
                (),
            ),
            None,
        )


class TritonTemplateBuffer(TemplateBuffer):
    def __init__(  # type: ignore[no-untyped-def]
        self,
        layout,
        inputs,
        make_kernel_render,
        mutated_inputs: Optional[Iterable[IRNode]] = None,
        allowed_prologue_inps: Optional[OrderedSet[str]] = None,
    ) -> None:
        """
        NOTE:[TritonTemplates with multiple outputs]
        We want the ability for TritonTemplates to output multiple tensors. Triton
        kernels have no notion of outputs and this is done by creating tensors that
        are then mutated by the kernel. Currenlty our STORE_OUTPUT codegen doesn't
        support creating multinode outputs for triton templates.
        We work around this by creating an extra input buffer during the lowering
        and we mark them as mutated inputs.
        """
        super().__init__(layout, inputs, make_kernel_render)
        self.mutated_inputs = mutated_inputs
        self.outputs: list[Buffer] = [self]
        if mutated_inputs is not None:
            # Ensure that the mutated inputs are only allowed for certain nodes
            allowed_set = (
                torch.ops.higher_order.flex_attention,
                torch.ops.higher_order.flex_attention_backward,
            )
            current_node = V.graph.current_node.target
            assert (
                current_node in allowed_set
            ), f"Mutated inputs are only allowed for {allowed_set} but got {current_node}"
            device = self.inputs[0].get_device()
            self.outputs += [
                MutationOutput(NoneLayout(device=device), buf, self)
                for buf in mutated_inputs
            ]

        self.allowed_prologue_inps = (
            allowed_prologue_inps if allowed_prologue_inps else OrderedSet()
        )

    def get_outputs(self) -> list[Buffer]:
        return self.outputs

    def get_allowed_prologue_inps(self) -> OrderedSet[str]:
        return self.allowed_prologue_inps

    def __str__(self) -> str:
        out = f"TritonTemplateBuffer(layout={self.layout})"
        return out


PrimitiveInfoType = Union[int, float, bool, str, list[Union[int, str, float, bool]]]


class ChoiceCaller:
    """
    Represents a possible choice used in autotune_process.py.
    During autotuning, self.benchmark() is first called to get benchmark result,
    and if this choice is selected, self.output_node() is called to get the output_node.

    Children classes: TritonTemplateCaller, CUDATemplateCaller.
    """

    def __init__(
        self,
        name: str,
        input_nodes: list[Buffer],
        layout: Layout,
        description: str,
    ) -> None:
        super().__init__()
        self.name = name
        self.layout = layout
        self.input_nodes = input_nodes
        # An additional description used to describe the choice (useful for
        # knowing what autotuning is choosing)
        self.description = description

    def benchmark(self, *args, out) -> float:  # type: ignore[no-untyped-def]
        algo = self.to_callable()
        return benchmarker.benchmark(algo, args, {"out": out})

    def call_name(self) -> str:
        raise NotImplementedError

    def to_callable(self):  # type: ignore[no-untyped-def]
        raise NotImplementedError

    def hash_key(self) -> str:
        raise NotImplementedError

    def output_node(self) -> TensorBox:
        raise NotImplementedError

    def info_dict(self) -> dict[str, Union[PrimitiveInfoType, list[PrimitiveInfoType]]]:
        """Information returned here is logged to the autotune log file when that is enabled."""
        return {}

    def autoheuristic_id(self) -> str:
        return "unsupported_choice"


class TritonTemplateCallerBase(ChoiceCaller):
    def get_make_kernel_render(self) -> Any:
        raise NotImplementedError


class MultiTemplateBuffer(TritonTemplateBuffer):
    """
    Represents a Buffer with multiple backing implementation choices.

    Choices can be TritonTemplates or ExternKernels. During scheduling if there is a potential
    epilogue we will benchmark each of the choices with the epilogue to determine an implementation.
    Otherwise, the fastest base choice will be chosen.
    """

    def __init__(
        self,
        layout: Layout,
        inputs: list[IRNode],
        choice_timings: Callable[[], dict[ChoiceCaller, float]],
        unfiltered_choices: list[ChoiceCaller],
        allowed_prologue_inps: OrderedSet[str],
    ) -> None:
        super().__init__(
            layout=layout,
            inputs=inputs,
            make_kernel_render=None,
            allowed_prologue_inps=allowed_prologue_inps,
        )
        self._choice_timings_fn = choice_timings
        self._choice_timings: Optional[dict[ChoiceCaller, float]] = None
        self.original_inputs = inputs
        self._output_plannable = all(
            isinstance(choice, TritonTemplateCallerBase)
            or (
                isinstance(choice, torch._inductor.select_algorithm.ExternKernelCaller)
                and choice.has_out_variant
            )
            for choice in unfiltered_choices
        )

    @property
    def output_plannable(self) -> bool:
        """
        Are all possible choices TritonTemplates or Extern Kernels with out variants
        """
        return self._output_plannable

    @property
    def choice_timings(self) -> dict[ChoiceCaller, float]:
        if self._choice_timings is None:
            self._choice_timings = self._choice_timings_fn()
        return self._choice_timings

    @contextlib.contextmanager
    def swap_as_triton_caller(self, caller: TritonTemplateCallerBase):  # type: ignore[no-untyped-def]
        assert isinstance(caller, torch._inductor.select_algorithm.TritonTemplateCaller)
        assert self.layout == caller.layout

        render = self.make_kernel_render
        self.make_kernel_render = caller.get_make_kernel_render()
        try:
            yield
        finally:
            self.make_kernel_render = render

    def finalize_as_triton_caller(self, caller: TritonTemplateCallerBase) -> None:
        assert isinstance(caller, torch._inductor.select_algorithm.TritonTemplateCaller)
        assert self.get_size() == caller.layout.size
        assert self.get_stride() == caller.layout.stride
        self.make_kernel_render = caller.get_make_kernel_render()

    def get_min_choice(self) -> tuple[ChoiceCaller, float]:
        min_choice = min(self.choice_timings, key=self.choice_timings.get)  # type: ignore[arg-type]
        return (min_choice, self.choice_timings[min_choice])


class CUDATemplateBuffer(TemplateBuffer):
    def __init__(  # type: ignore[no-untyped-def]
        self,
        layout,
        inputs,
        make_kernel_render,
        workspace_size: int,
        template: CUDATemplate,
    ) -> None:
        super().__init__(layout, inputs, make_kernel_render)
        # Global memory (in bytes) needed for this template.
        self.workspace_size = workspace_size
        self.template = template

    def get_workspace_size(self):  # type: ignore[no-untyped-def]
        return self.workspace_size if self.workspace_size is not None else 0


class CppTemplateBuffer(TemplateBuffer):
    def __init__(self, layout, inputs, make_kernel_render, template, choice) -> None:  # type: ignore[no-untyped-def]
        super().__init__(layout, inputs, make_kernel_render)
        self.template = template
        self.choice = choice
        self.outputs: Optional[list[Buffer]] = None

    def get_layout(self) -> Layout:
        if isinstance(self.layout, MultiOutputLayout):
            assert isinstance(self.outputs, Iterable)
            first_output = self.outputs[0]
            assert isinstance(first_output, Buffer)
            layout = first_output.layout
            assert isinstance(layout, Layout)
            return layout
        else:
            return super().get_layout()


@ir_dataclass(frozen=False)
class InputsKernel(OperationBuffer):
    inputs: list[Buffer]

    def get_read_writes(self) -> dependencies.ReadWrites:
        reads = OrderedSet[dependencies.Dep]()
        StarDep = dependencies.StarDep
        for input in self.inputs:
            if isinstance(input, list):
                reads.update(StarDep(x.get_name()) for x in input)
            elif isinstance(input, ShapeAsConstantBuffer):
                # Skip creating dependncy for symbolics as they're visible globally
                continue
            else:
                reads.add(StarDep(input.get_name()))

        writes = OrderedSet[dependencies.Dep](
            StarDep(buf.get_name()) for buf in self.get_outputs()
        )

        return dependencies.ReadWrites(
            reads=reads,
            writes=writes,
            index_exprs=OrderedSet(),
        )

    def get_reads(self) -> OrderedSet[Dep]:
        return self.get_read_writes().reads

    @classmethod
    def unwrap_storage_for_input(cls, x: IRNode) -> IRNode:
        if isinstance(x, TensorBox):
            x = x.data
        if isinstance(x, StorageBox):
            x = x.data
        if isinstance(x, BaseView) and not isinstance(x, ReinterpretView):
            x = ExternKernel.realize_input(x)
        if isinstance(x, TensorBox):
            # when converting to ReinterpretView fails in the
            # realize_input call above, the result will be wrapped
            # into TensorBox / StorageBox pair as a result of the
            # cls.copy_input call; so we should unwrap recursively
            return cls.unwrap_storage_for_input(x)
        if isinstance(x, TorchBindObject):
            return x
        assert isinstance(x, (Buffer, ReinterpretView)), x
        return x

    @staticmethod
    def unwrap_storage(inputs):  # type: ignore[no-untyped-def]
        inputs_new = []
        for x in inputs:
            if isinstance(x, list):
                x = [InputsKernel.unwrap_storage_for_input(i) for i in x]
            else:
                x = InputsKernel.unwrap_storage_for_input(x)
            inputs_new.append(x)
        return inputs_new

    def is_extern(self) -> bool:
        return True

    def num_reads(self) -> int:
        return 1


class NopKernel(InputsKernel):
    def is_no_op(self) -> bool:
        return True

    def get_reads(self) -> OrderedSet[Dep]:
        return OrderedSet()


class ConcatKernel(NopKernel):
    """
    There isn't actually a real kernel for concat, we just change the
    storage for the upstream data.
    """

    @classmethod
    def create(cls, inputs, dim):  # type: ignore[no-untyped-def]
        device = inputs[0].get_device()
        dtype = inputs[0].get_dtype()
        new_size = list(inputs[0].get_size())
        offsets_start = [0]
        offsets_end = [new_size[dim]]
        assert 0 <= dim < len(new_size)
        for i in range(1, len(inputs)):
            input_size = inputs[i].get_size()
            offsets_start.append(new_size[dim])
            assert len(input_size) == len(new_size)
            assert inputs[i].get_dtype() == dtype
            assert inputs[i].get_device() == device
            for j in range(len(new_size)):
                if j == dim:
                    new_size[j] = new_size[j] + input_size[j]
                else:
                    new_size[j] = V.graph.sizevars.guard_equals(
                        new_size[j], input_size[j]
                    )
            offsets_end.append(new_size[dim])

        output_stride = FlexibleLayout.contiguous_strides(new_size)
        # If any of the inputs is in CL format, use CL format for the output
        for i in range(len(inputs)):
            x = inputs[i]
            if is_storage_and_layout(x):
                layout = x.get_layout()
                if isinstance(
                    layout, FixedLayout
                ) and Layout.is_channels_last_contiguous(layout.size, layout.stride):
                    # use CL stride for the output
                    output_stride = make_channels_last_strides_for(new_size)
                    break
        any_input_is_storage_and_layout = any(is_storage_and_layout(x) for x in inputs)
        fx_node_args = V.graph.current_node.args[0]
        assert isinstance(fx_node_args, list)
        # If any of the inputs has meta tensor and the meta tensor is in CL format, use CL format for the output
        if any_input_is_storage_and_layout is False and any(
            "val" in arg.meta
            and (
                arg.meta["val"].is_contiguous(memory_format=torch.channels_last)
                or arg.meta["val"].is_contiguous(memory_format=torch.channels_last_3d)
            )
            for arg in fx_node_args
        ):
            output_stride = make_channels_last_strides_for(new_size)

        concat_kernel = ConcatKernel(
            name=None,
            layout=FixedLayout(
                device=device,
                dtype=dtype,
                size=new_size,
                stride=output_stride,
            ),
            inputs=[],
        )
        kernel = StorageBox(concat_kernel)
        op_names = []
        for i in range(len(inputs)):
            input_buffer = cls.realize_into(
                inputs[i],
                SliceView.create(
                    kernel, dim, offsets_start[i], offsets_end[i], clamp=False
                ),
            )
            concat_kernel.inputs.append(input_buffer)

            if isinstance(inputs[i].data, BaseView):
                input_unwrapped = inputs[i].data.unwrap_view()
            else:
                input_unwrapped = inputs[i].data

            if (
                input_unwrapped.is_input_buffer()
                and is_gpu(inputs[i].get_device().type)
                and not is_dynamic(input_buffer)
            ):
                op_names.append(input_buffer.get_operation_name())

        if len(op_names) > 1 and V.graph.has_feature(device, BackendFeature.FOREACH):
            V.graph.register_operation_list(op_names)

        concat_kernel.name = V.graph.register_buffer(concat_kernel)
        concat_kernel.inputs = cls.unwrap_storage(concat_kernel.inputs)
        V.graph.register_operation(concat_kernel)

        return kernel

    @classmethod
    def can_realize_into_without_copy(cls, src, dst=None):  # type: ignore[no-untyped-def]
        if isinstance(src, TensorBox):
            # unwrap a TensorBox
            return cls.can_realize_into_without_copy(src.data, dst)

        if isinstance(src.data, MultiTemplateBuffer):
            if (
                not isinstance(src.data.layout, FixedLayout)
                or not src.data.output_plannable
            ):
                return False

            # we call can_realize_into_without_copy in cat lowering before we've decided
            # on output format, optimistically assume layout matches
            if dst is None:
                return True

            # otherwise, check equality of layouts
            if not len(src.get_stride()) == len(dst.get_stride()):
                return False

            return all(
                V.graph.sizevars.statically_known_equals(s1, s2)
                for s1, s2 in zip(src.get_stride(), dst.get_stride())
            )

        return isinstance(src.data.layout, FlexibleLayout) and not isinstance(
            src.data, ExternKernelAlloc
        )

    @classmethod
    def realize_into(cls, src, dst):  # type: ignore[no-untyped-def]
        # Attempt to turn this into a ReinterpretView rather than assert.
        # This has concessions around layout, as as_storage_and_layout
        # can cause us to go from flexible to fixed layout.
        if not isinstance(dst, ReinterpretView):
            if is_storage_and_layout(dst):
                storage, layout = as_storage_and_layout(dst)
                dst = ReinterpretView(data=storage, layout=layout)
        assert isinstance(dst, ReinterpretView), dst
        if isinstance(src, TensorBox):
            # unwrap a TensorBox
            return cls.realize_into(src.data, dst)

        if isinstance(src, StorageBox):
            src.realize()
            # ExternKernelAlloc has specific requirements for output layout, should create a copy
            assert hasattr(src.data, "layout")
            if cls.can_realize_into_without_copy(src, dst):
                src.data.layout = NonOwningLayout(dst)
                return src.data
        # introduce a copy
        pw = Pointwise.create(
            device=src.get_device(),
            dtype=src.get_dtype(),
            inner_fn=src.make_loader(),
            ranges=[
                V.graph.sizevars.guard_equals(a, b)
                for a, b in zip(src.get_size(), dst.get_size())
            ],
        )
        return cls.realize_into(pw, dst)

    def should_allocate(self) -> bool:
        return True


@ir_dataclass(frozen=False)
class ExternKernel(InputsKernel):
    constant_args: tuple[Any, ...] = ()
    kwargs: dict[str, Any] = dataclasses.field(default_factory=dict)
    output_view: Optional[ReinterpretView] = None
    python_kernel_name: Optional[str] = None
    cpp_kernel_name: Optional[str] = None
    # FIXME: in some cases we sill need to explicitly pass in ordered_kwargs_for_cpp_kernel
    # We shouldn't need to do this since the information can be retrieved from op_overload._schema.
    ordered_kwargs_for_cpp_kernel: Iterable[str] = dataclasses.field(
        default_factory=list
    )
    op_overload: Optional[
        Union[torch._ops.OpOverload, torch._ops.HigherOrderOperator]
    ] = None
    arg_properties: Optional[list[dict[str, Any]]] = None
    kwarg_properties: Optional[dict[str, dict[str, Any]]] = None
    unbacked_bindings: dict[sympy.Symbol, pytree.KeyPath] = dataclasses.field(
        default_factory=dict
    )
    mutation_outputs: list[MutationOutput] = dataclasses.field(default_factory=list)

    def __init__(  # type: ignore[no-untyped-def]
        self,
        name,
        layout,
        inputs,
        constant_args=(),
        kwargs=None,
        output_view=None,
        python_kernel_name=None,
        cpp_kernel_name=None,
        ordered_kwargs_for_cpp_kernel=(),
        op_overload=None,
    ) -> None:
        super().__init__(
            name=name,
            layout=layout,
            inputs=inputs,
        )
        self.constant_args = constant_args
        self.kwargs = kwargs if kwargs else {}
        self.output_view = output_view
        self.op_overload = op_overload
        self.set_cpp_kernel_name(cpp_kernel_name)
        self.set_python_kernel_name(python_kernel_name)
        self.ordered_kwargs_for_cpp_kernel = ordered_kwargs_for_cpp_kernel
        self.collect_arg_kwarg_properties()
        self.unbacked_bindings = {}
        self.mutation_outputs = []
        self.fx_node = V.graph.current_node

    def get_outputs(self) -> list[Buffer]:
        return [self, *self.mutation_outputs]

    def get_unbacked_symbol_defs(self) -> OrderedSet[sympy.Symbol]:
        return OrderedSet()

    def collect_arg_kwarg_properties(self):  # type: ignore[no-untyped-def]
        # if self.op_overload is torch._ops.OpOverload, we can use its schema to collect additional
        # information for args and kwargs, e.g. type and default value, to help with the cpp wrapper codegen
        self.arg_properties = (
            [
                {
                    "name": x.name,
                    "type": x.real_type,
                    "default_value": x.default_value,
                }
                for x in self.op_overload._schema.arguments
                if not x.kwarg_only
            ]
            if isinstance(self.op_overload, torch._ops.OpOverload)
            else [{} for i in range(len(self.inputs))]
        )
        self.allarg_properties = (
            {
                x.name: {"type": x.real_type, "default_value": x.default_value}
                for x in self.op_overload._schema.arguments
            }
            if isinstance(self.op_overload, torch._ops.OpOverload)
            else {}
        )
        # FIXME: self.kwargs does not always match kwargs defined in schema, so sometimes
        # ordered_kwargs_for_cpp_kernel is explicilty passed in.
        if isinstance(self.op_overload, torch._ops.OpOverload):
            if not self.ordered_kwargs_for_cpp_kernel:
                self.ordered_kwargs_for_cpp_kernel = [
                    x.name for x in self.op_overload._schema.arguments if x.kwarg_only
                ]
            self.schema_kwargs = [
                x for x in self.op_overload._schema.arguments if x.kwarg_only
            ]

    def decide_layout(self):  # type: ignore[no-untyped-def]
        if isinstance(self.layout, FlexibleLayout):
            self.apply_constraint()
            self.freeze_layout()

    def codegen_comment(self, wrapper) -> None:  # type: ignore[no-untyped-def]
        origin_str, _detailed_origin_str = get_kernel_metadata(self, wrapper)
        if origin_str:
            wrapper.writeline(origin_str)

    def codegen(self, wrapper):  # type: ignore[no-untyped-def]
        raise NotImplementedError

    def set_cpp_kernel_name(self, cpp_kernel_name: Optional[str] = None) -> None:
        self.cpp_kernel_name = cpp_kernel_name
        if not V.graph.cpp_wrapper or not isinstance(
            self.op_overload, torch._ops.OpOverload
        ):
            return

        kernel = self.op_overload
        if self.cpp_kernel_name is None:
            # Try to construct cpp_kernel_name from op_overload
            if kernel.namespace == "aten":
                # Calling with the default kernel name can lead to ambiguous behavior like the following example.
                # repeat_interleave(const at::Tensor & repeats, std::optional<int64_t> output_size=std::nullopt)
                # repeat_interleave(const at::Tensor & self, int64_t repeats,
                #       std::optional<int64_t> dim=std::nullopt, std::optional<int64_t> output_size=std::nullopt)
                opname = (
                    kernel.__name__.split(".")[0]
                    if kernel._overloadname == "default"
                    else kernel.__name__.replace(".", "_")
                )
                self.cpp_kernel_name = f"at::_ops::{opname}::call"
            else:
                self.cpp_kernel_name = kernel._schema.name

    def set_python_kernel_name(self, python_kernel_name: Optional[str]) -> None:
        self.python_kernel_name = python_kernel_name
        if python_kernel_name is not None:
            return

        kernel = self.op_overload
        if kernel is None:
            pass
        elif isinstance(kernel, torch._ops.HigherOrderOperator):
            self.python_kernel_name = f"torch.ops.higher_order.{kernel.__name__}"
        else:
            self.python_kernel_name = (
                f"{kernel.__module__.replace('._ops.', '.ops.')}.{kernel.__name__}"
            )

    def get_kernel_name(self):  # type: ignore[no-untyped-def]
        return (
            V.graph.wrapper_code.get_c_shim_func_name(self.cpp_kernel_name)  # type: ignore[attr-defined]
            if V.graph.cpp_wrapper
            else self.python_kernel_name
        )

    @staticmethod
    def copy_input(x):  # type: ignore[no-untyped-def]
        pw = Pointwise.create(
            device=x.get_device(),
            dtype=x.get_dtype(),
            inner_fn=x.make_loader(),
            ranges=x.get_size(),
            origin_node=x.get_origin_node(),
            traceback=x.get_traceback(),
        )
        pw.realize()
        return pw

    @classmethod
    def process_kernel(  # type: ignore[no-untyped-def]
        cls, kernel, *args, **kwargs
    ) -> tuple[
        Any,
        list[Any],
        list[Any],
        Callable[[Any, Any], Any],
        Optional[dict[sympy.Symbol, pytree.KeyPath]],
    ]:
        binded_args = {"args": args, "kwargs": kwargs}

        args_flat, args_spec = pytree.tree_flatten(binded_args)

        is_arg_tensor = []
        tensor_args = []
        non_tensor_args: list[Any] = []
        for arg in args_flat:
            is_arg_tensor.append(isinstance(arg, IRNode))
            if is_arg_tensor[-1]:
                tensor_args.append(arg)
            else:
                if isinstance(arg, sympy.Expr):
                    arg = V.graph.sizevars.shape_env.create_symintnode(arg, hint=None)
                non_tensor_args.append(arg)

        def unflatten_args(new_tensor_args, new_non_tensor_args):  # type: ignore[no-untyped-def]
            result = []
            it_tensors = iter(new_tensor_args)
            it_non_tensors = iter(new_non_tensor_args)
            for is_tensor in is_arg_tensor:
                if is_tensor:
                    result.append(next(it_tensors))
                else:
                    result.append(next(it_non_tensors))
            r = pytree.tree_unflatten(result, args_spec)
            return r.get("args", []), r.get("kwargs", {})

        tensor_args = [cls.realize_input(x) for x in tensor_args]

        # freeze layout otherwise our output stride calculation might
        # become incorrect
        for x in tensor_args:
            if is_storage_and_layout(x):
                as_storage_and_layout(x, freeze=True)

        # Rerun fake tensor propagation, because Inductor may have changed the
        # strides of inputs and we need to determine accurately what the
        # output stride will be.
        example_args: list[Union[torch.Tensor, torch._C.ScriptObject]] = []

        # We need to retain the constant values of fake tensors that we originally
        # propagated the graph with, because for some operators running without a
        # constant would trigger an error / DataDependentException
        for x in tensor_args:
            # if x is a view of a constant, we need to realize the view
            # (we can't pass the constant into the kernel directly)
            if not isinstance(x, BaseView) and x.get_name() in V.graph.constants:
                example_args.append(V.graph.constants[x.get_name()])
            elif (
                not isinstance(x, BaseView)
                and x.get_name() in V.graph.torchbind_constants
            ):
                example_args.append(V.graph.torchbind_constants[x.get_name()])
            else:
                example_args.append(ir_node_to_tensor(x, guard_shape=True))

        new_args, new_kwargs = unflatten_args(example_args, non_tensor_args)
        example_output = kernel(*new_args, **new_kwargs)

        unbacked_bindings: Optional[dict[sympy.Symbol, pytree.KeyPath]] = None
        if shape_env := V.fake_mode.shape_env:
            rebind_unbacked(shape_env, V.current_node, example_output)
            unbacked_bindings = compute_unbacked_bindings(
                shape_env, example_output, V.current_node.meta.get("val")
            )

        example_out_li = (
            [example_output]
            if not isinstance(example_output, (list, tuple))
            else example_output
        )
        for t in example_out_li:
            if isinstance(t, torch.Tensor) and t.is_sparse:
                msg = "sparsity not handled. Please file issue for sparse inference weights."
                if stack_trace := V.graph.current_node.meta.get("stack_trace", None):
                    msg = f"{msg} Found from : \n {stack_trace}"
                V.graph.disable_cudagraphs_reason = msg

        return (
            example_output,
            tensor_args,
            non_tensor_args,
            unflatten_args,
            unbacked_bindings,
        )

    @classmethod
    def convert_to_reinterpret_view(cls, x):  # type: ignore[no-untyped-def]
        """
        In order to pass this to an extern kernel we need a
        ReinterpretView not a View.  This allows us to avoid some
        unneeded copies.
        """
        assert isinstance(x, BaseView)
        if isinstance(x, ReinterpretView):
            return x

        # NOTE: Don't use extract_read_writes here as it fails when
        # make_loader() inlines the computation
        x_unwrap_view = x.unwrap_view()
        buf = V.graph.get_buffer(x_unwrap_view.get_name())
        assert buf is not None
        x_unwrap_view_fx_node = buf.get_origin_node()
        # Prefer channels last format according to how the format is set from eager.
        if (
            x_unwrap_view_fx_node is not None
            and "val" in x_unwrap_view_fx_node.meta
            and isinstance(x_unwrap_view.layout, FlexibleLayout)
            and (
                x_unwrap_view_fx_node.meta["val"].is_contiguous(
                    memory_format=torch.channels_last
                )
                or x_unwrap_view_fx_node.meta["val"].is_contiguous(
                    memory_format=torch.channels_last_3d
                )
            )
        ):
            x_unwrap_view.freeze_layout_with_same_order(
                make_channels_last_strides_for(x_unwrap_view.get_size())
            )
        else:
            x_unwrap_view.freeze_layout()

        index_args, var_ranges = dependencies.index_vars_squeeze(
            x.get_size(), prefix="r"  # type: ignore[arg-type]
        )
        range_vars = index_args[0]
        index = x.make_indexer()(range_vars)

        index = V.graph.sizevars.simplify_with_ranges(index, var_ranges)
        strides = V.graph.sizevars.stride_vars(index, range_vars)
        offset = V.graph.sizevars.offset_var(index, range_vars)
        expected = sympy_dot(range_vars, strides) + offset

        if index != expected:
            log.debug(
                "convert_to_reinterpret_view failed: stride=%s offset=%s index=%s",
                strides,
                offset,
                index,
            )
            raise NotImplementedError

        return ReinterpretView(
            data=x.data,
            layout=FixedLayout(
                device=x.get_device_or_error(),
                dtype=x.get_dtype(),
                size=x.get_size(),  # type: ignore[arg-type]
                stride=strides,
                offset=offset,
            ),
        )

    @classmethod
    def realize_input(cls, x):  # type: ignore[no-untyped-def]
        if x is None:
            return NoneAsConstantBuffer()
        if isinstance(x, (sympy.Expr, sympy.logic.boolalg.Boolean, int)):
            return ShapeAsConstantBuffer(expr=x)
        if isinstance(x, Constant):
            return V.graph.add_tensor_constant(
                torch.tensor(x.value, dtype=x.get_dtype(), device=x.get_device())
            )
        if isinstance(x, ConstantBuffer):
            return x
        if isinstance(x, TensorBox):
            return cls.realize_input(x.data)
        if isinstance(x, ReinterpretView):
            return ReinterpretView(
                data=cls.realize_input(x.data), layout=x.get_layout()
            )
        if isinstance(x, BaseView):
            x.realize()
            if is_storage_and_layout(x.unwrap_view()):
                try:
                    return cls.convert_to_reinterpret_view(x)
                except NotImplementedError:
                    pass
        if isinstance(x, StorageBox):
            # TODO(jansel): impose layout preference on realized buffer
            x.realize()
            return x
        if isinstance(x, TorchBindObject):
            return x
        return cls.copy_input(x)

    @classmethod
    def require_stride1(cls, x):  # type: ignore[no-untyped-def]
        if is_storage_and_layout(x):
            if len(x.get_stride()) == 0:
                return x
            for stride in x.get_stride():
                if stride == 1:
                    return x
        return cls.copy_input(x)

    @classmethod
    def require_strides(  # type: ignore[no-untyped-def]
        cls,
        x,
        order: Optional[Sequence[int]] = None,
        exact_strides: Optional[Sequence[_IntLike]] = None,
        allow_padding=False,
    ):
        assert order is not None or exact_strides is not None
        # Layout generally doesn't matter, but some consuming external ops might have requirements
        if x.get_numel() in (0, 1) and not exact_strides:
            return x

        # require x to have the layout
        if is_storage_and_layout(x):
            if isinstance(x.get_layout(), FlexibleLayout):
                if order:
                    # If the the FlexibleLayout already has the size and stride in the required order,
                    # freeze it to a FixedLayout by using its current size and stride.
                    # The behavior of using its current size and stride or the given order can be different
                    # if the size and stride has ambiguilty, for example for a 4D input where the iC = 1:
                    # size=[s0, 1, 28, 28], stride=[784, 784, 28, 1]. If the required order is [3, 0, 2, 1] (channels last),
                    # the current size and stride already satisfies this order.
                    # However by freezing it to the required order, the layout will be changed to:
                    # size=[s0, 1, 28, 28], stride=[784, 1, 28, 1]), which is not actually necessary.

                    # fix flexiblelayout to be FixedLayout with stride_order
                    as_storage_and_layout(
                        x,
                        freeze=True,
                        want_contiguous=False,
                        stride_order=(
                            get_stride_order(
                                V.graph.sizevars.size_hints(x.get_layout().stride)
                            )
                            if is_stride_order_storage_and_layout(x, order)
                            else order
                        ),
                        allow_padding=allow_padding,
                    )
                    return x
                else:
                    # If the exact_strides is given, freeze the FlexibleLayout to a FixedLayout with the exact_strides.
                    as_storage_and_layout(
                        x,
                        freeze=True,
                        want_contiguous=False,
                        stride_order=None,
                        allow_padding=allow_padding,
                        exact_strides=exact_strides,
                    )
                    return x
            elif isinstance(x.get_layout(), (FixedLayout, NonOwningLayout)) and (
                (order and x.get_layout().is_stride_ordered(order))
                or (
                    exact_strides
                    and significant_strides_equal(
                        exact_strides, x.get_layout().stride, x.get_size()
                    )
                )
            ):
                return (
                    try_match_insignificant_strides(x, exact_strides)
                    if exact_strides
                    else x
                )
            elif isinstance(x.get_layout(), MutationLayoutSHOULDREMOVE):
                if isinstance(x.get_layout().real_layout(), FlexibleLayout):
                    raise AssertionError(
                        "the MutationLayoutSHOULDREMOVE's real layout shouldn't be FlexibleLayout"
                    )
                elif isinstance(x.get_layout().real_layout(), FixedLayout) and (
                    (order and x.get_layout().real_layout().is_stride_ordered(order))
                    or (
                        exact_strides
                        and significant_strides_equal(
                            exact_strides,
                            x.get_layout().real_layout().stride,
                            x.get_size(),
                        )
                    )
                ):
                    return x

        # TODO - Storage to InputBuffer
        if isinstance(x, InputBuffer) and (
            (order and x.get_layout().is_stride_ordered(order))
            or (
                exact_strides
                and significant_strides_equal(
                    exact_strides, x.get_layout().stride, x.get_size()
                )
            )
        ):
            return x
        if (
            isinstance(x, TensorBox)
            and isinstance(x.data, BaseView)
            and not isinstance(x.data, ReinterpretView)
            and is_storage_and_layout(x.unwrap_view())
            and not isinstance(x.unwrap_view().data, ExternKernelAlloc)  # type: ignore[attr-defined]
        ):
            try:
                x.data = cls.convert_to_reinterpret_view(x.data)
                if order:
                    return cls.require_stride_order(
                        x, order, allow_padding=allow_padding
                    )
                elif exact_strides:
                    return cls.require_exact_strides(
                        x, exact_strides, allow_padding=allow_padding
                    )
            except NotImplementedError:
                pass
        # Although this is a clone, inductor is good about fusing clones into previous
        # operations if they weren't realized and their layouts were flexible.
        x = cls.copy_input(x)
        as_storage_and_layout(
            x,
            freeze=True,
            want_contiguous=False,
            stride_order=order,
            allow_padding=allow_padding,
            exact_strides=exact_strides,
        )
        if order:
            assert is_stride_order_storage_and_layout(x, order)
        return x

    @classmethod
    def require_exact_strides(cls, x, exact_strides, allow_padding=False):  # type: ignore[no-untyped-def]
        return cls.require_strides(
            x, exact_strides=exact_strides, allow_padding=allow_padding
        )

    @classmethod
    def require_stride_order(cls, x, order, allow_padding=False):  # type: ignore[no-untyped-def]
        return cls.require_strides(x, order=order, allow_padding=allow_padding)

    @classmethod
    def require_channels_last(cls, x):  # type: ignore[no-untyped-def]
        return cls.require_stride_order(x, NHWC_STRIDE_ORDER)

    @classmethod
    def require_channels_last_3d(cls, x):  # type: ignore[no-untyped-def]
        return cls.require_stride_order(x, NHWDC_STRIDE_ORDER)

    @classmethod
    def require_contiguous(cls, x):  # type: ignore[no-untyped-def]
        return cls.require_stride_order(x, list(reversed(range(len(x.get_size())))))

    def apply_constraint(self) -> None:
        pass

    def fill_non_provided_args(self, args, kwargs):  # type: ignore[no-untyped-def]
        # Previously, we want to maintain forward-compatibility by skipping
        # default args in the serialized artifacts in fbcode. However,
        # some of our shim interfaces require default values being OrderedSet.
        # Discussed with Sherlock offline and we decided to allow serializing
        # default args into the C++ wrapper code for now. We will refine this
        # part if we see real FC requirement. More details related to FC
        # can be found at:
        # https://docs.google.com/document/d/1FzWm-sHYwmRi3x_g036kOxd99KaYquUsA-L5JwOn8ys/edit?usp=sharing
        assert isinstance(args, (list, tuple))
        if isinstance(args, tuple):
            args = list(args)
        assert self.arg_properties, "ExternKernel.arg_properties should not be empty"

        n_args = len(args)
        n_pos_args = len(self.arg_properties)
        # For cpp wrapper, if some positional args are not provided, we need to check
        # if they're in the kwargs or use their default value
        if n_args < n_pos_args:
            log.debug(
                "%s has %d unprovided positional arguments. "
                "Will check if they are in the keyword arguments or will use default values.",
                self.op_overload,
                n_pos_args - n_args,
            )
            for i in range(n_args, n_pos_args):
                arg_name = self.arg_properties[i]["name"]
                args.append(
                    kwargs[arg_name]
                    if arg_name in kwargs
                    else self.arg_properties[i]["default_value"]
                )
        return args

    def codegen_const_args(self, names: Optional[list[str]] = None):  # type: ignore[no-untyped-def]
        if V.graph.cpp_wrapper:
            result = []
            # Aten ops follow the convention that tensor args are before non-tensor args,
            # in which case the following 'len(self.inputs) + i' logic works. But this
            # may not be true for other ops, and if that is the case, caller needs to
            # pass in a list of const arg names for arg_properties lookup.
            name_to_arg_properties = None
            if names and self.arg_properties:
                assert len(self.constant_args) == len(
                    names
                ), "names passed to codegen_const_args does not match self.constant_args"
                name_to_arg_properties = {
                    arg.get("name"): arg for arg in self.arg_properties
                }

            for i, x in enumerate(self.constant_args):
                if name_to_arg_properties is not None:
                    prop = name_to_arg_properties.get(names[i])  # type: ignore[index]
                    type_ = prop.get("type") if prop else None
                else:
                    idx = len(self.inputs) + i
                    type_ = (
                        self.arg_properties[idx].get("type")
                        if self.arg_properties and idx < len(self.arg_properties)
                        else None
                    )
                result.append(V.graph.wrapper_code.val_to_arg_str(x, type_))
            return result
        else:
            return map(V.graph.wrapper_code.val_to_arg_str, self.constant_args)

    def codegen_args(self):  # type: ignore[no-untyped-def]
        if V.graph.cpp_wrapper and self.op_overload is not None:
            # cpp wrapper needs special logic to fill in missing args with default values
            inputs = self.fill_non_provided_args(
                [*self.inputs, *self.constant_args], self.kwargs
            )
            # fill_non_provided_args has handled constant args, so no need to codegen for that later
            need_codegen_constant_args = False
        else:
            inputs = self.inputs
            need_codegen_constant_args = True

        args = []
        for i, x in enumerate(inputs):
            if V.graph.cpp_wrapper:
                assert self.arg_properties and i < len(
                    self.arg_properties
                ), "Invalid access to ExternKernel.arg_properties"
                type_ = self.arg_properties[i].get("type")
                args.append(V.graph.wrapper_code.val_to_arg_str(x, type_))
            else:
                args.append(V.graph.wrapper_code.val_to_arg_str(x))
        if need_codegen_constant_args:
            args.extend(self.codegen_const_args())
        return args

    def get_kwargs_value(self, arg_name, **kwargs):  # type: ignore[no-untyped-def]
        """Given an argument name, queries for values in (in order):
        1. any provided kwargs for this function.
        2. the class self.kwargs member.
        3. any available default arguments in self.allarg_properties."""
        if arg_name in kwargs:
            return kwargs.get(arg_name)
        if arg_name in self.kwargs:
            return self.kwargs.get(arg_name)
        if self.allarg_properties and arg_name in self.allarg_properties:
            return self.allarg_properties.get(arg_name).get("default_value")  # type: ignore[union-attr]
        raise AssertionError(f"{arg_name} not in self.allarg_properties")

    def codegen_kwargs(self, skip_out=False):  # type: ignore[no-untyped-def]
        if V.graph.cpp_wrapper:
            if self.op_overload is not None and len(self.schema_kwargs) == 0:
                # All the args should have been generated by fill_non_provided_args in codegen_args
                return []

            kwargs = []
            for arg_name in self.ordered_kwargs_for_cpp_kernel:
                if skip_out and arg_name == "out":
                    # ExternKernelOut has its own logic for inserting the out parameter
                    continue

                v = self.get_kwargs_value(arg_name)
                if isinstance(v, sympy.Expr):
                    kwargs.append(v)
                else:
                    type_ = (
                        self.allarg_properties.get(arg_name).get("type")  # type: ignore[union-attr]
                        if self.allarg_properties and arg_name in self.allarg_properties
                        else None
                    )
                    kwargs.append(V.graph.wrapper_code.val_to_arg_str(v, type_))
        else:
            kwargs = [
                f"{k}={V.graph.wrapper_code.val_to_arg_str(v)}"
                for k, v in self.kwargs.items()
            ]
        return kwargs

    def codegen_size_asserts(self, wrapper) -> None:  # type: ignore[no-untyped-def]
        if config.size_asserts and not V.graph.cpp_wrapper:
            # comparing strides for 0 size tensor is tricky. Ignore them for now.
            if sympy_product(self.get_size()) == 0:
                return
            size = V.graph.wrapper_code.codegen_shape_tuple(self.get_size())
            stride = V.graph.wrapper_code.codegen_shape_tuple(self.get_stride())
            wrapper.writeline(
                f"assert_size_stride({self.get_name()}, {size}, {stride})"
            )

    def get_group_stride(self):  # type: ignore[no-untyped-def]
        """
        get output sizes and strides, for template_codegen
        """
        _size = self.get_size()
        _stride = self.get_stride()
        # iter_ranges = _size of output tensor, reduce_range = [] because no reduction
        return [_size, []], _stride

    def canonicalize(self):  # type: ignore[no-untyped-def]
        """
        Manually get canonicalization of the output index
        """
        # manually generate index formula for conv
        sizevars = V.graph.sizevars
        sizes = self.get_size()
        strides = self.get_stride()
        strides = [sizevars.size_hint(x) for x in strides]
        # TODO: I can't tell if the symbols here are temporary
        index_vars = [sympy_index_symbol(f"d{i}") for i in range(len(sizes))]
        # reorder index vars according to stride
        index_order = sorted(range(len(strides)), key=strides.__getitem__, reverse=True)
        lookup = {pos: idx for idx, pos in enumerate(index_order)}
        order = [lookup[i] for i in range(len(lookup))]
        index_vars = [index_vars[i] for i in order]
        indexer = self.make_indexer()
        index = indexer(index_vars)

        new_sizes, reindex, _prune = V.graph.sizevars._simplify_loops(
            index_vars, sizes, [index]
        )

        # assign new variables each dimension to deal with numbering mismatches
        # d0, d1, d2 could become d0, d2 -- which won't match d0, d1
        _, add_var = var_builder("c")
        replacement = dict(zip(index_vars, reindex([add_var(x) for x in new_sizes])))

        index = sympy_subs(sympy.expand(index), replacement)
        return index, tuple(new_sizes)

    def get_unbacked_symbol_uses(self) -> OrderedSet[sympy.Symbol]:
        # NB: It's not necessary to check regular inputs as we automatically
        # have dependencies on them
        r = OrderedSet[sympy.Symbol]()
        for arg in self.constant_args:
            r |= maybe_free_unbacked_symbols(arg)
        for arg in self.kwargs.values():
            r |= maybe_free_unbacked_symbols(arg)
        return r

    def __str__(self) -> str:
        kernel_name = getattr(self, "python_kernel_name", None)
        lines = [
            f"python_kernel_name={kernel_name!r}",
        ]
        lines += [
            f"{field.name}={getattr(self, field.name)}"
            for field in dataclasses.fields(self)
        ]
        lines.append(f"origin_node={self.origin_node!r}")
        return self.str_helper(lines)

    __repr__ = __str__


@ir_dataclass(frozen=False)
class ExternKernelOut(ExternKernel):
    def codegen(self, wrapper) -> None:  # type: ignore[no-untyped-def]
        self.codegen_comment(wrapper)
        args = [*self.codegen_args(), *self.codegen_kwargs(skip_out=True)]
        kernel_name = self.get_kernel_name()
        if (
            V.graph.cpp_wrapper
            and self.cpp_kernel_name == "torch::inductor::_mm_plus_mm"
        ):
            # For https://github.com/pytorch/pytorch/issues/128474
            kernel_name = "aoti_torch__mm_plus_mm_out"
        else:
            kernel_name = self.get_kernel_name()
        wrapper.generate_extern_kernel_out(
            kernel_name,
            self.codegen_reference(),
            self.output_view.codegen_reference() if self.output_view else None,
            args,
        )

    def __init__(  # type: ignore[no-untyped-def]
        self,
        layout,
        inputs,
        constant_args=(),
        kwargs=None,
        output_view=None,
        python_kernel_name=None,
        cpp_kernel_name=None,
        ordered_kwargs_for_cpp_kernel=(),
        op_overload=None,
    ) -> None:
        super().__init__(
            None,
            layout,
            self.unwrap_storage(inputs),
            constant_args,
            kwargs or {},
            None,
            python_kernel_name,
            cpp_kernel_name,
            ordered_kwargs_for_cpp_kernel,
            op_overload,
        )
        self.name = V.graph.register_buffer(self)
        V.graph.register_operation(self)

    def should_allocate(self) -> bool:
        return True


class RandomSeeds(ExternKernelOut):
    def __init__(self, count: int, device: torch.device) -> None:
        limits = torch.iinfo(torch.int64)
        super().__init__(
            layout=FixedLayout(
                device=device,
                dtype=torch.int64,
                size=[count],
            ),
            inputs=[],
            constant_args=[limits.min, limits.max, [count]],
            python_kernel_name="aten.randint.low_out",
            # FIXME: Ideally we should only use at::_ops::randint_low_out::call here,
            # but the signature is different from is at::randint_out. Again,
            # we can simplify the code when only keeping an ABI-compatible version.
            cpp_kernel_name="at::_ops::randint_low_out::call",
            op_overload=aten.randint.low_out,
        )


class ExternKernelAlloc(ExternKernel):
    def codegen(self, wrapper) -> None:  # type: ignore[no-untyped-def]
        self.codegen_comment(wrapper)
        args = [*self.codegen_args(), *self.codegen_kwargs()]
        V.graph.wrapper_code.generate_extern_kernel_alloc(self, args)
        if isinstance(self.layout, Layout):
            self.codegen_size_asserts(wrapper)

    def __init__(  # type: ignore[no-untyped-def]
        self,
        layout,
        inputs,
        constant_args=(),
        kwargs=None,
        python_kernel_name=None,
        cpp_kernel_name=None,
        ordered_kwargs_for_cpp_kernel=(),
        op_overload=None,
    ) -> None:
        super().__init__(
            None,
            layout,
            self.unwrap_storage(inputs),
            constant_args,
            kwargs or {},
            None,
            python_kernel_name,
            cpp_kernel_name,
            ordered_kwargs_for_cpp_kernel,
            op_overload,
        )
        # We need output buffers for generating kernel arguments in the
        # abi-compatible mode, where we retrieve outputs by pass each individual
        # output through the abi-compatible interface.
        self.outputs: Sequence[Any] = []
        self.name = V.graph.register_buffer(self)
        V.graph.register_operation(self)

    def should_allocate(self) -> bool:
        return False

    def apply_constraint(self):  # type: ignore[no-untyped-def]
        raise NotImplementedError


class MutationOutput(Buffer):
    """
    An output buffer that represents the mutation of a pre-existing buffer
    """

    def __init__(self, layout, mutated_node, mutating_node: Operation) -> None:  # type: ignore[no-untyped-def]
        super().__init__(name=None, layout=layout)
        mutated_node_name = mutated_node.get_name()
        V.graph.mark_buffer_mutated(mutated_node_name)
        self.mutation_names = [mutated_node_name]
        self.mutating_node: Operation = mutating_node
        self.name = V.graph.register_buffer(self)

    def get_defining_op(self) -> Operation:
        return self.mutating_node

    def get_mutation_names(self):  # type: ignore[no-untyped-def]
        return self.mutation_names

    def should_allocate(self) -> bool:
        return False


class TMADescriptor(ExternKernel):
    """
    An IR node representing a host-side TMA descriptor in the Triton API
    (the ones obtained via create_{1d,2d}_tma_descriptor calls). Mostly
    useful for user-defined Triton kernels relying on host-side TMA; but
    can, in principle, be used for Inductor's Triton templates, too.
    """

    # as TMA descriptors are immutable,
    # we can dedup them by the input args
    _CACHE: dict[Any, TMADescriptor] = {}

    @classmethod
    def create(  # type: ignore[no-untyped-def]
        cls,
        tensor: IRNode,
        dims: list[Union[int, torch.SymInt]],
        block_dims: list[Union[int, torch.SymInt]],
        element_size: Optional[int] = None,
    ):
        key = (id(tensor), dims, block_dims, element_size)
        if key not in cls._CACHE:
            cls._CACHE[key] = TMADescriptor(tensor, dims, block_dims, element_size)
        return cls._CACHE[key]

    def __init__(
        self,
        tensor: IRNode,
        dims: list[Union[int, torch.SymInt]],
        block_dims: list[Union[int, torch.SymInt]],
        element_size: Optional[int] = None,
    ) -> None:
        assert len(dims) in (1, 2)
        assert len(dims) == len(block_dims)

        if element_size is None:
            element_size = tensor.get_dtype().itemsize

        self.tensor = tensor
        self.dims = dims
        self.block_dims = block_dims
        self.element_size = element_size
        self.rank = len(self.dims)

        inputs = [tensor]
        constant_args = [
            *self.dims,
            *self.block_dims,
            self.element_size,
        ]

        super().__init__(
            None,
            # link back to the underlying tensor in terms of ownership
            # to avoid getting the underlying tensor deleted *before*
            # the TMADescriptor node can be deleted.
            NonOwningLayout(
                ReinterpretView(
                    data=tensor,
                    layout=tensor.get_layout(),
                )
            ),
            inputs,
            tuple(constant_args),
            None,
        )

        self.name = V.graph.register_buffer(self)
        V.graph.register_operation(self)

    def codegen(self, wrapper) -> None:  # type: ignore[no-untyped-def]
        wrapper.generate_tma_descriptor(self)


class UserDefinedTritonKernel(ExternKernel):
    def get_kernel_and_metadata(self):  # type: ignore[no-untyped-def]
        from triton.runtime.autotuner import Autotuner

        from torch._higher_order_ops.triton_kernel_wrap import kernel_side_table

        kernel = kernel_side_table.get_kernel(self.kernel_idx)
        configs = []
        restore_value_args: list[str] = []
        reset_to_zero_args: list[str] = []
        if isinstance(kernel, Autotuner):
            # https://github.com/triton-lang/triton/pull/5083
            # changes kernel.restore_idx to kernel.restore_value
            if hasattr(kernel, "restore_idx"):
                restore_value_args.extend(
                    kernel.fn.arg_names[i] for i in kernel.restore_idx
                )
            else:
                assert hasattr(kernel, "restore_value")
                restore_value_args.extend(kernel.restore_value)

            if hasattr(kernel, "reset_idx"):
                for i in kernel.reset_idx:
                    reset_to_zero_args.append(kernel.fn.arg_names[i])
            else:
                assert hasattr(kernel, "reset_to_zero")
                reset_to_zero_args.extend(kernel.reset_to_zero)

            configs = kernel.configs
            kernel = kernel.fn
        return kernel, configs, restore_value_args, reset_to_zero_args

    def codegen(self, wrapper) -> None:  # type: ignore[no-untyped-def]
        from torch._inductor.utils import triton_version_uses_attrs_dict

        (
            kernel,
            configs,
            restore_value_args,
            reset_to_zero_args,
        ) = self.get_kernel_and_metadata()

        # Definition of kernel
        new_name, triton_meta = wrapper.define_user_defined_triton_kernel(
            kernel, configs, self.kwargs, restore_value_args, reset_to_zero_args
        )
        raw_args = [
            self.get_kwargs_value(k) for k in self.ordered_kwargs_for_cpp_kernel
        ]

        # NOTE: raw_args doesn't include autotuned args.
        # But, kernel.constexprs includes indices of autotuned args.
        # So, let's recalculate constexpr indices wrt to raw_args.
        constexpr_indices = []
        for idx, kwarg in enumerate(self.ordered_kwargs_for_cpp_kernel):
            if kernel.arg_names.index(kwarg) in kernel.constexprs:
                constexpr_indices.append(idx)

        if not triton_version_uses_attrs_dict():
            """
            Filter out None args.

            see https://github.com/pytorch/pytorch/issues/115344

            Two cases for a None arg:
            1. The arg is already tl.constexpr, so leave it in
            2. The arg is not tl.constexpr so we have to remove it
            """
            constexpr_indices_set = OrderedSet(constexpr_indices)
            REMOVED = object()
            raw_args = [
                (
                    (idx, arg)
                    if (arg is not None)
                    or (arg is None and idx in constexpr_indices_set)
                    else (idx, REMOVED)
                )
                for idx, arg in enumerate(raw_args)
            ]
            removed_none_args = [idx for idx, val in raw_args if val == REMOVED]
            raw_args = [val for idx, val in raw_args if val != REMOVED]

            # We have to compute the constexpr indices for the new, filtered raw_args
            # We also have to adjust equal_to_1.
            if removed_none_args:
                eq1_indices_set = OrderedSet[int](triton_meta["configs"][0].equal_to_1)
                constexpr_indices = []
                equal_to_1 = []
                index_shift = 0
                for idx, kwarg in enumerate(self.ordered_kwargs_for_cpp_kernel):
                    # every time we encounter an idx we removed, adjust by one to account for it
                    # So for example if we had [None, const X]
                    # iter 1:
                    #   None was removed, adjust=1
                    # iter 2:
                    #  X is const at idx=1, but the adjusted idx is 0 now, because None was removed
                    if idx in removed_none_args:
                        index_shift += 1
                        continue
                    arg_index = kernel.arg_names.index(kwarg)
                    if arg_index in kernel.constexprs:
                        constexpr_indices.append(idx - index_shift)
                    if arg_index in eq1_indices_set:
                        equal_to_1.append(idx - index_shift)

                triton_meta["configs"][0].equal_to_1 = equal_to_1

        # Call to kernel
        self.codegen_comment(wrapper)
        wrapper.generate_user_defined_triton_kernel(
            new_name,
            raw_args,
            self.grid,
            configs,
            triton_meta,
            constexpr_indices,
        )

    def get_unbacked_symbol_uses(self) -> OrderedSet[sympy.Symbol]:
        # add unbacked symbols used in the grid to the ones used
        # in the kwargs (the latter is generated by ExternKernel)
        return super().get_unbacked_symbol_uses() | free_unbacked_symbols(self.grid)

    def get_unbacked_symbol_defs(self) -> OrderedSet[sympy.Symbol]:
        return OrderedSet()

    def __init__(self, *, kernel_idx, grid, tma_descriptor_metadata, kernel_args) -> None:  # type: ignore[no-untyped-def]
        inputs = []
        kwargs = {}
        constant_args = []
        for k, v in kernel_args.items():
            if isinstance(v, TensorBox):
                t = InputsKernel.unwrap_storage_for_input(self.realize_input(v))
                if k in tma_descriptor_metadata:
                    t = TMADescriptor.create(t, *tma_descriptor_metadata[k])
                inputs.append(t)
                kwargs[k] = t
            else:
                constant_args.append(v)
                kwargs[k] = v

        assert len(inputs) != 0
        self.device = inputs[0].get_device()

        super().__init__(
            None,
            NoneLayout(device=self.device),
            inputs,
            tuple(constant_args),
            kwargs,
        )
        self.kernel_idx = kernel_idx
        self.grid = grid

        kernel, configs, _, _ = self.get_kernel_and_metadata()

        # If we are autotuning, not all arguments will be passed
        self.ordered_kwargs_for_cpp_kernel = [
            arg for arg in kernel.arg_names if arg in kernel_args
        ]

        from torch._higher_order_ops.triton_kernel_wrap import identify_mutated_tensors

        autotuned_kwargs = configs[0].kwargs if len(configs) > 0 else {}
        self.mutable_args = [
            kernel_args[key]
            for key in identify_mutated_tensors(
                kernel, {**kernel_args, **autotuned_kwargs}
            )
        ]

        self.mutation_outputs = [
            MutationOutput(NoneLayout(device=self.device), buf, self)
            for buf in self.mutable_args
        ]
        V.graph.register_operation(self)

    def get_outputs(self) -> list[Buffer]:
        return list(self.mutation_outputs)

    def get_device(self) -> Optional[torch.device]:
        return self.device


class InplaceBernoulliFallback(ExternKernel):
    """
    This needs to be a custom class to handle mutation properly
    """

    def codegen(self, wrapper) -> None:  # type: ignore[no-untyped-def]
        (x,) = (t.codegen_reference() for t in self.inputs)

        if V.graph.cpp_wrapper:
            # Inductor doesn't really support aten Generator, so the Generator kwarg is always NULL here,
            # which needs to be explicitly generated for cpp wrapper
            wrapper.writeline(
                f"{self.get_kernel_name()}({x}, {', '.join(map(repr, self.constant_args))}, NULL){wrapper.ending}"
            )
        else:
            wrapper.writeline(
                f"{self.get_kernel_name()}({x}, {', '.join(map(repr, self.constant_args))}){wrapper.ending}"
            )

    def should_allocate(self) -> bool:
        return False

    def get_mutation_names(self):  # type: ignore[no-untyped-def]
        return [self.inputs[0].get_name()]

    def get_unbacked_symbol_defs(self) -> OrderedSet[sympy.Symbol]:
        return OrderedSet()

    def __init__(self, op_overload, x, *constant_args) -> None:  # type: ignore[no-untyped-def]
        super().__init__(
            None,
            NoneLayout(device=x.get_device()),
            self.unwrap_storage([x]),
            constant_args,
            op_overload=op_overload,
        )
        V.graph.mark_buffer_mutated(x.get_name())
        self.name = V.graph.register_buffer(self)
        V.graph.register_operation(self)


# Used to deal with torch.complex types
class InplaceCopyFallback(ExternKernel):
    """
    This needs to be a custom class to handle mutation properly
    """

    def codegen(self, wrapper) -> None:  # type: ignore[no-untyped-def]
        (dst, src, non_blocking) = self.codegen_args()
        wrapper.codegen_device_copy(src, dst, non_blocking)

    def should_allocate(self) -> bool:
        return False

    def get_mutation_names(self):  # type: ignore[no-untyped-def]
        return [self.inputs[0].get_name()]

    def get_unbacked_symbol_defs(self) -> OrderedSet[sympy.Symbol]:
        return OrderedSet()

    def __init__(  # type: ignore[no-untyped-def]
        self,
        layout,
        inputs,
        constant_args,
    ) -> None:
        super().__init__(
            None,
            layout,
            inputs,
            constant_args,
            python_kernel_name="aten.copy_",
            cpp_kernel_name="aoti_torch_copy_",
        )
        V.graph.mark_buffer_mutated(inputs[0].get_name())
        self.name = V.graph.register_buffer(self)
        V.graph.register_operation(self)

    @classmethod
    def create(cls, dst, src, non_blocking: bool = False):  # type: ignore[no-untyped-def]
        inputs = [cls.realize_input(t) for t in [dst, src]]
        constant_args = (non_blocking,)
        result = InplaceCopyFallback(
            NoneLayout(device=dst.get_device()),
            inputs,
            constant_args,
        )
        return result


class MutatingFirstArgExternKernel(ExternKernel):
    """
    This needs to be a custom class to handle mutation properly
    """

    def codegen(self, wrapper) -> None:  # type: ignore[no-untyped-def]
        argrefs = [
            *(t.codegen_reference() for t in self.inputs),
            *map(repr, self.constant_args),
        ]
        wrapper.writeline(
            f"{self.get_kernel_name()}({', '.join(argrefs)}){wrapper.ending}"
        )

    def should_allocate(self) -> bool:
        return False

    def get_mutation_names(self):  # type: ignore[no-untyped-def]
        return [self.inputs[0].get_name()]

    def get_unbacked_symbol_defs(self) -> OrderedSet[sympy.Symbol]:
        return OrderedSet()

    def has_side_effects(self) -> bool:
        return True


class ResizeStorageBytes(MutatingFirstArgExternKernel):
    def __init__(self, variable, new_size) -> None:  # type: ignore[no-untyped-def]
        assert isinstance(new_size, int), "TODO: dynamic shapes"
        super().__init__(
            None,
            NoneLayout(device=variable.get_device()),
            self.unwrap_storage([variable]),
            constant_args=(new_size,),
        )
        V.graph.mark_buffer_mutated(variable.get_name())
        self.name = V.graph.register_buffer(self)
        V.graph.register_operation(self)
        self.python_kernel_name = "inductor_ops.resize_storage_bytes_"
        self.cpp_kernel_name = "torch::inductor::resize_storage_bytes_"
        V.graph.never_reuse_buffers.add(variable.data.get_name())


class SetSourceTensorKernel(ExternKernelAlloc):
    def __init__(self, self_tensor, storage_tensor) -> None:  # type: ignore[no-untyped-def]
        storage_tensor.freeze_layout()
        super().__init__(
            storage_tensor.get_layout(),
            [self_tensor, storage_tensor],
            python_kernel_name="torch.ops.aten.set_.source_Tensor",
            op_overload=torch.ops.aten.set_.source_Tensor,
        )
        V.graph.never_reuse_buffers.add(self_tensor.data.get_name())
        V.graph.never_reuse_buffers.add(storage_tensor.get_name())
        V.graph.never_reuse_buffers.add(self.get_name())
        device = storage_tensor.get_device()
        self.mutation_outputs = [
            MutationOutput(NoneLayout(device=device), self_tensor, self),
            MutationOutput(NoneLayout(device=device), storage_tensor, self),
        ]

    def get_inputs_that_alias_output(self) -> Sequence[str]:
        return [self.inputs[0].get_name(), self.inputs[1].get_name()]


class ScatterFallback(ExternKernel):
    """
    This needs to be a custom class to handle mutation properly.
    This class handles both aten.scatter_ and aten.scatter_reduce_.
    It also handle the case `src` being a scalar properly.
    """

    def codegen(self, wrapper) -> None:  # type: ignore[no-untyped-def]
        reduce = self.kwargs["reduce"]
        if V.graph.cpp_wrapper:
            # Follow aten/src/ATen/native/ReductionType.h:get_operator_enum
            get_operator_enum = {"add": "sum", "multiply": "prod"}
            if reduce in get_operator_enum:
                reduce = get_operator_enum[reduce]

        if self.src_is_tensor:
            (x, index, src) = (t.codegen_reference() for t in self.inputs)
        else:
            (x, index) = (t.codegen_reference() for t in self.inputs)
            src = self.constant_args[1]
        wrapper.generate_scatter_fallback(
            x,
            [x, self.constant_args[0], index, src],
            self.cpp_kernel_name,
            self.python_kernel_name,
            self.src_is_tensor,
            reduce,
            self.codegen_kwargs(),
        )

    def should_allocate(self) -> bool:
        return False

    def get_mutation_names(self):  # type: ignore[no-untyped-def]
        return [self.inputs[0].get_name()]

    def get_unbacked_symbol_defs(self) -> OrderedSet[sympy.Symbol]:
        return OrderedSet()

    def __init__(  # type: ignore[no-untyped-def]
        self,
        op_overload,
        x,
        dim: int,
        index,
        src,
        *,
        reduce: Optional[str] = None,
        include_self: bool = True,
    ) -> None:
        self.src_is_tensor = isinstance(src, TensorBox)

        constant_args: tuple[Any, ...]
        if self.src_is_tensor:
            tensors = [self.realize_input(t) for t in [x, index, src]]
            constant_args = (dim,)
        else:
            tensors = [self.realize_input(t) for t in [x, index]]
            constant_args = (dim, src)

        super().__init__(
            None,
            NoneLayout(device=x.get_device()),
            self.unwrap_storage(tensors),
            constant_args,
            {"reduce": reduce, "include_self": include_self},
            python_kernel_name=str(op_overload),
            ordered_kwargs_for_cpp_kernel=["reduce", "include_self"],
            op_overload=op_overload,
        )
        V.graph.mark_buffer_mutated(x.get_name())
        self.name = V.graph.register_buffer(self)
        V.graph.register_operation(self)


class IndexPutFallback(ExternKernel):
    """
    This needs to be a custom class to handle mutation and indices properly
    """

    def codegen(self, wrapper) -> None:  # type: ignore[no-untyped-def]
        (x, values, *valid_indices) = (t.codegen_reference() for t in self.inputs)
        indices = []
        iter_valid_indices = iter(valid_indices)
        for i, _ in enumerate(self.indices):
            if self.indices[i] is not None:
                indices.append(next(iter_valid_indices))
            else:
                indices.append(V.graph.wrapper_code.none_str)

        wrapper.generate_index_put_fallback(
            self.get_kernel_name(), x, indices, values, *self.codegen_const_args()
        )

    def should_allocate(self) -> bool:
        return False

    def get_mutation_names(self):  # type: ignore[no-untyped-def]
        return [self.inputs[0].get_name()]

    def get_unbacked_symbol_defs(self) -> OrderedSet[sympy.Symbol]:
        return OrderedSet()

    def __init__(self, op_overload, x, indices, values, accumulate) -> None:  # type: ignore[no-untyped-def]
        self.indices = indices
        valid_indices = [i for i in indices if i is not None]
        tensors = [self.realize_input(x) for x in [x, values, *valid_indices]]
        cpp_kernel_name = "aoti_torch_index_put_out"
        super().__init__(
            None,
            NoneLayout(device=x.get_device()),
            self.unwrap_storage(tensors),
            (accumulate,),
            python_kernel_name="aten.index_put_",
            cpp_kernel_name=cpp_kernel_name,
            op_overload=op_overload,
        )
        V.graph.mark_buffer_mutated(self.inputs[0].get_name())
        self.name = V.graph.register_buffer(self)
        V.graph.register_operation(self)


class DeviceCopy(ExternKernelOut):
    @classmethod
    def create(cls, x, device, non_blocking):  # type: ignore[no-untyped-def]
        if (
            not x.is_extern()
            and all(r in V.graph.constants for r in x.get_read_names())
            and not config.aot_inductor.use_runtime_constant_folding
        ):
            return x.constant_to_device(device)

        V.graph.add_device_info(device)
        V.graph.add_device_info(x.get_device())

        developer_warning("DeviceCopy in input program")
        constant_args = (non_blocking,)
        return DeviceCopy(
            FlexibleLayout(
                device=device,
                dtype=x.get_dtype(),
                size=x.get_size(),
            ),
            [cls.realize_input(x)],
            constant_args,
        )

    def codegen(self, wrapper) -> None:  # type: ignore[no-untyped-def]
        args = self.codegen_args()
        assert len(args) == 2
        if self.output_view:
            wrapper.codegen_device_copy(
                args[0], self.output_view.codegen_reference(), args[1]
            )
        else:
            wrapper.codegen_device_copy(args[0], self.codegen_reference(), args[1])


class DynamicScalar(ExternKernel):
    """
    The result of a call to aten._local_scalar_dense.
    """

    def get_reads(self) -> OrderedSet[Dep]:
        return OrderedSet()

    def should_allocate(self) -> bool:
        return False

    def __init__(self, sym, keypath, data) -> None:  # type: ignore[no-untyped-def]
        data.realize()
        super().__init__(
            None, NoneLayout(device=torch.device("cpu")), self.unwrap_storage([data])
        )
        self.sym = sym
        self.keypath = keypath

    def get_unbacked_symbol_defs(self) -> OrderedSet[sympy.Symbol]:
        return OrderedSet([self.sym])

    def codegen(self, wrapper) -> None:  # type: ignore[no-untyped-def]
        wrapper.codegen_dynamic_scalar(self)


class AssertScalar(ExternKernel):
    """
    The result of a call to aten._assert_scalar
    """

    def get_reads(self) -> OrderedSet[Dep]:
        return OrderedSet()

    def should_allocate(self) -> bool:
        return False

    def __init__(self, scalar, msg) -> None:  # type: ignore[no-untyped-def]
        super().__init__(
            # Buffer(name, layotu)
            None,
            NoneLayout(device=torch.device("cpu")),
            # InputsKernel(inputs)
            [],
        )
        self.scalar = scalar
        self.msg = msg

    def has_side_effects(self) -> bool:
        return True

    def get_unbacked_symbol_uses(self):  # type: ignore[no-untyped-def]
        return free_unbacked_symbols(self.scalar)

    def codegen(self, wrapper) -> None:  # type: ignore[no-untyped-def]
        # NB: It is EXTREMELY important not to simplify the scalar under assertion here,
        # because simplify is done with respect to runtime asserts.  So if you have
        # "u0 == 0" in the runtime asserts, if you subsequently try to
        # simplify(u0 == 0), you will get True (because we've already runtime assert'ed
        # that it's true).  But we're code generating the actual runtime assert here!!
        symbol = next(iter(self.get_unbacked_symbol_uses()))
        symbol_str = f"std::to_string({symbol})"
        if V.graph.cpp_wrapper:
            sizevar = V.graph.wrapper_code.codegen_cpp_sizevar(
                self.scalar, simplify=False
            )
            # TODO: when we start compiling in C++20, annotate with [[unlikely]].
            wrapper.writeline(
                f'if (!({sizevar})) {{ throw std::runtime_error("Expected {self.msg} but received " + {symbol_str}); }}'
            )
        else:
            sizevar = V.graph.wrapper_code.codegen_python_sizevar(
                self.scalar, simplify=False
            )
            wrapper.writeline(f"if not {sizevar}:")
            wrapper.writeline(f"    raise RuntimeError({repr(self.msg)})")
            # No one should ever use this buffer, but for uniformity
            # define the variable and assign it None
            wrapper.writeline(f"{self.get_name()} = None")


@ir_dataclass(frozen=False)
class ExternKernelNode:
    name: str
    node: export_schema.Node


class FallbackKernel(ExternKernelAlloc):
    def __init__(  # type: ignore[no-untyped-def]
        self,
        layout,
        kernel,
        tensor_args,
        nontensor_args,
        unflatten_args,
        kwargs=None,
        *,
        unbacked_bindings=None,
    ) -> None:
        super().__init__(
            layout,
            tuple(tensor_args),
            tuple(nontensor_args),
            op_overload=kernel,
        )

        self.use_runtime_dispatch = False
        self.unbacked_bindings = unbacked_bindings

        assert isinstance(
            kernel,
            (
                torch._ops.OpOverload,
                torch._ops.HigherOrderOperator,
            ),
        ), f"Fails to create FallbackKernel for {kernel}: {type(kernel)} not supported"
        self.op_overload = kernel
        self.unflatten_args = unflatten_args
        self.kwargs = {} if kwargs is None else kwargs
        V.graph.warn_fallback(self.python_kernel_name)  # type: ignore[arg-type]

        # args that are aliased
        self.alias_names: list[str] = []
        # args that are mutated AND returned from the op
        self.mutation_names: list[str] = []

        if isinstance(self.op_overload, torch._ops.HigherOrderOperator):
            # We assume here that HOPs with FallbackKernel are functional.
            # This may not always be true! HOPs must individually opt-in to
            # FallbackKernel, so please check this if you opt-in.
            return

        if "_c10d_functional" in self.op_overload.name():
            # _c10d_functional kernels are lowered into _CollectiveKernel which
            # derives from FallbackKernel for the cpp codegen. The kernels
            # don't pass the can_auto_functionalize check, but their mutation
            # is handled properly by _CollectiveKernel.
            return

        schema = self.op_overload._schema

        # NOTE: [FallbackKernel supported operators]
        # We only support three types of operators:
        # - functional ops
        # - view ops
        # - inplace aten ops
        # - mutating ops that are auto-functionalizable. That is,
        # the operator may mutate any number of inputs, but its outputs
        # may not alias any of the inputs.
        #
        # The unsupported cases usually do not show up here (because
        # AOTAutograd functionalized them away); the only way for an in-place
        # op to show up here is if a lowering or pass introduced it.
        if torch._library.utils.mutates_and_returns_first_arg(self.op_overload):
            self.mutation_names.append(tensor_args[0].get_name())
            return

        if schema.is_mutable and not can_auto_functionalize(kernel):
            raise NotImplementedError(
                f"NYI: Can't generate FallbackKernel for {kernel}"
            )

        args, kwargs = self.unflatten_args(self.inputs, self.constant_args)

        def handle_aliasing_and_mutation(info, arg) -> None:  # type: ignore[no-untyped-def]
            # Assertions to make sure we didn't mismatch args
            if isinstance(info.type, torch.ListType):
                assert isinstance(arg, (list, tuple))
            if library_utils.is_tensor_like_type(info.type):
                # PyTorch also accepts None and scalar types for args marked as "Tensor".
                # We're not going to check all of them here.
                assert not isinstance(arg, (tuple, list))

            if arg is None:
                return
            if info.alias_info is None:
                return

            def add_alias(t) -> None:  # type: ignore[no-untyped-def]
                self.alias_names.append(t.get_name())
                if info.alias_info.is_write:
                    self.mutation_outputs.append(
                        MutationOutput(NoneLayout(device=t.get_device()), t, self)
                    )

            if library_utils.is_tensorlist_like_type(info.type):
                if arg is not None:
                    for optional_tensor_arg in arg:
                        add_alias(optional_tensor_arg)
            else:
                assert library_utils.is_tensor_like_type(info.type)
                add_alias(arg)

        for info, arg in torch._library.utils.zip_schema(schema, args, kwargs):
            handle_aliasing_and_mutation(info, arg)

    def codegen_unbacked_symbol_defs(self, wrapper) -> None:  # type: ignore[no-untyped-def]
        if not hasattr(self, "unbacked_bindings"):
            return

        unbacked_bindings = resolve_unbacked_bindings(
            V.graph.sizevars.shape_env, self.unbacked_bindings
        )

        if not unbacked_bindings:
            return

        for s, keypath in unbacked_bindings.items():

            def go(expr, keypath):  # type: ignore[no-untyped-def]
                if keypath == ():
                    return expr

                if (
                    len(keypath) >= 2
                    and isinstance(keypath[0], CallMethodKey)
                    and isinstance(keypath[1], pytree.SequenceKey)
                ):
                    return go(
                        f"{expr}.{keypath[0].name}({keypath[1].idx})", keypath[2:]
                    )
                elif isinstance(keypath[0], CallMethodKey):
                    return go(f"{expr}.{keypath[0].name}()", keypath[1:])
                elif isinstance(keypath[0], pytree.SequenceKey):
                    return (
                        go(f"std::get<{keypath[0].idx}>({expr})", keypath[1:])
                        if V.graph.cpp_wrapper
                        else go(f"{expr}[{keypath[0].idx}]", keypath[1:])
                    )
                elif isinstance(keypath[0], DivideByKey):
                    # TODO: need to assert divisibility
                    # TODO: this is invalid C++ codegen
                    return go(f"{expr}.__floordiv__({keypath[0].divisor})", keypath[1:])
                else:
                    raise AssertionError(f"unrecognized keypath {keypath}")

            def go_outer():  # type: ignore[no-untyped-def]
                if V.graph.cpp_wrapper:
                    # Special handling for the top level buffer access,
                    # because self.get_name() is actually never bound; the
                    # individual output arguments are bound by
                    # generate_c_shim_fallback_kernel
                    if len(self.outputs) == 1:
                        return go(self.outputs[0].get_name(), keypath)
                    else:
                        assert isinstance(keypath[0], pytree.SequenceKey)
                        return go(self.outputs[keypath[0].idx].get_name(), keypath[1:])
                else:
                    return go(self.get_name(), keypath)

            wrapper.writeline(
                f"{wrapper.codegen_unbacked_symbol_decl(s)} = {go_outer()}{wrapper.ending}"
            )

    def get_unbacked_symbol_defs(self) -> OrderedSet[sympy.Symbol]:
        if unbacked_bindings := getattr(self, "unbacked_bindings", None):
            resolved = resolve_unbacked_bindings(
                V.graph.sizevars.shape_env, unbacked_bindings
            )
            assert resolved is not None
            return resolved.keys()  # type: ignore[return-value]
        else:
            return OrderedSet()

    def codegen_args(self):  # type: ignore[no-untyped-def]
        @dataclasses.dataclass
        class Shim:
            ref: Any

            def __repr__(self) -> str:
                return self.ref

        tensor_args = [Shim(x.codegen_reference()) for x in self.inputs]
        args, kwargs = self.unflatten_args(tensor_args, self.constant_args)
        if V.graph.cpp_wrapper and isinstance(self.op_overload, torch._ops.OpOverload):
            args = self.fill_non_provided_args(args, kwargs)
            args = [
                V.graph.wrapper_code.val_to_arg_str(x, param.real_type)
                for param, x in zip(self.op_overload._schema.arguments, args)
            ]
        else:
            args = [V.graph.wrapper_code.val_to_arg_str(x) for x in args]

        # let self.codegen_kwargs handle kwargs
        self.kwargs.update(kwargs)
        return args

    @staticmethod
    def find_device(tensor_args, example_output):  # type: ignore[no-untyped-def]
        if tensor_args:
            devices = [arg.get_device() for arg in tensor_args if arg.get_device()]
            return devices[0]
        if isinstance(example_output, torch.Tensor):
            return example_output.device
        if isinstance(example_output, (list, tuple)):
            device_set = OrderedSet(
                FallbackKernel.find_device(None, x) for x in example_output
            )
            # Remove None
            devices = [device for device in device_set if device]
            if len(devices) == 1:
                return devices[0]
            for device in devices:
                if is_gpu(device.type):
                    return device
            return devices[0]
        return None

    def has_side_effects(self):  # type: ignore[no-untyped-def]
        if isinstance(self.op_overload, torch._ops.HigherOrderOperator):
            return False
        return get_schema_info(self.op_overload).is_mutable()

    def get_inputs_that_alias_output(self):  # type: ignore[no-untyped-def]
        return self.alias_names

    def get_mutation_names(self):  # type: ignore[no-untyped-def]
        assert len(self.mutation_names) <= 1
        return self.mutation_names

    # ProxyExecutor Design Note
    # We export the ExternFallbackNodes (for custom ops) into a serialized file
    # and run it with a host side proxy executor to address the ABI problem
    # This is currently only implemented for fbcode. Eventually, we will also make this work for OSS.
    # Detailed design doc can be found at
    # https://docs.google.com/document/d/1wC4DOZFaYym2t1Esz0X5yxlLI3RDnSiyRbUus3bkJ64/edit?usp=sharing
    def export_extern_kernel_node(self):  # type: ignore[no-untyped-def]
        log.debug(
            "Extern kernel node added for node %s with target %s.",
            self.get_name(),
            self.op_overload,
        )

        assert isinstance(self, FallbackKernel)
        args, kwargs = self.unflatten_args(self.inputs, self.constant_args)
        args = self.fill_non_provided_args(args, kwargs)
        ordered_kwargs = [
            self.get_kwargs_value(key, **kwargs)
            for key in self.ordered_kwargs_for_cpp_kernel
        ]
        if not V.graph.aot_mode:
            # No need to serialize in the cpp wrapper JIT mode
            return [*args, *ordered_kwargs]

        serializer = GraphModuleSerializer(None, None)  # type: ignore[arg-type]
        named_arguments = serializer.serialize_inputs(self.op_overload, args, kwargs)

        # serialize_outputs
        def handle_single_output(return_type, output):  # type: ignore[no-untyped-def]
            if isinstance(return_type, torch.TensorType):
                # For single Tensor
                out = output
                if isinstance(output, (list, tuple)):
                    assert len(output) == 1
                    out = output[0]
                return export_schema.Argument.create(
                    as_tensor=export_schema.TensorArgument(name=out.get_name())
                )
            elif isinstance(return_type, torch.ListType) and isinstance(
                return_type.getElementType(), torch.TensorType
            ):
                # For single TensorList
                return export_schema.Argument.create(
                    as_tensors=[
                        export_schema.TensorArgument(name=out.get_name())
                        for out in output
                    ]
                )
            else:
                raise RuntimeError(f"Unsupported return type {type(return_type)}")

        target = self.op_overload
        returns = target._schema.returns  # type: ignore[union-attr]
        if len(returns) == 1:
            # NOTE: [special handling of all_reduce_coalesced_'s return value]
            # all_reduce_coalesced_ return a list of tensors via self.mutation_outputs
            outputs = self.outputs if self.outputs else self.mutation_outputs
            return_type = returns[0].real_type
            output_arguments = [handle_single_output(return_type, outputs)]
        else:
            # For tuple returns, e.g "-> (Tensor, Tensor)" or "-> (Tesnor, Tensor[])"
            # Not generating output args for self.mutation_outputs
            output_arguments = [
                handle_single_output(return_schema.real_type, output)
                for return_schema, output in zip(returns, self.outputs)
            ]

        node = ExternKernelNode(
            name=self.get_name(),
            node=export_schema.Node(
                target=self.op_overload.name(),  # type: ignore[union-attr]
                inputs=named_arguments,
                outputs=output_arguments,
                metadata={},
            ),
        )

        V.graph.extern_kernel_nodes.append(node)

        return [*args, *ordered_kwargs]

    def codegen(self, wrapper) -> None:  # type: ignore[no-untyped-def]
        kernel = self.op_overload
        if kernel.namespace == "aten":  # type: ignore[union-attr]
            # Aten Fallback Ops
            assert isinstance(kernel, torch._ops.OpOverload)
            if V.graph.cpp_wrapper:
                from torchgen.aoti.fallback_ops import inductor_fallback_ops

                if str(kernel) not in inductor_fallback_ops:
                    # C shim v2 is torchgen-ed, which should cover all aten ops.
                    # If you do hit a missed op, please update fallback_ops.py.
                    log.warning(
                        "%s is missing a c-shim implementation, using proxy executor as fallback",
                        kernel,
                    )
                    self.use_runtime_dispatch = True
        elif kernel.namespace == "_quantized":  # type: ignore[union-attr]
            # Internal Quantized Fallback Ops
            assert isinstance(kernel, torch._ops.OpOverload)
        elif V.graph.cpp_wrapper:
            # For non-aten OpOverload, i.e. custom ops
            self.use_runtime_dispatch = True

        def do_runtime_dispatch() -> None:
            exported_args = None
            args = None
            exported_args = self.export_extern_kernel_node()

            wrapper.generate_fallback_kernel_with_runtime_lookup(
                self.get_name(),
                self.python_kernel_name,
                self.cpp_kernel_name,
                args,
                self.op_overload,
                exported_args,
                # NOTE: [special handling of all_reduce_coalesced_'s return value]
                self.outputs if self.outputs else self.mutation_outputs,
            )

        def is_number(t: torch.JitType) -> bool:
            return isinstance(t, torch.NumberType) or (
                isinstance(t, torch.OptionalType)
                and isinstance(t.getElementType(), torch.NumberType)
            )

        self.codegen_comment(wrapper)
        if self.use_runtime_dispatch:
            do_runtime_dispatch()
        else:
            args = [*self.codegen_args(), *self.codegen_kwargs()]
            if (
                V.graph.cpp_wrapper
                and isinstance(kernel, torch._ops.OpOverload)
                and any(
                    "c10::complex" in arg_str and is_number(op_arg.real_type)
                    for arg_str, op_arg in zip(args, kernel._schema.arguments)
                )
            ):
                # Handle the special case where a complex number is input to a
                # cpp_wrapper C-shim kernel.  If the corresponding argument is a number,
                # the torchgen-created shim API will use type "double", which cannot be
                # converted to from a c10::complex.  In these cases, fallback to runtime
                # dispatch.
                do_runtime_dispatch()
            else:
                V.graph.wrapper_code.generate_fallback_kernel(self, args)
                if isinstance(self.layout, Layout):
                    self.codegen_size_asserts(wrapper)

        self.codegen_unbacked_symbol_defs(wrapper)

    @staticmethod
    def tensor_to_layout(output: torch.Tensor):  # type: ignore[no-untyped-def]
        return FixedLayout(
            output.device,
            output.dtype,
            convert_shape_to_inductor(output.size()),
            convert_shape_to_inductor(output.stride()),
        )

    @classmethod
    def create(cls, kernel, *args, **kwargs):  # type: ignore[no-untyped-def]
        fake_incorrect_kernels = (aten._fused_moving_avg_obs_fq_helper_functional,)
        context: ContextManager[None] = (
            V.graph.fake_mode if kernel not in fake_incorrect_kernels else nullcontext()  # type: ignore[assignment]
        )
        with context:
            (
                example_output,
                tensor_args,
                non_tensor_args,
                unflatten_args,
                unbacked_bindings,
            ) = cls.process_kernel(kernel, *args, **kwargs)

        device = cls.find_device(tensor_args, example_output)
        if example_output is None:
            packed = cls(
                NoneLayout(device=device),
                kernel,
                tensor_args,
                non_tensor_args,
                unflatten_args,
                unbacked_bindings=unbacked_bindings,
            )

        else:
            assert device, "Not sure where to find device info"
            packed = cls(
                MultiOutputLayout(device=device),
                kernel,
                tensor_args,
                non_tensor_args,
                unflatten_args,
                unbacked_bindings=unbacked_bindings,
            )

        def generate_output(output, indices):  # type: ignore[no-untyped-def]
            if isinstance(output, (list, tuple)):
                return type(output)(
                    generate_output(output[i], indices + [(type(output), i)])
                    for i in range(len(output))
                )
            elif isinstance(output, dict):
                return {
                    key: generate_output(val, indices + [(type(output), key)])
                    for key, val in output.items()
                }
            elif isinstance(output, torch.Tensor):
                return MultiOutput(
                    cls.tensor_to_layout(output),
                    packed,
                    indices,
                )
            elif isinstance(output, int):
                return output
            elif isinstance(output, torch.SymInt):
                return output.node.expr
            else:
                assert (
                    output is None
                ), f"FallbackKernel output type {type(output)} is not supported"
                return None

        outputs = generate_output(example_output, [])
        if isinstance(outputs, (list, tuple, dict)):
            packed.outputs = outputs  # type: ignore[assignment]
        else:
            packed.outputs = [outputs]
        return outputs

    def apply_constraint(self):  # type: ignore[no-untyped-def]
        return super().apply_constraint()


@ir_dataclass(frozen=False)
class ComplexView(FallbackKernel):
    """View a complex number as two dtyped numbers or vice versa"""

    def should_allocate(self) -> bool:
        return False

    def get_inputs_that_alias_output(self) -> Sequence[str]:
        # Signal to codegen that our output buffer isn't safe to reuse
        return [self.inputs[0].get_name()]

    def __init__(  # type: ignore[no-untyped-def]
        self,
        layout,
        kernel,
        tensor_args,
        nontensor_args,
        unflatten_args,
        *,
        unbacked_bindings=None,
    ) -> None:
        super().__init__(
            layout,
            kernel,
            tensor_args,
            nontensor_args,
            unflatten_args,
            unbacked_bindings=unbacked_bindings,
        )


@ir_dataclass
class MultiOutputLayout(OutputSpec):
    device: torch.device

    def get_device(self) -> Optional[torch.device]:
        return self.device


class MultiOutput(ExternKernel):
    # Given an input MultiOutputLayout buffer, indexes out an actual buffer
    # from that result.  This doesn't actually produce multiple outputs,
    # that's MultiOutputLayout!
    def codegen_list_tuple_access(self, basename, indices):  # type: ignore[no-untyped-def]
        if len(indices) > 0:
            itype, i = indices[0]
            if issubclass(itype, list):
                return self.codegen_list_tuple_access(f"{basename}[{i}]", indices[1:])
            elif issubclass(itype, tuple):
                # cpp wrapper code needs to use std::get<> to access a tuple
                tuple_access = V.graph.wrapper_code.codegen_tuple_access(
                    basename, self.get_name(), str(i)
                )
                return self.codegen_list_tuple_access(tuple_access, indices[1:])
            elif issubclass(itype, dict):
                return self.codegen_list_tuple_access(f"{basename}['{i}']", indices[1:])
            else:
                raise AssertionError("non supported index type: ", itype)
        else:
            return basename

    def codegen(self, wrapper) -> None:  # type: ignore[no-untyped-def]
        wrapper.codegen_multi_output(
            self.get_name(),
            self.codegen_list_tuple_access(self.inputs[0].get_name(), self.indices),
        )
        self.codegen_size_asserts(wrapper)

    def __init__(self, layout: OutputSpec, input, indices: list[tuple[Any, ...]]) -> None:  # type: ignore[no-untyped-def]
        super().__init__(None, layout, [input], ())
        self.name = V.graph.register_buffer(self)
        V.graph.register_operation(self)
        self.indices = indices

    def get_unbacked_symbol_uses(self) -> OrderedSet[sympy.Symbol]:
        return self.inputs[0].get_unbacked_symbol_uses()

    def should_allocate(self) -> bool:
        if len(self.inputs) == 1 and (
            isinstance(self.inputs[0], CppTemplateBuffer)  # Grouped GEMM
        ):
            return True
        return False

    def get_inputs_that_alias_output(self) -> Sequence[str]:
        return [
            inp.get_name()
            for inp in self.inputs
            if isinstance(inp, FallbackKernel)
            and len(inp.get_inputs_that_alias_output()) > 0
        ]


# We just use a normal dataclass for MutableBox/TensorBox/StorageBox since
# they're mainly lowering-time constructs that we expect to mutate and such.
@dataclasses.dataclass
class MutableBox(IRNode):
    """
    TensorBox / StorageBox allow in-place mutation of Tensors
    """

    data: IRNode

    def has_exceeded_max_reads(self) -> bool:
        return self.data.has_exceeded_max_reads()

    def get_device(self) -> Optional[torch.device]:
        return self.data.get_device()

    def make_loader(self) -> Callable[[Sequence[Expr]], OpsValue]:
        return self.data.make_loader()

    def make_indexer(self) -> Callable[[Sequence[Expr]], Expr]:
        return self.data.make_indexer()

    def get_stride(self) -> Sequence[_IntLike]:
        return self.data.get_stride()

    def get_name(self) -> str:
        return self.data.get_name()

    def has_large_inner_fn(self, threshold: Optional[int] = None) -> bool:
        return self.data.has_large_inner_fn(threshold)

    def mark_reuse(self, users: int) -> None:
        return self.data.mark_reuse(users)

    def realize_hint(self) -> None:
        return self.data.realize_hint()

    def unwrap_view(self) -> IRNode:
        return self.data.unwrap_view()

    def freeze_layout(self) -> None:
        return self.data.freeze_layout()

    def freeze_layout_with_stride_order(
        self, order: list[int], allow_padding: bool = False
    ) -> None:
        return self.data.freeze_layout_with_stride_order(order, allow_padding)

    def freeze_layout_with_fill_order(self, order: list[int]) -> None:
        return self.data.freeze_layout_with_fill_order(order)

    def freeze_layout_with_same_order(self, stride: list[_IntLike]) -> None:
        return self.data.freeze_layout_with_same_order(stride)

    def freeze_layout_with_exact_strides(
        self, exact_strides: list[_IntLike], allow_padding: bool = False
    ) -> None:
        return self.data.freeze_layout_with_exact_strides(exact_strides, allow_padding)

    def get_read_writes(self) -> dependencies.ReadWrites:
        return self.data.get_read_writes()

    def get_reads(self) -> OrderedSet[Dep]:
        return self.data.get_reads()

    def num_reads(self) -> int:
        return self.data.num_reads()

    def get_storage_numel(self) -> _IntLike:
        return self.data.get_storage_numel()

    def get_reduction_type(self) -> Optional[str]:
        return self.data.get_reduction_type()

    def get_reduction_size(self) -> Sequence[sympy.Expr]:
        return self.data.get_reduction_size()

    def is_extern(self) -> bool:
        return self.data.is_extern()

    def is_no_op(self) -> bool:
        return self.data.is_no_op()

    def constant_to_device(self, device: torch.device) -> IRNode:
        return self.data.constant_to_device(device)

    def get_mutation_names(self) -> Sequence[str]:
        return self.data.get_mutation_names()

    def get_operation_name(self) -> str:
        return self.data.get_operation_name()

    def get_inputs_that_alias_output(self) -> Sequence[str]:
        return self.data.get_inputs_that_alias_output()

    def realize(self) -> Optional[str]:
        return self.data.realize()

    def get_unbacked_symbol_uses(self) -> OrderedSet[sympy.Symbol]:
        return self.data.get_unbacked_symbol_uses()

    def get_read_names(self) -> OrderedSet[str]:
        return self.data.get_read_names()

    def get_defining_op(self) -> Optional[Operation]:
        return self.data.get_defining_op()

    def codegen_reference(self, writer: Optional[IndentedBuffer] = None) -> str:
        return self.data.codegen_reference(writer)

    @property
    def layout(self) -> OutputSpec:
        # we intentionally call get_output_spec (rather than get_layout) since Buffer.layout is an OutputSpec
        return self.data.get_output_spec()

    def get_layout(self) -> Layout:
        return self.data.get_layout()

    def get_output_spec(self) -> OutputSpec:
        return self.data.get_output_spec()

    def get_size(self) -> Sequence[Expr]:
        return self.data.get_size()

    @property
    def dtype(self):  # type: ignore[no-untyped-def]
        return self.data.dtype

    def __str__(self) -> str:
        if isinstance(self.data, MutableBox):
            line0 = f"{type(self).__name__}({type(self.data).__name__}("
            endl = "))"
            inner = self.data.data
        else:
            line0 = f"{type(self).__name__}("
            inner = self.data
            endl = ")"

        lines = [
            line0,
            indent(str(inner)),
            endl,
        ]
        return "\n".join(lines)

    __repr__ = __str__


class TensorBox(MutableBox):
    @staticmethod
    def create(data):  # type: ignore[no-untyped-def]
        return TensorBox(StorageBox(data))


class StorageBox(MutableBox):
    def is_input_buffer(self):  # type: ignore[no-untyped-def]
        if isinstance(self.data, (InputBuffer, ReinterpretView)):
            return self.data.get_name() in V.graph.graph_inputs
        return False

    def is_module_buffer(self):  # type: ignore[no-untyped-def]
        return (
            isinstance(self.data, (ConstantBuffer))
            and self.data.get_name() in V.graph.constants
        )

    def realize(self) -> Optional[str]:
        if isinstance(
            self.data,
            (
                ComputedBuffer,
                InputsKernel,
                InputBuffer,
                ReinterpretView,
                TemplateBuffer,
            ),
        ):
            return self.data.get_name()
        assert isinstance(self.data, (Pointwise, Reduction, Scan, Sort)), type(
            self.data
        )
        origin_node = self.data.get_origin_node()
        traceback = self.data.get_traceback()
        self.data = ComputedBuffer(
            name=None,
            layout=FlexibleLayout(
                device=self.data.get_device(),
                dtype=self.data.get_dtype(),
                size=self.data.get_size(),
            ),
            data=self.data,
        )
        self.data.name = V.graph.register_buffer(self.data)
        V.graph.register_operation(self.data)
        self.data.origins = self.origins
        self.data.origin_node = origin_node
        self.data.traceback = traceback
        return self.data.name

    def realize_hint(self) -> None:
        """
        Called on buffers we expect to be forced to realize later.
        """
        if (
            isinstance(self.data, (Pointwise, Reduction))
            and self.data.inner_fn_opcount().nontrivial_read_count > 1
        ):
            self.realize()

    def has_exceeded_max_reads(self) -> bool:
        return isinstance(self.data, Pointwise) and (
            self.num_reads() > config.realize_acc_reads_threshold
            or self.has_large_inner_fn()
        )

    def should_realize_on_reuse(self, users):  # type: ignore[no-untyped-def]
        """
        A heuristic to decide if we should realize a tensor
        that is used multiple times.
        """
        if users > 1 and isinstance(self.data, (Pointwise, Reduction)):
            if is_cpu(self.data):
                # Heuristic for realizing reused result of heavy ops on cpu
                opcount = self.data.inner_fn_opcount()
                heavy_ops = ["exp", "sigmoid"]  # a list of heavy ops
                if any(x in opcount.used_ops for x in heavy_ops):
                    return True
            return (
                self.num_reads() > config.realize_reads_threshold
                or self.has_large_inner_fn()
            )
        return False

    def mark_reuse(self, users: int) -> None:
        if self.should_realize_on_reuse(users):
            self.realize()

    def num_reads(self):  # type: ignore[no-untyped-def]
        return self.data.num_reads()


@ir_dataclass(frozen=False)
class Subgraph(IRNode):
    name: str
    graph_module: torch.fx.GraphModule
    graph: Optional[GraphLowering] = None


def _has_aliased_buffers(buffers: Sequence[IRNode]) -> bool:
    buffers = [
        buffer.unwrap_view() if isinstance(buffer, ReinterpretView) else buffer
        for buffer in buffers
    ]
    # assuming the same buffer is represented by the same IRNode object
    return len(OrderedSet(id(buffer) for buffer in buffers)) < len(buffers)


@ir_dataclass(frozen=False)
class InvokeSubgraph(ExternKernel):
    subgraph: Optional[Subgraph] = None
    operands: Optional[list[TensorBox]] = None
    outputs: Optional[list[MultiOutput]] = None

    def __init__(
        self, subgraph: Subgraph, operands: list[TensorBox], layout: MultiOutputLayout
    ) -> None:
        super().__init__(
            name=None,
            layout=layout,
            inputs=operands,
        )
        self.subgraph = subgraph
        self.name = V.graph.register_buffer(self)
        V.graph.register_operation(self)

    @classmethod
    def create(cls, subgraph: Subgraph, operands):  # type: ignore[no-untyped-def]
        # TODO(anijain2305) - Support sym expr as operands in future.
        fx_operands = V.graph.current_node.args[-1]
        fake_operands = [x.meta["val"] for x in fx_operands]  # type: ignore[union-attr]

        # Realize the inputs. Also intermediates can have different strides than
        # the inputs of the subgraph. So, force the intermediates to have same
        # strides as that of subgraph inputs.
        operands = [cls.realize_input(x) for x in operands]

        def handle_sym_expr(stride):  # type: ignore[no-untyped-def]
            return [s.node.expr if isinstance(s, torch.SymInt) else s for s in stride]

        new_operands = []
        for idx, operand in enumerate(operands):
            if isinstance(operand, ShapeAsConstantBuffer):
                new_operands.append(operand)
            else:
                example_stride = handle_sym_expr(fake_operands[idx].stride())
                new_operands.append(cls.require_exact_strides(operand, example_stride))

        operands = new_operands

        if subgraph.graph is None:
            # create and lower subgraphs
            subgraph.graph = V.graph.make_subgraph(
                gm=subgraph.graph_module,
                example_inputs=fake_operands,
                subgraph_name=subgraph.name,
            )
            with V.set_graph_handler(subgraph.graph):
                subgraph.graph.run(*fake_operands)

        outputs = subgraph.graph.graph_outputs

        # Find the device - operands could be integers from shapes, so we can't
        # use operands[0]
        device = None
        for operand in operands:
            if not isinstance(operand, ShapeAsConstantBuffer):
                device = operand.get_device()
                break
        assert device is not None

        invoke_subgraph = InvokeSubgraph(
            subgraph=subgraph,
            operands=operands,
            layout=MultiOutputLayout(device=device),
        )

        def create_output(output: IRNode, ind: int):
            if isinstance(output, (ShapeAsConstantBuffer, NoneAsConstantBuffer)):
                return output
            else:
                return MultiOutput(
                    FixedLayout(
                        device=output.get_device(),
                        dtype=output.get_dtype(),
                        size=output.get_size(),  # type: ignore[arg-type]
                        stride=output.get_stride(),
                        offset=output.get_layout().offset,
                    ),
                    invoke_subgraph,
                    [(list, ind)],
                )

        outputs = [create_output(output, i) for i, output in enumerate(outputs)]
        invoke_subgraph.outputs = outputs
        return outputs

    def codegen(self, wrapper) -> None:  # type: ignore[no-untyped-def]
        wrapper.codegen_invoke_subgraph(self)


@ir_dataclass(frozen=False)
class Conditional(ExternKernel):
    predicate: Optional[IRNode] = None
    operands: Optional[list[Union[TensorBox, ShapeAsConstantBuffer]]] = None
    true_subgraph: Optional[Subgraph] = None
    false_subgraph: Optional[Subgraph] = None
    outputs: Optional[list[MultiOutput]] = None

    def __init__(
        self,
        predicate: IRNode,
        operands: list[Union[TensorBox, ShapeAsConstantBuffer]],
        true_subgraph: Subgraph,
        false_subgraph: Subgraph,
        layout: MultiOutputLayout,
    ) -> None:
        self.predicate = predicate
        self.operands = operands
        self.true_subgraph = true_subgraph
        self.false_subgraph = false_subgraph

        sym_args, tensor_args = _split_by_sym_type([predicate] + operands)

        super().__init__(
            name=None,
            layout=layout,
            inputs=tensor_args,
            constant_args=sym_args,
        )

        self.name = V.graph.register_buffer(self)
        V.graph.register_operation(self)

    @classmethod
    def create(  # type: ignore[no-untyped-def]
        cls,
        predicate: TensorBox,
        true_fn: Subgraph,
        false_fn: Subgraph,
        operands: list[Union[TensorBox, ShapeAsConstantBuffer]],
    ):
        predicate = cls.realize_input(predicate)
        operands = [cls.realize_input(x) for x in operands]
        fx_operands = V.graph.current_node.args[-1]
        fake_operands = [x.meta["val"] for x in fx_operands]  # type: ignore[union-attr]

        for subgraph in (true_fn, false_fn):
            if subgraph.graph is None:
                # create and lower subgraphs
                subgraph.graph = V.graph.make_subgraph(
                    gm=subgraph.graph_module,
                    example_inputs=fake_operands,
                    subgraph_name=subgraph.name,
                )
                with V.set_graph_handler(subgraph.graph):
                    subgraph.graph.run(*fake_operands)

        true_outputs = true_fn.graph.graph_outputs  # type: ignore[union-attr]
        false_outputs = false_fn.graph.graph_outputs  # type: ignore[union-attr]

        for name, outputs in (("true_fn", true_outputs), ("false_fn", false_outputs)):
            if _has_aliased_buffers(true_outputs):
                raise AssertionError(
                    "Output aliasing is currently not supported in compiled torch.cond. "
                    f"The outputs of the {name} subgraph of torch.cond are aliased: {outputs}"
                )

        # make sure true and false outputs are structurally equivalent
        assert len(true_outputs) == len(false_outputs), (true_outputs, false_outputs)
        for i, (to, fo) in enumerate(zip(true_outputs, false_outputs)):
            assert to.get_size() == fo.get_size(), (i, to, fo)
            assert to.get_stride() == fo.get_stride(), (i, to, fo)
            assert to.get_device() == fo.get_device(), (i, to, fo)
            assert to.get_dtype() == fo.get_dtype(), (i, to, fo)
            assert to.get_layout().offset == fo.get_layout().offset, (i, to, fo)

        device = next(
            o.get_device()
            for o in [predicate] + operands
            if not isinstance(o, ShapeAsConstantBuffer)
        )
        assert device is not None, "cannot determine device"
        conditional = Conditional(
            predicate=predicate,
            operands=operands,
            true_subgraph=true_fn,
            false_subgraph=false_fn,
            layout=MultiOutputLayout(device=device),
        )

        outputs = [
            MultiOutput(
                FixedLayout(
                    device=output.get_device(),
                    dtype=output.get_dtype(),
                    size=output.get_size(),
                    stride=output.get_stride(),
                    offset=output.get_layout().offset,
                ),
                conditional,
                [(list, i)],
            )
            # as the true and false outputs are equivalent,
            # we can use either of them here as a "template"
            for i, output in enumerate(true_outputs)
        ]

        conditional.outputs = outputs
        return outputs

    def codegen(self, wrapper) -> None:  # type: ignore[no-untyped-def]
        wrapper.codegen_conditional(self)


def _split_by_sym_type(
    args: list[Any],
) -> tuple[list[ShapeAsConstantBuffer], list[Any]]:
    non_sym_args = []
    sym_args = []
    for arg in args:
        if isinstance(arg, ShapeAsConstantBuffer):
            sym_args.append(arg.expr)
        else:
            non_sym_args.append(arg)

    return sym_args, non_sym_args


@ir_dataclass(frozen=False)
class WhileLoop(ExternKernel):
    carried_inputs: Optional[list[Union[TensorBox, ShapeAsConstantBuffer]]] = None
    additional_inputs: Optional[list[Union[TensorBox, ShapeAsConstantBuffer]]] = None
    cond_subgraph: Optional[Subgraph] = None
    body_subgraph: Optional[Subgraph] = None
    outputs: Optional[list[MultiOutput]] = None

    def __init__(
        self,
        carried_inputs: list[Union[TensorBox, ShapeAsConstantBuffer]],
        additional_inputs: list[Union[TensorBox, ShapeAsConstantBuffer]],
        cond_subgraph: Subgraph,
        body_subgraph: Subgraph,
        layout: MultiOutputLayout,
    ) -> None:
        self.carried_inputs = carried_inputs
        self.additional_inputs = additional_inputs
        self.cond_subgraph = cond_subgraph
        self.body_subgraph = body_subgraph

        sym_args, tensor_args = _split_by_sym_type(carried_inputs + additional_inputs)
        super().__init__(
            name=None,
            layout=layout,
            inputs=tensor_args,
            constant_args=sym_args,
        )

        self.name = V.graph.register_buffer(self)
        V.graph.register_operation(self)

    @classmethod
    def create(  # type: ignore[no-untyped-def]
        cls,
        cond_fn: Subgraph,
        body_fn: Subgraph,
        carried_inputs: list[Union[TensorBox, ShapeAsConstantBuffer]],
        additional_inputs: list[Union[TensorBox, ShapeAsConstantBuffer]],
    ):
        carried_inputs = [cls.realize_input(x) for x in carried_inputs]
        additional_inputs = [cls.realize_input(x) for x in additional_inputs]
        all_inputs = carried_inputs + additional_inputs

        fx_all_inputs = V.graph.current_node.args[-2] + V.graph.current_node.args[-1]  # type: ignore[operator]
        fake_all_inputs = [x.meta["val"] for x in fx_all_inputs]  # type: ignore[union-attr]

        for subgraph in (cond_fn, body_fn):
            if subgraph.graph is None:
                # create and lower subgraphs
                subgraph.graph = V.graph.make_subgraph(
                    gm=subgraph.graph_module,
                    example_inputs=fx_all_inputs,  # type: ignore[arg-type]
                    subgraph_name=subgraph.name,
                )
                with V.set_graph_handler(subgraph.graph):
                    subgraph.graph.run(*fake_all_inputs)

        cond_outputs = cond_fn.graph.graph_outputs  # type: ignore[union-attr]
        body_outputs = body_fn.graph.graph_outputs  # type: ignore[union-attr]

        if _has_aliased_buffers(body_outputs):
            raise AssertionError(
                "Output aliasing is currently not supported in compiled torch.while_loop. "
                f"The outputs of the body_fn subgraph of torch.while_loop are aliased: {body_outputs}"
            )

        # make sure cond_fn returns a boolean scalar Tensor
        assert len(cond_outputs) == 1, cond_outputs
        assert cond_outputs[0].get_dtype() == torch.bool, cond_outputs
        assert len(cond_outputs[0].get_size()) == 0, cond_outputs

        assert (
            len(all_inputs) > 0
        ), "torch.while_loop is assumed to have at least one operand."

        device = all_inputs[0].get_device()

        # make sure carried_inputs and body outputs are structurally equivalent
        assert len(carried_inputs) == len(body_outputs), (carried_inputs, body_outputs)
        for i, (op, bo) in enumerate(zip(carried_inputs, body_outputs)):

            def _guard_list_equals(
                lhs_exprs: list[Union[int, sympy.expr]],
                rhs_exprs: list[Union[int, sympy.expr]],
            ) -> None:
                for lhs, rhs in zip(lhs_exprs, rhs_exprs):
                    V.graph.sizevars.guard_equals(lhs, rhs)

            _guard_list_equals(op.get_size(), bo.get_size())
            _guard_list_equals(op.get_stride(), bo.get_stride())
            # assume all carried_inputs and outputs are on the same device
            # as the MultiOutputLayout below requires single device
            assert op.get_device() == bo.get_device() == device, (i, op, bo, device)
            assert op.get_dtype() == bo.get_dtype(), (i, op, bo)
            assert op.get_layout().offset == bo.get_layout().offset, (i, op, bo)

        while_loop = WhileLoop(
            carried_inputs=carried_inputs,
            additional_inputs=additional_inputs,
            cond_subgraph=cond_fn,
            body_subgraph=body_fn,
            # asserted above that there is at least one operand
            layout=MultiOutputLayout(device=device),
        )

        outputs = [
            MultiOutput(
                FixedLayout(
                    device=output.get_device(),
                    dtype=output.get_dtype(),
                    size=output.get_size(),
                    stride=output.get_stride(),
                    offset=output.get_layout().offset,
                ),
                while_loop,
                [(list, i)],
            )
            for i, output in enumerate(body_outputs)
        ]

        for inp, out in zip(carried_inputs, outputs):
            if inp.get_name() in V.graph.graph_inputs:
                # if a carried input of the while_loop is a graph input,
                # it can be returned as is when the number of iterations
                # is zero. due to this, we can't (generally) reuse the
                # output buffers corresponding to the graph inputs, as
                # the inputs may end up being mutated.
                V.graph.never_reuse_buffers.add(out.get_name())

        while_loop.outputs = outputs
        return outputs

    def codegen(self, wrapper) -> None:  # type: ignore[no-untyped-def]
        wrapper.codegen_while_loop(self)


class EffectfulKernel(FallbackKernel):
    def __init__(  # type: ignore[no-untyped-def]
        self,
        layout,
        kernel,
        tensor_args,
        nontensor_args,
        unflatten_args,
        kwargs=None,
        *,
        unbacked_bindings=None,
    ) -> None:
        super().__init__(
            layout,
            kernel,
            tensor_args,
            nontensor_args,
            unflatten_args,
            kwargs=None,
            unbacked_bindings=unbacked_bindings,
        )

        from torch._higher_order_ops.effects import get_effect_key

        effect_type = get_effect_key(kernel, (*nontensor_args, *tensor_args), kwargs)
        assert effect_type is not None
        self.effect_type = effect_type
        self.prev_effect_buffer = V.graph.effectful_ops.get(effect_type, None)
        V.graph.effectful_ops[effect_type] = self

    def get_read_writes(self) -> dependencies.ReadWrites:
        read_writes = super().get_read_writes()

        if self.prev_effect_buffer is not None:
            read_writes.reads.add(
                dependencies.StarDep(self.prev_effect_buffer.get_name())
            )

        return read_writes

    def has_side_effects(self) -> bool:
        return True


@ir_dataclass
class TorchBindObject(IRNode):
    name: str
    value: torch._C.ScriptObject

    def get_name(self):  # type: ignore[no-untyped-def]
        return self.name

    def codegen_reference(self, writer: Optional[IndentedBuffer] = None) -> str:
        return self.name


class _CollectiveKernel(FallbackKernel):
    def should_allocate(self) -> bool:
        return False

    def has_side_effects(self) -> bool:
        return True

    # This is identical to FallbackKernel.set_cpp_kernel(), minus the
    # part that checks against input aliasing and mutation.
    def set_cpp_kernel_name(self, cpp_kernel_name: Optional[str] = None) -> None:
        assert (
            type(self.op_overload) is torch._ops.OpOverload
        ), "Setting cpp kernel needs a valid op_overload"
        kernel = self.op_overload
        self.cpp_kernel_name = kernel._schema.name

        self.ordered_kwargs_for_cpp_kernel = [
            x.name for x in kernel._schema.arguments if x.kwarg_only
        ]

    # NOTE: [In-Place Collective Safety]
    # Between the initiation and completion of an in-place collective, the
    # input buffers are subject to both volatile reads and volatile writes.
    # They must not be read, written to or reused by another kernel. To ensure
    # the constraints, we model collective -> wait_tensor as as two-step
    # mutation of the input buffers.
    @classmethod
    def create_inplace(  # type: ignore[no-untyped-def]
        cls, kernel, inputs: Union[TensorBox, list[TensorBox]], *args, **kwargs
    ) -> None:
        with V.graph.fake_mode:
            (
                _example_output,
                tensor_args,
                non_tensor_args,
                unflatten_args,
                unbacked_bindings,
            ) = cls.process_kernel(kernel, inputs, *args, **kwargs)
        assert not unbacked_bindings, f"{kernel} {unbacked_bindings}"
        for tensor_arg in tensor_args:
            tensor_arg.realize()

        device = tensor_args[0].get_device()
        packed = cls(
            NoneLayout(device=device),
            kernel,
            tensor_args,
            non_tensor_args,
            unflatten_args,
        )

        inps = pytree.tree_leaves(inputs)
        packed.mutation_outputs.extend(
            [MutationOutput(NoneLayout(device=device), buf, packed) for buf in inps]
        )

        # For inplace collective ops, the input is guaranteed to be alias of the returned value of op.
        packed.alias_names.extend([inp.get_name() for inp in inps])
        if "out" in kwargs:
            packed.mutation_outputs.append(
                MutationOutput(NoneLayout(device=device), kwargs["out"], packed)
            )
            # For out-variant collective ops, the `out=` arg is guaranteed to be alias of the returned value of op.
            packed.alias_names.append(kwargs["out"].get_name())

    # NOTE: [Out-of-Place Collective Safety]
    # Between the initiation and completion of an out-of-place collective:
    #
    # Input buffers:
    # - Are subject to volatile reads
    # - Can be read by another kernel
    # - Must not be written to or reused by another kernel
    #
    # Output buffers:
    # - Are subject to volatile writes
    # - Must not be read, written to or reused by another kernel
    #
    # To ensure the safety of input buffers without sacrificing read
    # availability, we add input buffers as read deps of wait_tensor kernels.
    #
    # To ensure the safety of output buffers, we model wait_tensor as a
    # mutation to the output buffer. Note we also assumes the user program being
    # correct and the output buffer is not consumed by kernels other than
    # wait_tensor.
    #
    # TODO(yifu): add a pre-grad pass to validate the correctness of collective
    # usage in the user program.
    @classmethod
    def create_out_of_place(  # type: ignore[no-untyped-def]
        cls, kernel, inputs: Union[TensorBox, list[TensorBox]], *args, **kwargs
    ):
        with V.graph.fake_mode:
            (
                example_output,
                tensor_args,
                non_tensor_args,
                unflatten_args,
                unbacked_bindings,
            ) = cls.process_kernel(kernel, inputs, *args, **kwargs)
        assert not unbacked_bindings, f"{kernel}, {unbacked_bindings}"
        for tensor_arg in tensor_args:
            tensor_arg.realize()

        if isinstance(example_output, list):
            device = cls.find_device(tensor_args, example_output)
            packed = cls(
                MultiOutputLayout(device=device),
                kernel,
                tensor_args,
                non_tensor_args,
                unflatten_args,
            )
            packed.outputs = [
                MultiOutput(
                    cls.tensor_to_layout(tensor),
                    packed,
                    [(list, i)],
                )
                for i, tensor in enumerate(example_output)
            ]
            return packed.outputs
        else:
            packed = cls(
                cls.tensor_to_layout(example_output),
                kernel,
                tensor_args,
                non_tensor_args,
                unflatten_args,
            )
            packed.outputs = [packed]
            return packed


class _WaitKernel(_CollectiveKernel):
    def get_volatile_reads(self):  # type: ignore[no-untyped-def]
        inp = self.inputs[0]
        if isinstance(inp, _CollectiveKernel):
            # Out-of-place single-output
            return [inp.inputs[0]]
        elif isinstance(inp, MultiOutput):
            # This can be two things:
            # 1. Out-of-place multi-output coll
            # 2. In-place coll with inputs coming from another MultiOutput
            coll = inp.inputs[0]
            # Case 1
            if isinstance(coll, _CollectiveKernel):
                _, idx = inp.indices[0]
                return [coll.inputs[idx]]
            # Case 2
            return []
        else:
            # In-place requires no additional deps handling for volatile
            # reads since the inputs are mutated.
            return []

    @classmethod
    def create_wait(cls, kernel, inp: TensorBox) -> None:  # type: ignore[no-untyped-def]
        with V.graph.fake_mode:
            (
                _example_output,
                tensor_args,
                non_tensor_args,
                unflatten_args,
                unbacked_bindings,
            ) = cls.process_kernel(kernel, inp)
        assert not unbacked_bindings, f"{kernel} {unbacked_bindings}"
        packed = cls(
            NoneLayout(device=inp.get_device()),
            kernel,
            tensor_args,
            non_tensor_args,
            unflatten_args,
        )
        packed.mutation_outputs.append(
            MutationOutput(NoneLayout(device=inp.get_device()), inp, packed)
        )

    def get_read_writes(self) -> dependencies.ReadWrites:
        read_writes = super().get_read_writes()
        # See [Out-of-Place Collective Safety].
        volatile_reads = self.get_volatile_reads()
        for vr in volatile_reads:
            read_writes.reads.add(dependencies.StarDep(vr.get_name()))
        return read_writes


# NB: recursive structure here reflects val_to_arg_str, avoid
# calling free_unbacked_symbols on "exotic" types that don't get pexpr
# treatment
def maybe_free_unbacked_symbols(s: object) -> OrderedSet[Symbol]:
    if isinstance(s, (SymTypes, Expr)):
        # This branch should be impossible in return position
        return free_unbacked_symbols(s)
    elif isinstance(s, (tuple, list)):
        r = OrderedSet[sympy.Symbol]()
        for t in s:
            r |= maybe_free_unbacked_symbols(t)
        return r
    elif isinstance(s, torch.Tensor):
        # This branch is impossible in constant-args position
        return free_unbacked_symbols(s)
    else:
        return OrderedSet()<|MERGE_RESOLUTION|>--- conflicted
+++ resolved
@@ -1484,22 +1484,13 @@
         zero = False if is_boolean_dtype(dtype) else 0
         one = True if is_boolean_dtype(dtype) else 1
         return {
-<<<<<<< HEAD
-            "sum": 0,
-            "prod": 1,
-            "xor_sum": 0,
-            "any": 0,
-            "welford_reduce": (0, 0, 0),
-            "welford_combine": (0, 0, 0),
-            "online_softmax_reduce": (float("-inf"), 0),
-=======
             "sum": zero,
             "prod": one,
             "xor_sum": zero,
             "any": zero,
             "welford_reduce": (zero, zero, zero),
             "welford_combine": (zero, zero, zero),
->>>>>>> f9131be1
+            "online_softmax_reduce": (float("-inf"), zero),
         }[reduction_type]
 
     @staticmethod
