--- conflicted
+++ resolved
@@ -12,14 +12,12 @@
 def lower_to_fbgemm(
     model: GraphModule,
     qconfig_map: Dict[str, QConfigAny],
-<<<<<<< HEAD
-    node_name_to_scope: Dict[str, Tuple[str, type]],
-=======
     node_name_to_scope: Dict[str, tuple[str, type]],
     keep_original_weights: bool = False,
->>>>>>> 62ce3e6e
 ) -> GraphModule:
     """Lower a quantized reference model (with reference quantized operator patterns)
     to fbgemm
     """
-    return _lower_to_native_backend(model, qconfig_map, node_name_to_scope)+    return _lower_to_native_backend(
+        model, qconfig_map, node_name_to_scope, keep_original_weights
+    )