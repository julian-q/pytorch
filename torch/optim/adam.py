from typing import List, Optional, Tuple, Union

import torch
from torch import Tensor
from torch.utils._foreach_utils import _get_fused_kernels_supported_devices
from .optimizer import (
    _capturable_doc,
    _default_to_fused_or_foreach,
    _differentiable_doc,
    _dispatch_sqrt,
    _foreach_doc,
    _fused_doc,
    _get_scalar_dtype,
    _get_value,
    _maximize_doc,
    _stack_if_compiling,
    _use_grad_for_differentiable,
    _view_as_real,
    Optimizer,
    ParamsT,
)

__all__ = ["Adam", "adam"]


class Adam(Optimizer):
    def __init__(
        self,
        params: ParamsT,
        lr: Union[float, Tensor] = 1e-3,
        betas: Tuple[float, float] = (0.9, 0.999),
        eps: float = 1e-8,
        weight_decay: float = 0,
        amsgrad: bool = False,
        *,
        foreach: Optional[bool] = None,
        maximize: bool = False,
        capturable: bool = False,
        differentiable: bool = False,
        fused: Optional[bool] = None,
    ):
        if not 0.0 <= lr:
            raise ValueError(f"Invalid learning rate: {lr}")
        if isinstance(lr, Tensor) and foreach and not capturable:
            raise ValueError(
                "lr as a Tensor is not supported for capturable=False and foreach=True"
            )
        if not 0.0 <= eps:
            raise ValueError(f"Invalid epsilon value: {eps}")
        if not 0.0 <= betas[0] < 1.0:
            raise ValueError(f"Invalid beta parameter at index 0: {betas[0]}")
        if not 0.0 <= betas[1] < 1.0:
            raise ValueError(f"Invalid beta parameter at index 1: {betas[1]}")
        if not 0.0 <= weight_decay:
            raise ValueError(f"Invalid weight_decay value: {weight_decay}")

        defaults = dict(
            lr=lr,
            betas=betas,
            eps=eps,
            weight_decay=weight_decay,
            amsgrad=amsgrad,
            maximize=maximize,
            foreach=foreach,
            capturable=capturable,
            differentiable=differentiable,
            fused=fused,
        )
        super().__init__(params, defaults)

        if fused:
            if differentiable:
                raise RuntimeError("`fused` does not support `differentiable`")
            self._step_supports_amp_scaling = True
            # TODO(crcrpar): [low prec params & their higher prec copy]
            # Support AMP with FP16/BF16 model params which would need
            # higher prec copy of params to do update math in higher prec to
            # alleviate the loss of information.
            fused_supported_devices = _get_fused_kernels_supported_devices() + ["cpu"]
            if not all(
                p.device.type in fused_supported_devices and torch.is_floating_point(p)
                for pg in self.param_groups
                for p in pg["params"]
            ):
                raise RuntimeError(
                    "`fused=True` requires all the params to be floating point Tensors of "
                    f"supported devices: {fused_supported_devices}."
                )
            if foreach:
                raise RuntimeError("`fused` and `foreach` cannot be `True` together.")

    def __setstate__(self, state):
        super().__setstate__(state)
        for group in self.param_groups:
            group.setdefault("amsgrad", False)
            group.setdefault("maximize", False)
            group.setdefault("foreach", None)
            group.setdefault("capturable", False)
            group.setdefault("differentiable", False)
            fused = group.setdefault("fused", None)
            for p in group["params"]:
                p_state = self.state.get(p, [])
<<<<<<< HEAD
                if len(p_state) != 0 and not torch.is_tensor(p_state['step']):
                    step_val = float(p_state["step"])
                    p_state["step"] = (torch.tensor(step_val, dtype=_get_scalar_dtype(is_fused=fused), device=p.device)
                                       if group['capturable'] or group['fused']
                                       else torch.tensor(step_val, dtype=_get_scalar_dtype()))
=======
                if len(p_state) != 0 and not torch.is_tensor(p_state["step"]):
                    step_val = float(p_state["step"])
                    p_state["step"] = (
                        torch.tensor(
                            step_val,
                            dtype=_get_scalar_dtype(is_fused=fused),
                            device=p.device,
                        )
                        if group["capturable"] or group["fused"]
                        else torch.tensor(step_val, dtype=_get_scalar_dtype())
                    )
>>>>>>> f34905f6

    def _init_group(
        self,
        group,
        params_with_grad,
        grads,
        exp_avgs,
        exp_avg_sqs,
        max_exp_avg_sqs,
        state_steps,
    ):
        has_complex = False
        for p in group["params"]:
            if p.grad is not None:
                has_complex |= torch.is_complex(p)
                params_with_grad.append(p)
                if p.grad.is_sparse:
                    raise RuntimeError(
                        "Adam does not support sparse gradients, please consider SparseAdam instead"
                    )
                grads.append(p.grad)

                state = self.state[p]
                # Lazy state initialization
                if len(state) == 0:
                    # note(crcrpar): [special device hosting for step]
                    # Deliberately host `step` on CPU if both capturable and fused are off.
                    # This is because kernel launches are costly on CUDA and XLA.
                    state["step"] = (
                        torch.zeros(
                            (),
                            dtype=_get_scalar_dtype(is_fused=group["fused"]),
                            device=p.device,
                        )
                        if group["capturable"] or group["fused"]
                        else torch.tensor(0.0, dtype=_get_scalar_dtype())
                    )
                    # Exponential moving average of gradient values
                    state["exp_avg"] = torch.zeros_like(
                        p, memory_format=torch.preserve_format
                    )
                    # Exponential moving average of squared gradient values
                    state["exp_avg_sq"] = torch.zeros_like(
                        p, memory_format=torch.preserve_format
                    )
                    if group["amsgrad"]:
                        # Maintains max of all exp. moving avg. of sq. grad. values
                        state["max_exp_avg_sq"] = torch.zeros_like(
                            p, memory_format=torch.preserve_format
                        )

                exp_avgs.append(state["exp_avg"])
                exp_avg_sqs.append(state["exp_avg_sq"])

                if group["amsgrad"]:
                    max_exp_avg_sqs.append(state["max_exp_avg_sq"])
                if group["differentiable"] and state["step"].requires_grad:
                    raise RuntimeError(
                        "`requires_grad` is not supported for `step` in differentiable mode"
                    )

                # Foreach without capturable does not support a tensor lr
                if (
                    group["foreach"]
                    and torch.is_tensor(group["lr"])
                    and not group["capturable"]
                ):
                    raise RuntimeError(
                        "lr as a Tensor is not supported for capturable=False and foreach=True"
                    )

                state_steps.append(state["step"])
        return has_complex

    @_use_grad_for_differentiable
    def step(self, closure=None):
        """Perform a single optimization step.

        Args:
            closure (Callable, optional): A closure that reevaluates the model
                and returns the loss.
        """
        self._cuda_graph_capture_health_check()

        loss = None
        if closure is not None:
            with torch.enable_grad():
                loss = closure()

        for group in self.param_groups:
            params_with_grad = []
            grads = []
            exp_avgs = []
            exp_avg_sqs = []
            max_exp_avg_sqs = []
            state_steps = []
            beta1, beta2 = group["betas"]

            has_complex = self._init_group(
                group,
                params_with_grad,
                grads,
                exp_avgs,
                exp_avg_sqs,
                max_exp_avg_sqs,
                state_steps,
            )

            adam(
                params_with_grad,
                grads,
                exp_avgs,
                exp_avg_sqs,
                max_exp_avg_sqs,
                state_steps,
                amsgrad=group["amsgrad"],
                has_complex=has_complex,
                beta1=beta1,
                beta2=beta2,
                lr=group["lr"],
                weight_decay=group["weight_decay"],
                eps=group["eps"],
                maximize=group["maximize"],
                foreach=group["foreach"],
                capturable=group["capturable"],
                differentiable=group["differentiable"],
                fused=group["fused"],
                grad_scale=getattr(self, "grad_scale", None),
                found_inf=getattr(self, "found_inf", None),
            )

        return loss


Adam.__doc__ = (
    r"""Implements Adam algorithm.

    .. math::
       \begin{aligned}
            &\rule{110mm}{0.4pt}                                                                 \\
            &\textbf{input}      : \gamma \text{ (lr)}, \beta_1, \beta_2
                \text{ (betas)},\theta_0 \text{ (params)},f(\theta) \text{ (objective)}          \\
            &\hspace{13mm}      \lambda \text{ (weight decay)},  \: \textit{amsgrad},
                \:\textit{maximize}                                                              \\
            &\textbf{initialize} :  m_0 \leftarrow 0 \text{ ( first moment)},
                v_0\leftarrow 0 \text{ (second moment)},\: \widehat{v_0}^{max}\leftarrow 0\\[-1.ex]
            &\rule{110mm}{0.4pt}                                                                 \\
            &\textbf{for} \: t=1 \: \textbf{to} \: \ldots \: \textbf{do}                         \\

            &\hspace{5mm}\textbf{if} \: \textit{maximize}:                                       \\
            &\hspace{10mm}g_t           \leftarrow   -\nabla_{\theta} f_t (\theta_{t-1})         \\
            &\hspace{5mm}\textbf{else}                                                           \\
            &\hspace{10mm}g_t           \leftarrow   \nabla_{\theta} f_t (\theta_{t-1})          \\
            &\hspace{5mm}\textbf{if} \: \lambda \neq 0                                           \\
            &\hspace{10mm} g_t \leftarrow g_t + \lambda  \theta_{t-1}                            \\
            &\hspace{5mm}m_t           \leftarrow   \beta_1 m_{t-1} + (1 - \beta_1) g_t          \\
            &\hspace{5mm}v_t           \leftarrow   \beta_2 v_{t-1} + (1-\beta_2) g^2_t          \\
            &\hspace{5mm}\widehat{m_t} \leftarrow   m_t/\big(1-\beta_1^t \big)                   \\
            &\hspace{5mm}\widehat{v_t} \leftarrow   v_t/\big(1-\beta_2^t \big)                   \\
            &\hspace{5mm}\textbf{if} \: amsgrad                                                  \\
            &\hspace{10mm}\widehat{v_t}^{max} \leftarrow \mathrm{max}(\widehat{v_t}^{max},
                \widehat{v_t})                                                                   \\
            &\hspace{10mm}\theta_t \leftarrow \theta_{t-1} - \gamma \widehat{m_t}/
                \big(\sqrt{\widehat{v_t}^{max}} + \epsilon \big)                                 \\
            &\hspace{5mm}\textbf{else}                                                           \\
            &\hspace{10mm}\theta_t \leftarrow \theta_{t-1} - \gamma \widehat{m_t}/
                \big(\sqrt{\widehat{v_t}} + \epsilon \big)                                       \\
            &\rule{110mm}{0.4pt}                                                          \\[-1.ex]
            &\bf{return} \:  \theta_t                                                     \\[-1.ex]
            &\rule{110mm}{0.4pt}                                                          \\[-1.ex]
       \end{aligned}

    For further details regarding the algorithm we refer to `Adam: A Method for Stochastic Optimization`_.
    """
    + rf"""
    Args:
        params (iterable): iterable of parameters to optimize or dicts defining
            parameter groups
        lr (float, Tensor, optional): learning rate (default: 1e-3). A tensor LR
            is not yet supported for all our implementations. Please use a float
            LR if you are not also specifying fused=True or capturable=True.
        betas (Tuple[float, float], optional): coefficients used for computing
            running averages of gradient and its square (default: (0.9, 0.999))
        eps (float, optional): term added to the denominator to improve
            numerical stability (default: 1e-8)
        weight_decay (float, optional): weight decay (L2 penalty) (default: 0)
        amsgrad (bool, optional): whether to use the AMSGrad variant of this
            algorithm from the paper `On the Convergence of Adam and Beyond`_
            (default: False)
        {_foreach_doc}
        {_maximize_doc}
        {_capturable_doc}
        {_differentiable_doc}
        {_fused_doc}
    .. _Adam\: A Method for Stochastic Optimization:
        https://arxiv.org/abs/1412.6980
    .. _On the Convergence of Adam and Beyond:
        https://openreview.net/forum?id=ryQu7f-RZ

    """
)


def adam(
    params: List[Tensor],
    grads: List[Tensor],
    exp_avgs: List[Tensor],
    exp_avg_sqs: List[Tensor],
    max_exp_avg_sqs: List[Tensor],
    state_steps: List[Tensor],
    # kwonly args with defaults are not supported by functions compiled with torchscript issue #70627
    # setting this as kwarg for now as functional API is compiled by torch/distributed/optim
    foreach: Optional[bool] = None,
    capturable: bool = False,
    differentiable: bool = False,
    fused: Optional[bool] = None,
    grad_scale: Optional[Tensor] = None,
    found_inf: Optional[Tensor] = None,
    has_complex: bool = False,
    *,
    amsgrad: bool,
    beta1: float,
    beta2: float,
    lr: Union[float, Tensor],
    weight_decay: float,
    eps: float,
    maximize: bool,
):
    r"""Functional API that performs Adam algorithm computation.

    See :class:`~torch.optim.Adam` for details.
    """
    # Respect when the user inputs False/True for foreach or fused. We only want to change
    # the default when neither have been user-specified. Note that we default to foreach
    # and pass False to use_fused. This is not a mistake--we want to give the fused impl
    # bake-in time before making it the default, even if it is typically faster.
    if fused is None and foreach is None:
        _, foreach = _default_to_fused_or_foreach(
            params, differentiable, use_fused=False
        )
        # Do not flip on foreach for the unsupported case where lr is a Tensor and capturable=False.
        if foreach and isinstance(lr, Tensor) and not capturable:
            foreach = False
    if fused is None:
        fused = False
    if foreach is None:
        foreach = False

    # this check is slow during compilation, so we skip it
    # if it's strictly needed we can add this check back in dynamo
    if not torch._utils.is_compiling() and not all(
        isinstance(t, torch.Tensor) for t in state_steps
    ):
        raise RuntimeError(
            "API has changed, `state_steps` argument must contain a list of singleton tensors"
        )

    if foreach and torch.jit.is_scripting():
        raise RuntimeError("torch.jit.script not supported with foreach optimizers")
    if fused and torch.jit.is_scripting():
        raise RuntimeError("torch.jit.script not supported with fused optimizers")

    if fused and not torch.jit.is_scripting():
        func = _fused_adam
    elif foreach and not torch.jit.is_scripting():
        func = _multi_tensor_adam
    else:
        func = _single_tensor_adam

    func(
        params,
        grads,
        exp_avgs,
        exp_avg_sqs,
        max_exp_avg_sqs,
        state_steps,
        amsgrad=amsgrad,
        has_complex=has_complex,
        beta1=beta1,
        beta2=beta2,
        lr=lr,
        weight_decay=weight_decay,
        eps=eps,
        maximize=maximize,
        capturable=capturable,
        differentiable=differentiable,
        grad_scale=grad_scale,
        found_inf=found_inf,
    )


def _single_tensor_adam(
    params: List[Tensor],
    grads: List[Tensor],
    exp_avgs: List[Tensor],
    exp_avg_sqs: List[Tensor],
    max_exp_avg_sqs: List[Tensor],
    state_steps: List[Tensor],
    grad_scale: Optional[Tensor],
    found_inf: Optional[Tensor],
    *,
    amsgrad: bool,
    has_complex: bool,
    beta1: float,
    beta2: float,
    lr: Union[float, Tensor],
    weight_decay: float,
    eps: float,
    maximize: bool,
    capturable: bool,
    differentiable: bool,
):
    assert grad_scale is None and found_inf is None

    if torch.jit.is_scripting():
        # this assert is due to JIT being dumb and not realizing that the ops below
        # have overloads to handle both float and Tensor lrs, so we just assert it's
        # a float since most people using JIT are using floats
        assert isinstance(lr, float)

    for i, param in enumerate(params):
        grad = grads[i] if not maximize else -grads[i]
        exp_avg = exp_avgs[i]
        exp_avg_sq = exp_avg_sqs[i]
        step_t = state_steps[i]

        # If compiling, the compiler will handle cudagraph checks, see note [torch.compile x capturable]
        if not torch._utils.is_compiling() and capturable:
            assert (param.is_cuda and step_t.is_cuda) or (
                param.is_xla and step_t.is_xla
            ), "If capturable=True, params and state_steps must be CUDA or XLA tensors."

        # update step
        step_t += 1

        if weight_decay != 0:
            grad = grad.add(param, alpha=weight_decay)

        if torch.is_complex(param):
            grad = torch.view_as_real(grad)
            exp_avg = torch.view_as_real(exp_avg)
            exp_avg_sq = torch.view_as_real(exp_avg_sq)
            if amsgrad:
                max_exp_avg_sqs[i] = torch.view_as_real(max_exp_avg_sqs[i])
            param = torch.view_as_real(param)

        # Decay the first and second moment running average coefficient
        exp_avg.lerp_(grad, 1 - beta1)
        exp_avg_sq.mul_(beta2).addcmul_(grad, grad.conj(), value=1 - beta2)

        if capturable or differentiable:
            step = step_t

            bias_correction1 = 1 - beta1**step
            bias_correction2 = 1 - beta2**step

            step_size = lr / bias_correction1
            step_size_neg = step_size.neg()

            bias_correction2_sqrt = bias_correction2.sqrt()

            if amsgrad:
                # Maintains the maximum of all 2nd moment running avg. till now
                if differentiable:
                    max_exp_avg_sq = max_exp_avg_sqs[i].clone()
                else:
                    max_exp_avg_sq = max_exp_avg_sqs[i]

                max_exp_avg_sqs[i].copy_(torch.maximum(max_exp_avg_sq, exp_avg_sq))

                # Uses the max. for normalizing running avg. of gradient
                # Folds in (admittedly ugly) 1-elem step_size math here to avoid extra param-set-sized read+write
                # (can't fold it into addcdiv_ below because addcdiv_ requires value is a Number, not a Tensor)
                denom = (
                    max_exp_avg_sqs[i].sqrt() / (bias_correction2_sqrt * step_size_neg)
                ).add_(eps / step_size_neg)
            else:
                denom = (
                    exp_avg_sq.sqrt() / (bias_correction2_sqrt * step_size_neg)
                ).add_(eps / step_size_neg)

            param.addcdiv_(exp_avg, denom)
        else:
            step = _get_value(step_t)

            bias_correction1 = 1 - beta1**step
            bias_correction2 = 1 - beta2**step

            step_size = lr / bias_correction1

            bias_correction2_sqrt = _dispatch_sqrt(bias_correction2)

            if amsgrad:
                # Maintains the maximum of all 2nd moment running avg. till now
                torch.maximum(max_exp_avg_sqs[i], exp_avg_sq, out=max_exp_avg_sqs[i])

                # Use the max. for normalizing running avg. of gradient
                denom = (max_exp_avg_sqs[i].sqrt() / bias_correction2_sqrt).add_(eps)
            else:
                denom = (exp_avg_sq.sqrt() / bias_correction2_sqrt).add_(eps)

            param.addcdiv_(exp_avg, denom, value=-step_size)

        # Lastly, switch back to complex view
        if amsgrad and torch.is_complex(params[i]):
            max_exp_avg_sqs[i] = torch.view_as_complex(max_exp_avg_sqs[i])


def _multi_tensor_adam(
    params: List[Tensor],
    grads: List[Tensor],
    exp_avgs: List[Tensor],
    exp_avg_sqs: List[Tensor],
    max_exp_avg_sqs: List[Tensor],
    state_steps: List[Tensor],
    grad_scale: Optional[Tensor],
    found_inf: Optional[Tensor],
    *,
    amsgrad: bool,
    has_complex: bool,
    beta1: float,
    beta2: float,
    lr: Union[float, Tensor],
    weight_decay: float,
    eps: float,
    maximize: bool,
    capturable: bool,
    differentiable: bool,
):
    if len(params) == 0:
        return

    if isinstance(lr, Tensor) and not capturable:
        raise RuntimeError(
            "lr as a Tensor is not supported for capturable=False and foreach=True"
        )

    # If compiling, the compiler will handle cudagraph checks, see note [torch.compile x capturable]
    if not torch._utils.is_compiling() and capturable:
        assert all(
            p.is_cuda and step.is_cuda for p, step in zip(params, state_steps)
        ), "If capturable=True, params and state_steps must be CUDA tensors."

    assert grad_scale is None and found_inf is None

    assert not differentiable, "_foreach ops don't support autograd"

    grouped_tensors = Optimizer._group_tensors_by_device_and_dtype(
        [params, grads, exp_avgs, exp_avg_sqs, max_exp_avg_sqs, state_steps]
    )
    for (
        device_params,
        device_grads,
        device_exp_avgs,
        device_exp_avg_sqs,
        device_max_exp_avg_sqs,
        device_state_steps,
<<<<<<< HEAD
    ), _) in grouped_tensors.values():

=======
    ), _ in grouped_tensors.values():
>>>>>>> f34905f6
        # Handle complex parameters
        if has_complex:
            if amsgrad:
                _view_as_real(
                    device_params,
                    device_grads,
                    device_exp_avgs,
                    device_exp_avg_sqs,
                    device_max_exp_avg_sqs,
                )
            else:
                _view_as_real(
                    device_params, device_grads, device_exp_avgs, device_exp_avg_sqs
                )

        if maximize:
            device_grads = torch._foreach_neg(device_grads)

        if maximize:
            device_grads = torch._foreach_neg(device_grads)

        # Update steps
        # If steps are on CPU, foreach will fall back to the slow path, which is a for-loop calling t.add(1) over
        # and over. 1 will then be wrapped into a Tensor over and over again, which is slower than if we just
        # wrapped it once now. The alpha is required to assure we go to the right overload.
        if device_state_steps[0].is_cpu:
            torch._foreach_add_(
                device_state_steps, torch.tensor(1.0, device="cpu"), alpha=1.0
            )
        else:
            torch._foreach_add_(device_state_steps, 1)

        if weight_decay != 0:
            # Re-use the intermediate memory (device_grads) already allocated for maximize
            if maximize:
                torch._foreach_add_(device_grads, device_params, alpha=weight_decay)
            else:
                device_grads = torch._foreach_add(
                    device_grads, device_params, alpha=weight_decay
                )

        # Decay the first and second moment running average coefficient
        torch._foreach_lerp_(device_exp_avgs, device_grads, 1 - beta1)

        torch._foreach_mul_(device_exp_avg_sqs, beta2)
        torch._foreach_addcmul_(
            device_exp_avg_sqs, device_grads, device_grads, 1 - beta2
        )

        # Delete the local intermediate since it won't be used anymore to save on peak memory
        del device_grads

        if capturable:
            bias_correction1 = torch._foreach_pow(beta1, device_state_steps)
            bias_correction2 = torch._foreach_pow(beta2, device_state_steps)
            # foreach_sub doesn't allow a scalar as the first arg
            torch._foreach_sub_(bias_correction1, 1)
            torch._foreach_sub_(bias_correction2, 1)
            # we do not negate bias_correction1 as it'll need to be negated later anyway
            torch._foreach_neg_(bias_correction2)

            # foreach_div doesn't allow a scalar as the first arg
            torch._foreach_div_(bias_correction1, lr)
            torch._foreach_reciprocal_(bias_correction1)

            torch._foreach_sqrt_(bias_correction2)

            # Re-assign for clarity as we maintain minimal intermediates: we'll have
            # step_size = - lr / (1 - beta1 ^ t) where t = num_steps
            # bias_correction2_sqrt = sqrt(1 - beta2 ^ t)
            step_size = bias_correction1
            bias_correction2_sqrt = bias_correction2

            if amsgrad:
                # Maintains the maximum of all 2nd moment running avg. till now
                torch._foreach_maximum_(device_max_exp_avg_sqs, device_exp_avg_sqs)  # type: ignore[assignment]

                # Set intermediate to the max. for normalizing running avg. of gradient when amsgrad
                exp_avg_sq_sqrt = torch._foreach_sqrt(device_max_exp_avg_sqs)
            else:
                exp_avg_sq_sqrt = torch._foreach_sqrt(device_exp_avg_sqs)

            torch._foreach_div_(exp_avg_sq_sqrt, bias_correction2_sqrt)
            torch._foreach_add_(exp_avg_sq_sqrt, eps)
            torch._foreach_div_(exp_avg_sq_sqrt, step_size)

            # at this point, exp_avg_sq_sqrt = - (1 - beta^t) * [sqrt(exp_avg_sq / (1 - beta2^t)) + eps] / lr
            torch._foreach_addcdiv_(device_params, device_exp_avgs, exp_avg_sq_sqrt)
        else:
            bias_correction1 = [
                1 - beta1 ** _get_value(step) for step in device_state_steps
            ]
            bias_correction2 = [
                1 - beta2 ** _get_value(step) for step in device_state_steps
            ]

            step_size = _stack_if_compiling([(lr / bc) * -1 for bc in bias_correction1])

            bias_correction2_sqrt = [_dispatch_sqrt(bc) for bc in bias_correction2]

            if amsgrad:
                # Maintains the maximum of all 2nd moment running avg. till now
                torch._foreach_maximum_(device_max_exp_avg_sqs, device_exp_avg_sqs)

                # Use the max. for normalizing running avg. of gradient
                exp_avg_sq_sqrt = torch._foreach_sqrt(device_max_exp_avg_sqs)
            else:
                exp_avg_sq_sqrt = torch._foreach_sqrt(device_exp_avg_sqs)

            torch._foreach_div_(exp_avg_sq_sqrt, bias_correction2_sqrt)
            torch._foreach_add_(exp_avg_sq_sqrt, eps)
            torch._foreach_addcdiv_(
                device_params, device_exp_avgs, exp_avg_sq_sqrt, step_size
            )


def _fused_adam(
    params: List[Tensor],
    grads: List[Tensor],
    exp_avgs: List[Tensor],
    exp_avg_sqs: List[Tensor],
    max_exp_avg_sqs: List[Tensor],
    state_steps: List[Tensor],
    grad_scale: Optional[Tensor],
    found_inf: Optional[Tensor],
    *,
    amsgrad: bool,
    has_complex: bool,  # Needed for consistency.
    beta1: float,
    beta2: float,
    lr: Union[float, Tensor],
    weight_decay: float,
    eps: float,
    maximize: bool,
    capturable: bool,  # Needed for consistency.
    differentiable: bool,
) -> None:
    if not params:
        return
    if differentiable:
        raise RuntimeError("Adam with fused=True does not support differentiable=True")

    grad_scale_dict = (
        {grad_scale.device: grad_scale} if grad_scale is not None else None
    )
    found_inf_dict = {found_inf.device: found_inf} if found_inf is not None else None

    # We only shuffle around the lr when it is a Tensor and on CUDA, otherwise, we prefer
    # treating it as a scalar.
    lr_dict = (
        {lr.device: lr} if isinstance(lr, Tensor) and str(lr.device) != "cpu" else None
    )

    grouped_tensors = Optimizer._group_tensors_by_device_and_dtype(
        [params, grads, exp_avgs, exp_avg_sqs, max_exp_avg_sqs, state_steps]
    )
    for (device, _), (
        (
            device_params,
            device_grads,
            device_exp_avgs,
            device_exp_avg_sqs,
            device_max_exp_avg_sqs,
            device_state_steps,
        ),
        _,
    ) in grouped_tensors.items():
        device_grad_scale, device_found_inf = None, None
        if grad_scale is not None:
            if device not in grad_scale_dict:
                grad_scale_dict[device] = grad_scale.to(device, non_blocking=True)
            device_grad_scale = grad_scale_dict[device]
        if found_inf is not None:
            if found_inf not in found_inf_dict:
                found_inf_dict[device] = found_inf.to(device, non_blocking=True)
            device_found_inf = found_inf_dict[device]
        if lr_dict is not None and device not in lr_dict:
            lr_dict[device] = lr.to(device=device, non_blocking=True)
            lr = lr_dict[device]
        torch._foreach_add_(device_state_steps, 1)
        torch._fused_adam_(
            device_params,
            device_grads,
            device_exp_avgs,
            device_exp_avg_sqs,
            device_max_exp_avg_sqs,
            device_state_steps,
            amsgrad=amsgrad,
            lr=lr,
            beta1=beta1,
            beta2=beta2,
            weight_decay=weight_decay,
            eps=eps,
            maximize=maximize,
            grad_scale=device_grad_scale,
            found_inf=device_found_inf,
        )
        if device_found_inf is not None:
            torch._foreach_sub_(
                device_state_steps, [device_found_inf] * len(device_state_steps)
            )<|MERGE_RESOLUTION|>--- conflicted
+++ resolved
@@ -100,13 +100,6 @@
             fused = group.setdefault("fused", None)
             for p in group["params"]:
                 p_state = self.state.get(p, [])
-<<<<<<< HEAD
-                if len(p_state) != 0 and not torch.is_tensor(p_state['step']):
-                    step_val = float(p_state["step"])
-                    p_state["step"] = (torch.tensor(step_val, dtype=_get_scalar_dtype(is_fused=fused), device=p.device)
-                                       if group['capturable'] or group['fused']
-                                       else torch.tensor(step_val, dtype=_get_scalar_dtype()))
-=======
                 if len(p_state) != 0 and not torch.is_tensor(p_state["step"]):
                     step_val = float(p_state["step"])
                     p_state["step"] = (
@@ -118,7 +111,6 @@
                         if group["capturable"] or group["fused"]
                         else torch.tensor(step_val, dtype=_get_scalar_dtype())
                     )
->>>>>>> f34905f6
 
     def _init_group(
         self,
@@ -576,12 +568,7 @@
         device_exp_avg_sqs,
         device_max_exp_avg_sqs,
         device_state_steps,
-<<<<<<< HEAD
-    ), _) in grouped_tensors.values():
-
-=======
     ), _ in grouped_tensors.values():
->>>>>>> f34905f6
         # Handle complex parameters
         if has_complex:
             if amsgrad:
@@ -596,9 +583,6 @@
                 _view_as_real(
                     device_params, device_grads, device_exp_avgs, device_exp_avg_sqs
                 )
-
-        if maximize:
-            device_grads = torch._foreach_neg(device_grads)
 
         if maximize:
             device_grads = torch._foreach_neg(device_grads)
