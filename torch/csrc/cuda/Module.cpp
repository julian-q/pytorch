--- conflicted
+++ resolved
@@ -54,29 +54,6 @@
 
 using namespace torch;
 
-<<<<<<< HEAD
-=======
-static bool in_bad_fork = false; // True for children forked after cuda init
-
-#ifndef WIN32
-// Called in the forked child if cuda has already been initialized
-static void forked_child() {
-  in_bad_fork = true;
-  torch::utils::set_requires_device_init(at::kCUDA, true);
-}
-#endif
-
-// Should be called before the first cuda call.
-// Note: This is distinct from initExtension because a stub cuda implementation
-// has some working functions (e.g. device_count) but cannot fully initialize.
-static void poison_fork() {
-#ifndef WIN32
-  static auto result [[maybe_unused]] =
-      pthread_atfork(nullptr, nullptr, forked_child);
-#endif
-}
-
->>>>>>> 9c9a934e
 ////////////////////////////////////////////////////////////////////////////////
 // CUDA management methods
 ////////////////////////////////////////////////////////////////////////////////
