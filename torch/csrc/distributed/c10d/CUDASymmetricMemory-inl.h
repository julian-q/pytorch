#pragma once

#include <atomic>

#if defined(__CUDA_ARCH__) && (__CUDA_ARCH__ >= 900) && CUDART_VERSION >= 12010
#define NVCC_SUPPORTS_MULTICAST 1
#endif

#include <ATen/ATen.h>
#if !defined(USE_ROCM)
#include <cuda_bf16.h>
<<<<<<< HEAD
#include <cuda/atomic>
=======
#if defined(__CUDA_ARCH__) && (__CUDA_ARCH__ >= 600)
#include <cuda/atomic>
#endif
>>>>>>> af1072ff
#endif
namespace c10d::symmetric_memory {

template <typename T>
__inline__ size_t get_alignment(T ptr_or_size) {
  auto val = reinterpret_cast<uintptr_t>(ptr_or_size);
  if (val % 16 == 0) {
    return 16;
  } else if (val % 8 == 0) {
    return 8;
  } else if (val % 4 == 0) {
    return 4;
  } else if (val % 2 == 0) {
    return 2;
  } else {
    return 1;
  }
}

template <>
__inline__ size_t get_alignment<size_t>(size_t size) {
  return get_alignment(reinterpret_cast<void*>(size));
}

template <bool Value, class... Args>
inline constexpr bool dependent_bool_value = Value;

template <class... Args>
inline constexpr bool dependent_false = dependent_bool_value<false, Args...>;

template <std::memory_order Sem>
__device__ __forceinline__ uint32_t
cas(uint32_t* addr, uint32_t compare, uint32_t val) {
<<<<<<< HEAD
#if defined(USE_ROCM) || (defined(__CUDA_ARCH__) && (__CUDA_ARCH__ < 600))
  CUDA_KERNEL_ASSERT(false);
  return 0;
#else
  cuda::atomic_ref<uint32_t, cuda::thread_scope_system> ref(*addr);
  ref.compare_exchange_strong(compare, val, Sem);
  return compare;
=======
#if !defined(USE_ROCM) && defined(__CUDA_ARCH__) && (__CUDA_ARCH__ >= 600)
  cuda::atomic_ref<uint32_t, cuda::thread_scope_system> ref(*addr);
  ref.compare_exchange_strong(compare, val, cuda::std::memory_order(Sem));
  return compare;
#else
  CUDA_KERNEL_ASSERT(false);
  return 0;
>>>>>>> af1072ff
#endif
}

__device__ __forceinline__ void trap() {
#if defined(USE_ROCM)
  assert(0);
#else
  __trap();
#endif
}

__device__ __forceinline__ size_t global_timer_ns() {
#if defined(USE_ROCM)
  CUDA_KERNEL_ASSERT(false);
  return 0;
#else
  size_t val;
  asm volatile("mov.u64 %0, %globaltimer;" : "=l"(val) : : "memory");
  return val;
#endif
}

constexpr size_t ns_per_ms = 1e6;

template <std::memory_order Sem>
__device__ __forceinline__ bool try_put_signal(
    uint32_t* addr,
    size_t timeout_ms) {
  size_t deadline = global_timer_ns() + timeout_ms * ns_per_ms;
  while (cas<Sem>(addr, 0, 1) != 0) {
    if (timeout_ms != 0 && global_timer_ns() > deadline) {
      return false;
    }
  }
  return true;
}

template <std::memory_order Sem>
__device__ __forceinline__ bool try_wait_signal(
    uint32_t* addr,
    size_t timeout_ms) {
  size_t deadline = global_timer_ns() + timeout_ms * ns_per_ms;
  while (cas<Sem>(addr, 1, 0) != 1) {
    if (timeout_ms != 0 && global_timer_ns() > deadline) {
      return false;
    }
  }
  return true;
}

template <std::memory_order Sem>
__device__ __forceinline__ void put_signal(uint32_t* addr) {
  while (cas<Sem>(addr, 0, 1) != 0)
    ;
}

template <std::memory_order Sem>
__device__ __forceinline__ void wait_signal(uint32_t* addr) {
  while (cas<Sem>(addr, 1, 0) != 1)
    ;
}

// Synchronizes blocks with matching blockIdx across participating devices.
// Note: sync_remote_block itself is not a system level barrier/fence. It is a
// building block for expressing different synchronization patterns.
//
// Pattern 0: Ensures that all writes to symm_mem buffers from previous
// kernels across all devices are visible to the current kernel:
//
//   sync_remote_blocks<std::memory_order_relaxed>(...);
//   __syncthreads();
//
// Pattern 1: Ensures that all writes to symm_mem buffers from the current
// block are visible to all remote blocks with matching blockIdx:
//
//   __syncthreads();
//   sync_remote_blocks<std::memory_order_acq_rel>(...);
//   __syncthreads();
//
// Pattern 2: Ensures that symm_mem buffers read by the current kernel are safe
// for writing by subsequent kernels across all devices.
//
//   __syncthreads();
//   sync_remote_blocks<std::memory_order_relaxed>(...);
template <std::memory_order Sem>
__device__ __forceinline__ void sync_remote_blocks(
    uint32_t** signal_pads,
    size_t rank,
    size_t world_size);

template <>
__device__ __forceinline__ void sync_remote_blocks<std::memory_order_relaxed>(
    uint32_t** signal_pads,
    size_t rank,
    size_t world_size) {
  if (threadIdx.x < world_size) {
    auto target_rank = threadIdx.x;
    put_signal<std::memory_order_relaxed>(
        signal_pads[target_rank] + blockIdx.x * world_size + rank);
    wait_signal<std::memory_order_relaxed>(
        signal_pads[rank] + blockIdx.x * world_size + target_rank);
  }
}

template <>
__device__ __forceinline__ void sync_remote_blocks<std::memory_order_acq_rel>(
    uint32_t** signal_pads,
    size_t rank,
    size_t world_size) {
  if (threadIdx.x < world_size) {
    auto target_rank = threadIdx.x;
    put_signal<std::memory_order_release>(
        signal_pads[target_rank] + blockIdx.x * world_size + rank);
    wait_signal<std::memory_order_acquire>(
        signal_pads[rank] + blockIdx.x * world_size + target_rank);
  }
}

template <int Size>
union Vec;

template <>
union Vec<4> {
  uint16_t u16[2];
  uint32_t u32, as_scalar;
  float f32;
};

template <>
union Vec<8> {
  uint16_t u16[4];
  uint32_t u32[2];
  uint64_t u64, as_scalar;
  float f32[2];
};

template <>
union alignas(16) Vec<16> {
  uint16_t u16[8];
  uint32_t u32[4];
  uint64_t u64[2];
  uint4 u128, as_scalar;
  float f32[4];
};

template <typename T>
struct MultimemLdReduce {
  template <int Alignment>
  __device__ __inline__ Vec<Alignment> operator()(T* mc_ptr) {
    static_assert(dependent_false<T>);
  }
};

template <int Alignment, typename T>
__device__ __inline__ Vec<Alignment> multimem_ld_reduce_add(T* mc_ptr) {
  MultimemLdReduce<T> functor;
  return functor.template operator()<Alignment>(mc_ptr);
}

#if defined(USE_ROCM) || !defined(NVCC_SUPPORTS_MULTICAST)
#define SPECIALIZE_MULTIMEM_LD_REDUCE_VEC_32(type, asm_type, acc_prec) \
  template <>                                                          \
  struct MultimemLdReduce<type> {                                      \
    template <int Alignment>                                           \
    __device__ __inline__ Vec<Alignment> operator()(type* mc_ptr) {    \
      CUDA_KERNEL_ASSERT(false);                                       \
    }                                                                  \
  };
#else
#define SPECIALIZE_MULTIMEM_LD_REDUCE_VEC_32(type, asm_type, acc_prec)    \
  template <>                                                             \
  struct MultimemLdReduce<type> {                                         \
    template <int Alignment>                                              \
    __device__ __inline__ Vec<Alignment> operator()(type* mc_ptr) {       \
      Vec<Alignment> vec;                                                 \
      if constexpr (Alignment == 16) {                                    \
        asm("multimem.ld_reduce.relaxed.sys.global.add" acc_prec          \
            ".v4" asm_type " {%0,%1,%2,%3}, [%4];"                        \
            : "=r"(vec.u32[0]),                                           \
              "=r"(vec.u32[1]),                                           \
              "=r"(vec.u32[2]),                                           \
              "=r"(vec.u32[3])                                            \
            : "l"(mc_ptr)                                                 \
            : "memory");                                                  \
      } else if constexpr (Alignment == 8) {                              \
        asm("multimem.ld_reduce.relaxed.sys.global.add" acc_prec          \
            ".v2" asm_type " {%0,%1}, [%2];"                              \
            : "=r"(vec.u32[0]), "=r"(vec.u32[1])                          \
            : "l"(mc_ptr)                                                 \
            : "memory");                                                  \
      } else if constexpr (Alignment == 4) {                              \
        asm("multimem.ld_reduce.relaxed.sys.global.add" acc_prec asm_type \
            " %0, [%1];"                                                  \
            : "=r"(vec.u32)                                               \
            : "l"(mc_ptr)                                                 \
            : "memory");                                                  \
      }                                                                   \
      return vec;                                                         \
    }                                                                     \
  };
#endif

SPECIALIZE_MULTIMEM_LD_REDUCE_VEC_32(at::BFloat16, ".bf16x2", ".acc::f32");
SPECIALIZE_MULTIMEM_LD_REDUCE_VEC_32(float, ".f32", "");

template <int Alignment, typename T>
__device__ __inline__ void multimem_st(T* mc_ptr, Vec<Alignment>& vec) {
#if defined(USE_ROCM) || !defined(NVCC_SUPPORTS_MULTICAST)
  CUDA_KERNEL_ASSERT(false);
#else
  if constexpr (Alignment == 16) {
    asm("multimem.st.relaxed.sys.global.v4.f32 [%0], {%1,%2,%3,%4};"
        :
        : "l"(mc_ptr),
          "r"(vec.u32[0]),
          "r"(vec.u32[1]),
          "r"(vec.u32[2]),
          "r"(vec.u32[3])
        : "memory");
  } else if constexpr (Alignment == 8) {
    asm("multimem.st.relaxed.sys.global.v2.f32 [%0], {%1,%2};"
        :
        : "l"(mc_ptr), "r"(vec.u32[0]), "r"(vec.u32[1])
        : "memory");
  } else if constexpr (Alignment == 4) {
    asm("multimem.st.relaxed.sys.global.f32 [%0], %1;"
        :
        : "l"(mc_ptr), "r"(vec.u32)
        : "memory");
  } else {
    static_assert(dependent_false<T>);
  }
#endif
}

template <int Alignment, typename T>
__device__ __inline__ Vec<Alignment> ld_vec(const T* addr) {
#if defined(USE_ROCM) || (defined(__CUDA_ARCH__) && (__CUDA_ARCH__ < 800))
  CUDA_KERNEL_ASSERT(false);
#else
  Vec<Alignment> vec;
  if constexpr (Alignment == 16) {
    asm("ld.global.v4.u32 {%0,%1,%2,%3}, [%4];"
        : "=r"(vec.u32[0]), "=r"(vec.u32[1]), "=r"(vec.u32[2]), "=r"(vec.u32[3])
        : "l"(addr)
        : "memory");
  } else if constexpr (Alignment == 8) {
    asm("ld.global.v2.u32 {%0,%1}, [%2];"
        : "=r"(vec.u32[0]), "=r"(vec.u32[1])
        : "l"(addr)
        : "memory");
  } else if constexpr (Alignment == 4) {
    asm("ld.global.u32 %0, [%1];" : "=r"(vec.u32) : "l"(addr) : "memory");
  } else {
    static_assert(dependent_false<T>);
  }
  return vec;
#endif
}

template <int Alignment, typename T>
__device__ __inline__ void st_vec(T* addr, const Vec<Alignment>& vec) {
#if defined(USE_ROCM) || !defined(NVCC_SUPPORTS_MULTICAST)
  CUDA_KERNEL_ASSERT(false);
#else
  if constexpr (Alignment == 16) {
    asm("st.global.v4.u32 [%0], {%1,%2,%3,%4};"
        :
        : "l"(addr),
          "r"(vec.u32[0]),
          "r"(vec.u32[1]),
          "r"(vec.u32[2]),
          "r"(vec.u32[3])
        : "memory");
  } else if constexpr (Alignment == 8) {
    asm("st.global.v2.u32 [%0], {%1,%2};"
        :
        : "l"(addr), "r"(vec.u32[0]), "r"(vec.u32[1])
        : "memory");
  } else if constexpr (Alignment == 4) {
    asm("st.global.u32 [%0], %1;" : : "l"(addr), "r"(vec.u32) : "memory");
  } else {
    static_assert(dependent_false<T>);
  }
#endif
}

#if defined(USE_ROCM)
using __nv_bfloat162 = uint32_t;
#endif

template <typename T>
__device__ __inline__ T add_bf16x2(T a, T b) {
  static_assert(sizeof(T) == 4);
#if defined(USE_ROCM) || (defined(__CUDA_ARCH__) && (__CUDA_ARCH__ < 800))
  CUDA_KERNEL_ASSERT(false);
  return T{};
#else
  auto res = __hadd2(
      *reinterpret_cast<__nv_bfloat162*>(&a),
      *reinterpret_cast<__nv_bfloat162*>(&b));
  return *reinterpret_cast<T*>(&res);
#endif
}

template <int Alignment, typename T>
__device__ __inline__ Vec<Alignment> add_vec(
    const Vec<Alignment>& a,
    const Vec<Alignment>& b) {
  Vec<Alignment> c{};
  if constexpr (std::is_same_v<T, float>) {
    if constexpr (Alignment == 16) {
      c.f32[0] = a.f32[0] + b.f32[0];
      c.f32[1] = a.f32[1] + b.f32[1];
      c.f32[2] = a.f32[2] + b.f32[2];
      c.f32[3] = a.f32[3] + b.f32[3];
    } else if constexpr (Alignment == 8) {
      c.f32[0] = a.f32[0] + b.f32[0];
      c.f32[1] = a.f32[1] + b.f32[1];
    } else if constexpr (Alignment == 4) {
      c.f32 = a.f32 + b.f32;
    } else {
      static_assert(dependent_false<T>);
    }
  } else if constexpr (std::is_same_v<T, at::BFloat16>) {
    if constexpr (Alignment == 16) {
      c.u32[0] = add_bf16x2(a.u32[0], b.u32[0]);
      c.u32[1] = add_bf16x2(a.u32[1], b.u32[1]);
      c.u32[2] = add_bf16x2(a.u32[2], b.u32[2]);
      c.u32[3] = add_bf16x2(a.u32[3], b.u32[3]);
    } else if constexpr (Alignment == 8) {
      c.u32[0] = add_bf16x2(a.u32[0], b.u32[0]);
      c.u32[1] = add_bf16x2(a.u32[1], b.u32[1]);
    } else if constexpr (Alignment == 4) {
      c.u32 = add_bf16x2(a.u32, b.u32);
    } else {
      static_assert(dependent_false<T>);
    }
  } else {
    static_assert(dependent_false<T>);
  }
  return c;
}

// With world_size specialization: perform balanced load from all peers before
// performing reduction.
template <typename T, int alignment, int k_world_size>
__device__ inline std::enable_if_t<(k_world_size > 0), Vec<alignment>>
load_and_reduce(T** ptrs, size_t rank, size_t world_size, size_t offset) {
  Vec<alignment> vecs[k_world_size];
#pragma unroll k_world_size
  for (size_t step = 0; step < k_world_size; ++step) {
    size_t remote_rank = (rank + step) % k_world_size;
    vecs[remote_rank] = ld_vec<alignment>(ptrs[remote_rank] + offset);
  }
  auto acc = vecs[0];
#pragma unroll k_world_size - 1
  for (size_t r = 1; r < world_size; ++r) {
    acc = add_vec<alignment, T>(acc, vecs[r]);
  }
  return acc;
}

// Without world_size specialization: perform ordered (unbalanced) load and
// accumulate on each load.
template <typename T, int alignment, int k_world_size>
__device__ inline std::enable_if_t<(k_world_size <= 0), Vec<alignment>>
load_and_reduce(T** ptrs, size_t rank, size_t world_size, size_t offset) {
  Vec<alignment> acc{};
  for (size_t step = 0; step < world_size; ++step) {
    auto vec = ld_vec<alignment>(ptrs[step] + offset);
    acc = add_vec<alignment, T>(acc, vec);
  }
  return acc;
}

} // namespace c10d::symmetric_memory<|MERGE_RESOLUTION|>--- conflicted
+++ resolved
@@ -9,13 +9,9 @@
 #include <ATen/ATen.h>
 #if !defined(USE_ROCM)
 #include <cuda_bf16.h>
-<<<<<<< HEAD
-#include <cuda/atomic>
-=======
 #if defined(__CUDA_ARCH__) && (__CUDA_ARCH__ >= 600)
 #include <cuda/atomic>
 #endif
->>>>>>> af1072ff
 #endif
 namespace c10d::symmetric_memory {
 
@@ -49,15 +45,6 @@
 template <std::memory_order Sem>
 __device__ __forceinline__ uint32_t
 cas(uint32_t* addr, uint32_t compare, uint32_t val) {
-<<<<<<< HEAD
-#if defined(USE_ROCM) || (defined(__CUDA_ARCH__) && (__CUDA_ARCH__ < 600))
-  CUDA_KERNEL_ASSERT(false);
-  return 0;
-#else
-  cuda::atomic_ref<uint32_t, cuda::thread_scope_system> ref(*addr);
-  ref.compare_exchange_strong(compare, val, Sem);
-  return compare;
-=======
 #if !defined(USE_ROCM) && defined(__CUDA_ARCH__) && (__CUDA_ARCH__ >= 600)
   cuda::atomic_ref<uint32_t, cuda::thread_scope_system> ref(*addr);
   ref.compare_exchange_strong(compare, val, cuda::std::memory_order(Sem));
@@ -65,7 +52,6 @@
 #else
   CUDA_KERNEL_ASSERT(false);
   return 0;
->>>>>>> af1072ff
 #endif
 }
 
