#ifdef USE_C10D_NCCL

#include <nlohmann/json.hpp>
#include <exception>
#include <map>
#include <mutex>
#include <sstream>
#include <stdexcept>
#include <tuple>
#include <utility>

#include <ATen/cuda/CUDAContext.h>
#include <ATen/cuda/CUDAGraph.h>
#include <c10/core/DeviceType.h>
#include <c10/cuda/CUDAAllocatorConfig.h>
#include <c10/cuda/CUDAGraphsC10Utils.h>
#include <c10/cuda/CUDAGuard.h>
#include <c10/util/CallOnce.h>
#include <c10/util/Exception.h>
#include <c10/util/Logging.h>
#include <c10/util/WaitCounter.h>
#include <c10/util/irange.h>
#include <c10/util/thread_name.h>
#include <torch/csrc/cuda/CUDAPluggableAllocator.h>
#include <torch/csrc/cuda/nccl.h>
#include <torch/csrc/distributed/c10d/FlightRecorder.hpp>
#include <torch/csrc/distributed/c10d/NCCLUtils.hpp>
#include <torch/csrc/distributed/c10d/NanCheck.hpp>
#include <torch/csrc/distributed/c10d/ParamCommsUtils.hpp>
#include <torch/csrc/distributed/c10d/PrefixStore.hpp>
#include <torch/csrc/distributed/c10d/ProcessGroupNCCL.hpp>
#include <torch/csrc/distributed/c10d/TraceUtils.h>
#include <torch/csrc/distributed/c10d/Utils.hpp>
#include <torch/torch.h>
#include <optional>

namespace c10d {

constexpr const char* const kNCCLAbortedCommStoreKey = "NCCLABORTEDCOMM";

namespace {

#if defined(NCCL_MAJOR) && \
    ((NCCL_MAJOR > 2) || (NCCL_MAJOR == 2) && (NCCL_MINOR >= 10))
#define NCCL_HAS_AVG 1
#endif // NCCL version >= 2.10

// NCCL op mapping
const std::map<ReduceOp::RedOpType, ncclRedOp_t> ncclOp = {
    {ReduceOp::MIN, ncclMin},
    {ReduceOp::MAX, ncclMax},
    {ReduceOp::SUM, ncclSum},
    {ReduceOp::PRODUCT, ncclProd},
#ifdef NCCL_HAS_AVG
    {ReduceOp::AVG, ncclAvg},
#endif // NCCL_HAS_AVG
};

// NCCL type typing
std::map<at::ScalarType, ncclDataType_t> ncclDataType = {
    {at::kChar, ncclInt8},
    {at::kByte, ncclUint8},
    {at::kFloat, ncclFloat},
    {at::kDouble, ncclDouble},
    {at::kInt, ncclInt32},
    {at::kLong, ncclInt64},
    {at::kHalf, ncclHalf},
    {at::kBool, ncclUint8},
    {at::kFloat8_e5m2, ncclUint8},
    {at::kFloat8_e4m3fn, ncclUint8},
    {at::kFloat8_e4m3fnuz, ncclUint8},
    {at::kFloat8_e5m2fnuz, ncclUint8},
#if HAS_NCCL_BF16_DATATYPE
    {at::kBFloat16, ncclBfloat16},
#endif // HAS_NCCL_BF16_DATATYPE
};

// Helper function that gets the data type and issues error if not supported
ncclDataType_t getNcclDataType(at::ScalarType type) {
  auto it = ncclDataType.find(type);
  TORCH_CHECK_WITH(
      TypeError,
      it != ncclDataType.end(),
      "Input tensor data type is not supported for NCCL process group: ",
      type);
  return it->second;
}

bool complexViewAsRealAllowed(const ReduceOp& reduceOp) {
  switch (reduceOp) {
    // NOLINTNEXTLINE(bugprone-branch-clone)
    case ReduceOp::SUM:
      return true;
    case ReduceOp::AVG:
      return true;
    case ReduceOp::PREMUL_SUM:
      return true;
    case ReduceOp::UNUSED:
      return true;
    default:
      return false;
  }
  return false;
}

#ifdef ENABLE_NCCL_PREMUL_SUM_SUPPORT
template <typename T, ncclDataType_t dataType>
ncclRedOpRAII unpackPreMulSum(
    const ReduceOp& reduceOp,
    const ncclComm_t& comm) {
  const auto* preMulSupplement =
      reinterpret_cast<NCCLPreMulSumSupplement*>(reduceOp.supplement_.get());
  ncclRedOp_t preMulSum{};
  bool has_tensor = preMulSupplement->tensor_factor.defined();
  auto residence = has_tensor ? ncclScalarDevice : ncclScalarHostImmediate;
  const T* ptr_factor = has_tensor
      ? preMulSupplement->tensor_factor.const_data_ptr<T>()
      : nullptr;
  T scalar_factor = T(preMulSupplement->double_factor);
  ncclRedOpCreatePreMulSum(
      &preMulSum,
      // https://docs.nvidia.com/deeplearning/nccl/user-guide/docs/api/ops.html#ncclredopcreatepremulsum
      // tells us that the scalar input is strictly a multiplier.
      // NOLINTNEXTLINE(cppcoreguidelines-pro-type-const-cast)
      /*scalar=*/has_tensor ? const_cast<T*>(ptr_factor) : &scalar_factor,
      dataType,
      residence,
      comm);
  return ncclRedOpRAII(preMulSum, comm);
}
#endif // ENABLE_NCCL_PREMUL_SUM_SUPPORT

ncclRedOpRAII getNcclReduceOp(
    const ReduceOp& reduceOp,
    at::Tensor& input,
    const ncclDataType_t& dataType,
    const ncclComm_t& comm) {
  try {
    if (input.scalar_type() == at::kBool) {
      if (reduceOp == ReduceOp::SUM) {
        // For bool tensors, map sum to max, which both represent a bitwise or.
        // This is to prevent overflow issues with sum, since we use uint8 to
        // represent a bool (see ncclDataType mapping).
        return ncclMax;
      }
#ifdef NCCL_HAS_AVG
      if (reduceOp == ReduceOp::AVG) {
        C10_THROW_ERROR(
            TypeError, "Cannot use ReduceOp.AVG with boolean inputs");
      }
#endif // NCCL_HAS_AVG
    }
    if (reduceOp == ReduceOp::PREMUL_SUM) {
#ifdef ENABLE_NCCL_PREMUL_SUM_SUPPORT
      switch (dataType) {
        case ncclHalf:
          return unpackPreMulSum<at::Half, ncclHalf>(reduceOp, comm);
        case ncclFloat:
          return unpackPreMulSum<float, ncclFloat>(reduceOp, comm);
        case ncclDouble:
          return unpackPreMulSum<double, ncclDouble>(reduceOp, comm);
        default:
          C10_THROW_ERROR(
              TypeError, "PreMulSum Data type must be half, float, or double");
          return ncclRedOp_t{};
      }
#else
      C10_THROW_ERROR(ValueError, "PreMulSum requires NCCL>=2.11.1");
#endif // ENABLE_NCCL_PREMUL_SUM_SUPPORT
    }
    return ncclOp.at(reduceOp);
  } catch (const std::out_of_range&) {
    switch (reduceOp) {
      case ReduceOp::AVG:
        C10_THROW_ERROR(
            ValueError,
            c10::str(
                "AVG requires NCCL 2.10+. The current version is ",
                NCCL_MAJOR,
                ".",
                NCCL_MINOR));
        break;
      case ReduceOp::BAND:
        C10_THROW_ERROR(ValueError, "Cannot use ReduceOp.BAND with NCCL");
        break;
      case ReduceOp::BOR:
        C10_THROW_ERROR(ValueError, "Cannot use ReduceOp.BOR with NCCL");
        break;
      case ReduceOp::BXOR:
        C10_THROW_ERROR(ValueError, "Cannot use ReduceOp.BXOR with NCCL");
        break;
      default:
        C10_THROW_ERROR(ValueError, "Unhandled ReduceOp");
        break;
    }
  }
}

// Get a key string from device
inline std::string getKeyFromDevice(at::Device& device) {
  return std::to_string(device.index());
}

inline at::DeviceIndex getIndexFromDeviceKey(const std::string& deviceKey) {
  // initialize the device index to -1, which is an invalid value.
  int index = -1;
  try {
    index = std::stoi(deviceKey);
  } catch (const std::invalid_argument& e) {
    LOG(ERROR) << c10::str(
        "Invalid deviceKey: ", deviceKey, ",", e.what(), ".");
  } catch (const std::out_of_range& e) {
    LOG(ERROR) << "Out of range: " << e.what();
  }
  return static_cast<at::DeviceIndex>(index);
}

std::string getKeySendRecv(int myRank, int peer) {
  int lowRank = myRank < peer ? myRank : peer;
  int highRank = myRank < peer ? peer : myRank;
  std::string sendRecvPair =
      std::to_string(lowRank) + ":" + std::to_string(highRank);
  return sendRecvPair;
}

// Get device from tensor
inline at::Device getDevice(at::Tensor& tensor) {
  return tensor.device();
}

// [Sync Streams] Helper that lets the input ncclStreams to wait for the current
// stream. NCCL communications run on ncclStreams, but input tensors are
// allocated on different streams (i.e., current streams). Communications on
// ncclStreams cannot start before pending input tensor ops on current streams
// finish. Otherwise, ops on two streams might read/write same tensors
// concurrently.
//
// The synchronization above alone is not enough. We also need to make sure
// input tensors are not freed before their usages on ncclStreams finish. This
// can be achieved by calling c10::cuda::CUDACachingAllocator::recordStream,
// which remembers the usage stream (ncclStream), creates an event on the usage
// stream when GC attempts to free the input tensor, and delays GC until that
// event is done.
void syncStream(
    at::Device& device,
    at::cuda::CUDAEvent& ncclEvent,
    at::cuda::CUDAStream& ncclStream) {
  ncclEvent.record(at::cuda::getCurrentCUDAStream(device.index()));
  ncclEvent.block(ncclStream);
}

// Given a ncclUniqueId, convert it to a string representation that can be put
// in the store.
std::string buildNcclUniqueIdStr(const ncclUniqueId& ncclID) {
  const uint8_t* bytes = reinterpret_cast<const uint8_t*>(&ncclID);
  std::ostringstream oss;
  for (const auto i : c10::irange(NCCL_UNIQUE_ID_BYTES)) {
    oss << std::hex << static_cast<int>(bytes[i]);
  }
  return oss.str();
}

std::string getNcclAbortedCommStoreKey(const std::string& ncclIdStr) {
  return std::string(kNCCLAbortedCommStoreKey) + ":" + ncclIdStr;
}

// Returns exception's what() given an exception_ptr instance.
std::string getExceptionMsgFromExceptionPtr(
    const std::exception_ptr& exceptionPtr) {
  TORCH_CHECK(exceptionPtr != nullptr);
  try {
    std::rethrow_exception(exceptionPtr);
  } catch (const std::exception& e) {
    return e.what();
  } catch (...) {
    return "Unknown exception type";
  }
}

inline void errorIfCapturingNonCapturableNCCL(c10::cuda::CaptureStatus status) {
  // parentheses avoid some compiler warnings
  static const uint64_t min_version =
      (((uint64_t)2) << 32) + (((uint64_t)9) << 16) + ((uint64_t)6);
  static const uint64_t cur_version = torch::cuda::nccl::version();
  if (cur_version < min_version) {
    TORCH_CHECK_WITH(
        NotImplementedError,
        status == c10::cuda::CaptureStatus::None,
        "Capturing NCCL collectives is only allowed with NCCL >= 2.9.6");
  }
}

} // namespace

// Map from each communicator to its device index.
// This map is used when register/deregister cache segments from cache
// allocator. See design notes below:
// - Each segment should be registered only to the communicator on the
//   same device.
// - We cannot reuse devNCCLCommMap_ in each ProcessGroup because the key may be
//   ranks rather than device in point-to-point case.
// - This map has also to be maintained as global variable since the register
//   hooks are called outside the scope of any PG, thus we need traverse
//   communicators in all PGs.
static std::unordered_map<std::shared_ptr<NCCLComm>, int> ncclCommDevIdxMap;
static std::mutex ncclCommDevIdxMapMutex;
static bool allocatorHooksAttached = false;

std::atomic<bool> ProcessGroupNCCL::shouldDump_(false);

static void cacheAllocatorRegisterHook(
    const c10::cuda::CUDACachingAllocator::TraceEntry& te) {
  // Register after SEGMENT_ALLOC
  if (te.action_ !=
      c10::cuda::CUDACachingAllocator::TraceEntry::Action::SEGMENT_ALLOC) {
    return;
  }

  std::lock_guard<std::mutex> lock(ncclCommDevIdxMapMutex);
  for (auto& it : ncclCommDevIdxMap) {
    auto& ncclComm = it.first;
    auto& devIdx = it.second;
    if (te.device_ == devIdx) {
      // NOLINTNEXTLINE(performance-no-int-to-ptr)
      ncclComm->registerSegment(reinterpret_cast<void*>(te.addr_), te.size_);
    }
  }
}

static void cacheAllocatorDeregisterHook(
    const c10::cuda::CUDACachingAllocator::TraceEntry& te) {
  // deregister before SEGMENT_FREE
  if (te.action_ !=
      c10::cuda::CUDACachingAllocator::TraceEntry::Action::SEGMENT_FREE) {
    return;
  }

  std::lock_guard<std::mutex> lock(ncclCommDevIdxMapMutex);
  for (auto& it : ncclCommDevIdxMap) {
    auto& ncclComm = it.first;
    auto& devIdx = it.second;
    if (te.device_ == devIdx) {
      // NOLINTNEXTLINE(performance-no-int-to-ptr)
      ncclComm->deregisterSegment(reinterpret_cast<void*>(te.addr_));
    }
  }
}

static std::
    unordered_map<std::string, std::unordered_map<std::string, std::string>>
    getNCCLCommDumpMap() {
#if (defined(IS_NCCLX) || defined(USE_ROCM)) && defined(NCCL_COMM_DUMP)
  std::unordered_map<
      std::string /* ncclUniqueID */,
      std::unordered_map<std::string, std::string> /* dump from this comm */>
      ncclDumpMap;
  // dump_nccl_trace is only called from the default PG (local_id_=0), but we
  // want to dump from all comms so we need to iterate over ncclCommDevIdxMap,
  // which is static
  std::vector<std::shared_ptr<NCCLComm>> allNCCLComms;
  // within the critical section, we don't want to dump while holding the lock
  // as dump might hang
  ncclCommDevIdxMapMutex.lock();
  for (auto& [ncclComm, _] : ncclCommDevIdxMap) {
    allNCCLComms.push_back(ncclComm);
  }
  ncclCommDevIdxMapMutex.unlock();
  for (auto& ncclComm : allNCCLComms) {
    std::string ncclUniqueIDStr = buildNcclUniqueIdStr(ncclComm->getNcclId());
    ncclDumpMap[ncclUniqueIDStr] = ncclComm->ncclCommDump();
  }
  return ncclDumpMap;
#else
  return std::unordered_map<
      std::string,
      std::unordered_map<std::string, std::string>>();
#endif // (defined(IS_NCCLX) || defined(USE_ROCM)) && defined(NCCL_COMM_DUMP)
}

std::string dump_nccl_trace(
    bool includeCollectives,
    bool includeStackTraces,
    bool onlyActive) {
  auto ncclDumpMap = getNCCLCommDumpMap();
#if defined(USE_ROCM) && defined(NCCL_COMM_DUMP)
  for (const auto& [ncclUniqueIDStr, dump] : ncclDumpMap) {
    printNcclCommProxyTrace("Received dump signal " + ncclUniqueIDStr, dump);
  }
#endif // defined(USE_ROCM) && defined(NCCL_COMM_DUMP)
  return FlightRecorder::get()->dump(
      ncclDumpMap, includeCollectives, includeStackTraces, onlyActive);
}

std::string dump_nccl_trace_json(bool includeCollectives, bool onlyActive) {
  auto ncclDumpMap = getNCCLCommDumpMap();
  return FlightRecorder::get()->dump_json(
      ncclDumpMap, includeCollectives, onlyActive);
}

std::optional<std::function<void(std::function<void(const std::string&)>)>>&
get_cpp_trace_dumper() {
  static std::optional<
      std::function<void(std::function<void(const std::string&)>)>>
      dumper(std::nullopt);
  return dumper;
}

gil_checker_t& get_gil_checker() {
  static gil_checker_t gil_checker = nullptr;
  return gil_checker;
}

static std::future<bool> launchAsyncGilCheck() {
  std::promise<bool> resultPromise;
  std::future<bool> resultFuture = resultPromise.get_future();
  TORCH_CHECK(get_gil_checker(), "Can't check GIL with null GIL checker");
  std::thread workerThread([promise = std::move(resultPromise)]() mutable {
    c10::setThreadName("pt_nccl_gil_chk");

    try {
      auto& gil_checker = get_gil_checker();
      // NOLINTNEXTLINE(clang-analyzer-core*)
      promise.set_value((*gil_checker)());
    } catch (...) {
      promise.set_exception(std::current_exception());
    }
  });

  // Detach the thread to allow it to run independently
  workerThread.detach();

  return resultFuture;
}

const int64_t ProcessGroupNCCL::kWatchdogThreadSleepMillis = 100;
constexpr int64_t kSynchronizeBusyWaitMillis = 1;
thread_local uint64_t ProcessGroupNCCL::ncclActiveGroupCounter_ = 0;

std::ostream& operator<<(
    std::ostream& output,
    const ProcessGroupNCCL::WorkNCCL& workNCCL) {
  std::string workInfo;
  workInfo = c10::str(
      "WorkNCCL(",
      "SeqNum=",
      workNCCL.seq_,
      ", OpType=",
      opTypeToString(workNCCL.opType_),
      ", NumelIn=",
      workNCCL.numelIn_,
      ", NumelOut=",
      workNCCL.numelOut_,
      ", Timeout(ms)=",
      workNCCL.opTimeout_.count(),
      ")");
  return output << workInfo;
}

ProcessGroupNCCL::WorkNCCL::WorkNCCL(
    std::string pgUID,
    std::string pgDesc,
    at::Device& device,
    int rank,
    OpType opType,
    uint64_t seq,
    bool isP2P,
    const char* profilingTitle,
    const std::optional<std::vector<at::Tensor>>& inputs,
    bool desyncDebug,
    bool enableTiming,
    bool cudaEventCacheEnabled,
    DebugLevel distDebugLevel)
    : Work(rank, opType, profilingTitle, inputs),
      pgUID_(std::move(pgUID)),
      pgDesc_(std::move(pgDesc)),
      device_(device),
      workStartTime_(std::chrono::steady_clock::now()),
      seq_(seq),
      isP2P_(isP2P),
      timingEnabled_(enableTiming),
      distDebugLevel_(distDebugLevel) {
  // Creates the CUDA event wrappers
  // Note: The actual events are lazily created when first recorded to with
  // DEFAULT_FLAGS = cudaEventDisableTiming.
  if (cudaEventCacheEnabled) {
    ncclStartEvent_ = enableTiming
        ? ProcessGroupNCCL::CUDAEventCache::get(device.index())
              ->create(enableTiming)
        : nullptr;
    ncclEndEvent_ = ProcessGroupNCCL::CUDAEventCache::get(device.index())
                        ->create(enableTiming);
  } else {
    ncclStartEvent_ = enableTiming
        ? std::make_shared<at::cuda::CUDAEvent>(cudaEventDefault)
        : nullptr;
    ncclEndEvent_ = std::make_shared<at::cuda::CUDAEvent>(
        enableTiming ? cudaEventDefault : cudaEventDisableTiming);
  }
  futureWorkResult_ =
      c10::make_intrusive<at::ivalue::Future>(c10::AnyEnumType::get());
}

ProcessGroupNCCL::WorkNCCL::WorkNCCL(const WorkNCCL& w)
    : Work(w.rank_, w.opType_),
      std::enable_shared_from_this<WorkNCCL>(w),
      pgUID_(w.pgUID_),
      pgDesc_(w.pgDesc_),
      device_(w.device_),
      ncclStartEvent_(w.ncclStartEvent_),
      ncclEndEvent_(w.ncclEndEvent_),
      ncclComm_(w.ncclComm_),
      blockingWait_(w.blockingWait_),
      opTimeout_(w.opTimeout_),
      ownedEphermeralTimeout_(w.ownedEphermeralTimeout_),
      workStartTime_(w.workStartTime_),
      seq_(w.seq_),
      isP2P_(w.isP2P_),
      startTraceUpdated_(w.startTraceUpdated_),
      numelIn_(w.numelIn_),
      numelOut_(w.numelOut_),
      store_(w.store_),
      futureWorkResult_(w.futureWorkResult_),
      timingEnabled_(w.timingEnabled_),
      trace_id_(w.trace_id_),
      distDebugLevel_(w.distDebugLevel_) {
  exception_ = w.exception_;
}

bool ProcessGroupNCCL::WorkNCCL::isCompleted() {
  if (!ncclComm_->isAborted()) {
    checkAndSetException();
  }
  return exception() || finishedGPUExecutionInternal();
}

bool ProcessGroupNCCL::WorkNCCL::isStarted() {
  if (!ncclComm_->isAborted()) {
    checkAndSetException();
  }
  return exception() || startedGPUExecutionInternal();
}

bool ProcessGroupNCCL::WorkNCCL::isSuccess() const {
  C10_THROW_ERROR(NotImplementedError, "WorkNCCL::isSuccess() is deprecated");
}

void ProcessGroupNCCL::WorkNCCL::checkAndSetException() {
  if (exception()) {
    // We already have an exception.
    return;
  }

  auto exception_ptr = checkForNCCLErrors();
  std::unique_lock<std::mutex> lock(mutex_);
  exception_ = exception_ptr;
  if (exception_) {
    LOG(ERROR) << logPrefix() << "Collective " << *this
               << " raised the following async exception: "
               << getExceptionMsgFromExceptionPtr(exception_);

    // Mark future result as ERROR
    if (futureWorkResult_ && !futureWorkResult_->completed()) {
      futureWorkResult_->markCompleted(
          at::IValue(static_cast<uint8_t>(WorkResult::COMM_ERROR)));
    }
  }
}

const std::string& ProcessGroupNCCL::WorkNCCL::logPrefix() const {
  static std::string prefix = c10::str("[Rank ", rank_, "] ");
  return prefix;
}

void ProcessGroupNCCL::WorkNCCL::setException(
    std::exception_ptr exception_ptr) {
  std::unique_lock<std::mutex> lock(mutex_);
  exception_ = std::move(exception_ptr);
}

// Helper that checks if the NCCL kernels are completed on the GPUs
bool ProcessGroupNCCL::WorkNCCL::finishedGPUExecution() {
  checkAndSetException();
  return finishedGPUExecutionInternal();
}

bool ProcessGroupNCCL::WorkNCCL::startedGPUExecutionInternal() const {
  // if timing is disabled we won't have allocated start events
  if (!timingEnabled_) {
    return false;
  }
  // Checking the work's corresponding CUDA event's status
  if (!ncclStartEvent_->query()) {
    return false;
  }
  return true;
}

bool ProcessGroupNCCL::WorkNCCL::finishedGPUExecutionInternal() const {
  // Checking the work's corresponding CUDA event's status
  // It calls `cudaEventQuery` eventually. Although this seems to be a
  // non-blocking call, but we did notice hangs in the past. It can
  // hang if another thread is holding the CUDA global context lock. For
  // example, when doing a `cudaDeviceSynchronize` or even
  // `cudaStreamSynchronize`.
  if (!ncclEndEvent_->query()) {
    return false;
  }
  return true;
}

bool ProcessGroupNCCL::WorkNCCL::checkTimeout(
    std::optional<std::chrono::milliseconds> timeout) {
  STATIC_SCOPED_WAIT_COUNTER(
      pytorch.wait_counter.ProcessGroupNCCL__checkTimeout);
  auto currentTimepoint = std::chrono::steady_clock::now();
  auto timeElapsed = std::chrono::duration_cast<std::chrono::milliseconds>(
      currentTimepoint - workStartTime_);
  auto workTimeout = timeout ? *timeout : opTimeout_;

  if (timeElapsed < workTimeout) {
    return false;
  }

  // Timed out

  std::string exceptionMsg = c10::str(
      logPrefix(),
      "Watchdog caught collective operation timeout: ",
      *this,
      " ran for ",
      timeElapsed.count(),
      " milliseconds before timing out.");

  LOG(ERROR) << exceptionMsg;

  std::exception_ptr exception_ptr =
      std::make_exception_ptr(C10_BUILD_ERROR(DistBackendError, exceptionMsg));
  if (!exception()) {
    // if there is already an error, we don't override it
    setException(exception_ptr);
  }

  // Mark future result as TIMEOUT
  if (futureWorkResult_ && !futureWorkResult_->completed()) {
    futureWorkResult_->markCompleted(
        at::IValue(static_cast<uint8_t>(WorkResult::TIMEOUT)));
  }
  return true;
}

// Print the traceback of the collective at call time
void ProcessGroupNCCL::WorkNCCL::printTraceback() const {
  // First step we get the corresponding record entry from FR, based on work's
  // trace_id_
  std::optional<FlightRecorder::Entry> entry =
      FlightRecorder::get()->getEntry(trace_id_);
  if (entry.has_value()) {
    auto entryVal = entry.value();
    // Get stack trace from FR entry, in string format
    // Note: `getTraceback` call below invokes `torch::symbolize`, which may
    // need to acquire the GIL. In order for watchdog to be block-free, we make
    // the call with std::async.
    auto future = std::async(
        std::launch::async, [&entryVal]() { return entryVal.getTraceback(); });
    // Wait for the future to complete or timeout
    auto status = future.wait_for(std::chrono::seconds(8));
    if (status == std::future_status::ready) {
      std::string tracebackStr = future.get();
      LOG(ERROR) << "Stack trace of the failed collective: \n" << tracebackStr;
    } // else, symbolizer probably timed out, we skip logging the stack trace.
  } else {
    LOG(ERROR)
        << "Stack trace of the failed collective not found, "
        << "potentially because FlightRecorder is disabled. "
        << "You can enable it by setting TORCH_NCCL_TRACE_BUFFER_SIZE to a non-zero value.";
  }
}

void ProcessGroupNCCL::WorkNCCL::handleException(
    ErrorHandlingMode errorHandling) {
  if (exception_) {
    auto exceptionMsg = c10::str(
        "Some NCCL operations have failed or timed out. Due to the ",
        "asynchronous nature of CUDA kernels, subsequent GPU operations ",
        "might run on corrupted/incomplete data.");
    LOG(ERROR) << logPrefix() << exceptionMsg;
    C10_LOG_API_USAGE_ONCE("ProcessGroupNCCL.WorkNCCL.handleException");

    auto logger = c10d::C10dLogger::getLogger();
    if (logger) {
      ::c10d::C10dLoggingData data;
      data.strings["work_nccl_exception"] =
          getExceptionMsgFromExceptionPtr(exception_);
      logger->log(data);
    }

    if (SHOULD_TEAR_DOWN(errorHandling)) {
      auto tearDownMsg = c10::str(
          "To avoid data inconsistency, we are taking the entire process down.");
      LOG(ERROR) << logPrefix() << tearDownMsg;
      std::rethrow_exception(exception_);
    }
  }
}

void ProcessGroupNCCL::WorkNCCL::synchronize() {
  synchronizeStream();
  if (c10d::allow_inflight_collective_as_graph_input()) {
    c10d::unregister_work(
        c10::intrusive_ptr<
            ProcessGroupNCCL::WorkNCCL>::unsafe_reclaim_from_nonowning(this));
  }
}

void ProcessGroupNCCL::WorkNCCL::synchronizeStream() {
  auto currentStream = at::cuda::getCurrentCUDAStream(device_.index());
  // Block the current stream on the NCCL stream
  ncclEndEvent_->block(currentStream);

  if (avoidRecordStreams_) {
    stashed_for_allocator_safety_->clear();
  }
}

// Same as calling synchronize() when blockingWait_ is false
bool ProcessGroupNCCL::WorkNCCL::wait(std::chrono::milliseconds timeout) {
  RECORD_PARAM_COMMS(
      std::make_tuple(static_cast<int64_t>(this->seq_), this->isP2P_), // seq
      std::make_tuple(pgUID_, pgDesc_), // PG name tuple
      rank_, // rank
      "wait", // collective name
      0, // inNelems
      0, // outNelems
      at::kByte, // dType
      std::vector<int64_t>(), // inSplitSizes
      std::vector<int64_t>(), // outSplitSizes
      -1,
      -1,
      static_cast<int>(1)); // number of device?

  // synchronize() will block the current stream on the NCCL stream
  synchronize();

  // In case of blockingWait or a timeout value is specified by the user, we
  // block the CPU thread until the work is completed or timed out.
  if (blockingWait_ || timeout != kNoTimeout) {
    while (!isCompleted()) {
      bool timedOut = checkTimeout(
          timeout == kNoTimeout ? std::nullopt : std::make_optional(timeout));
      // Explicitly abort ncclComms here before throwing this timed out
      // exception to users.
      // If throwing timed out excepiton without aborting nccl communicators
      // here, it was observed that CUDA GPU will have 100% utilization and
      // can not run new events successfully.
      if (timedOut) {
        std::string exceptionMsg = c10::str(
            logPrefix(), "Work ", (*this), " timed out in blocking wait.");
        LOG(ERROR) << exceptionMsg;
        break;
      }
      // Yield
      std::this_thread::sleep_for(
          std::chrono::milliseconds(kSynchronizeBusyWaitMillis));
    }
  } else if (isBarrierOp_ && !isCompleted()) {
    // For barrier wait when timeout is unspecified, we block the CPU thread on
    // current stream. This is to minimize the CPU barrier wait time in healthy
    // path
    auto currentStream = at::cuda::getCurrentCUDAStream(device_.index());
    // CUDAStream wrapper will correctly use a DeviceGuard here
    currentStream.synchronize();
  }

  // If exception is detected, throw it from the main CPU thread
  if (exception()) {
    // Abort NCCL communicators
    abort();
    // Throw exception (from main thread here)
    handleException(TearDown);
  }

  // TODO(kwen2501): this should be moved to c10d tests, to qualify a NCCL
  // upgrade. Once a NCCL version is qualified, this code should not be needed
  // at runtime.
#ifdef PGNCCL_ENABLE_HASH
  if (distDebugLevel_ >= DebugLevel::Detail) {
    auto numel = getTensorsNumel(*outputs_);
    auto hashValue = hashTensors(*outputs_);
    PRINT_COLLECTIVE_HASH_SIGNATURE(
        "output", opTypeToString(opType_), numel, hashValue);
  }
#endif // PGNCCL_ENABLE_HASH
  // Always return true, because abort API is not implemented.
  return true;
}

void ProcessGroupNCCL::WorkNCCL::abort() {
  // dump before aborting for rcclexp
#if defined(USE_ROCM) && defined(NCCL_COMM_DUMP)
  auto dumpMap = ncclComm_->ncclCommDump();
  printNcclCommProxyTrace("WorkNCCL::abort", dumpMap);
#endif // USE_ROCM && NCCL_COMM_DUMP

  // Abort all communicators of this work
  ncclComm_->abort();

  ncclCommDevIdxMapMutex.lock();
  ncclCommDevIdxMap.erase(ncclComm_);
  ncclCommDevIdxMapMutex.unlock();
}

ProcessGroupNCCL::CUDAEventCache::CUDAEventCache() = default;

// CUDA event is used to record the start/end of one Work.
// Instead of let the CUDA event gets destroyed, we now reuse it after the Work
// has been erased from workMetaList_.
// This is to avoid the potential deadlock caused by CudaEventDestroy.
std::shared_ptr<at::cuda::CUDAEvent> ProcessGroupNCCL::CUDAEventCache::create(
    bool timing) {
  // Register the deleter as a callback when the WorkNCCL object is destroyed.
  // Each deleter keeps a ref count to the cache object, so that even when
  // the thread that creates the cache is gone, the cache object won't be
  // destroyed until all the events in the cache are destroyed (ref number drops
  // to zero).
  auto deleter = [cache = shared_from_this(),
                  timing](at::cuda::CUDAEvent* event) {
    std::lock_guard<std::mutex> lock(cache->cacheMutex_);
    // We put the event back to the cache deque once the WorkNCCL object is
    // destroyed.
    cache->eventsArray_[timing ? 1 : 0].push_back(event);
  };
  at::cuda::CUDAEvent* event = nullptr;
  {
    std::lock_guard<std::mutex> lock(cacheMutex_);
    auto& events = eventsArray_[timing ? 1 : 0];
    // If we still have events in the cache, we reuse it. Otherwise, we create a
    // new one.
    if (!events.empty()) {
      event = events.front();
      events.pop_front();
    } else {
      event = new at::cuda::CUDAEvent(
          timing ? cudaEventDefault : cudaEventDisableTiming);
    }
  }
  return std::shared_ptr<at::cuda::CUDAEvent>(event, std::move(deleter));
}

std::shared_ptr<ProcessGroupNCCL::CUDAEventCache> ProcessGroupNCCL::
    CUDAEventCache::get(at::DeviceIndex device) {
  // A per-thread singleton of device-to-CUDAEventCache map.
  // Map is needed because events cannot be reused across devices.
  // Per-thread ownership is needed to support multi-threaded case (instead of
  // multi-process case).
  static thread_local std::
      map<at::DeviceIndex, std::shared_ptr<ProcessGroupNCCL::CUDAEventCache>>
          cacheDeviceMap;
  // Check if device has already been in the map, if not, add a new entry
  auto it = cacheDeviceMap.find(device);
  if (it == cacheDeviceMap.end()) {
    cacheDeviceMap.emplace(
        device, std::make_shared<ProcessGroupNCCL::CUDAEventCache>());
  }
  return cacheDeviceMap[device];
}

static std::atomic<size_t> process_group_id = 0;

constexpr const char* MULTI_DEVICE_ERROR_MSG =
    "Expecting one tensor only but got multiple. You are probably using multiple "
    "devices under one thread. The support for such usage has been deprecated. "
    "For details, please refer to "
    "https://pytorch.org/docs/stable/distributed.html#multi-gpu-collective-functions. "
    "ProcessGroupNCCL continues supporting multi-process and multi-thread modes.";

ProcessGroupNCCL::ProcessGroupNCCL(
    c10::intrusive_ptr<Store> store,
    int rank,
    int size,
    c10::intrusive_ptr<Options> options)
    : Backend(rank, size),
      store_(std::move(store)),
      options_(std::move(options)),
      terminateProcessGroup_(false),
      terminateHeartbeatMonitorThread_(false),
      local_id_(process_group_id++),
      intraNodeComm_(initIntraNodeComm()) {
  TORCH_CHECK_WITH(
      ValueError,
      at::cuda::getNumGPUs() != 0,
      "ProcessGroupNCCL is only supported with GPUs, no GPUs found!");

  // getNcclVersion needs to get called before launching threads which can
  // potentially call getenv. getNcclVersion internally calls setenv to set some
  // environment variables from config file, which can race with getenv from
  // other threads and cause segfaults.
  const auto ncclVersion = getNcclVersion();
  this->setGroupUid(options_->group_name);
  this->localDeviceCount_ = static_cast<int>(at::cuda::getNumGPUs());
  logPrefix_ = createLogPrefix();
  blockingWait_ = getCvarBool(TORCH_NCCL_BLOCKING_WAIT, false);
  asyncErrorHandling_ = static_cast<ErrorHandlingMode>(
      getCvarInt(TORCH_NCCL_ASYNC_ERROR_HANDLING, 3 /*SkipCleanUp*/));
  desyncDebug_ = getCvarBool(TORCH_NCCL_DESYNC_DEBUG, false) ||
      (dist_debug_level_ >= DebugLevel::Detail);
  rethrowCUDAErrors_ = getCvarBool(TORCH_NCCL_RETHROW_CUDA_ERRORS, true);
  // TODO, we should either deprecate TORCH_NCCL_DUMP_ON_TIMEOUT
  // or change its name to reflect that dump happens on exception including
  // both timeout and other errors.
  dumpOnTimeoutOrEx_ = getCvarBool(TORCH_NCCL_DUMP_ON_TIMEOUT, true) ||
      (dist_debug_level_ >= DebugLevel::Detail);
  propagatePgError_ = getCvarBool(TORCH_NCCL_PROPAGATE_ERROR, false);
  // logging C++ stack isn't safe. Introduce a variable to control it.
  logCppStackOnUncleanShutdown_ =
      getCvarBool(TORCH_NCCL_LOG_CPP_STACK_ON_UNCLEAN_SHUTDOWN, true);
  enableNanCheck_ = getCvarBool(TORCH_NCCL_NAN_CHECK, false);
  heartbeat_ = 1ULL;
  monitorThreadEnabled_.store(getCvarBool(TORCH_NCCL_ENABLE_MONITORING, true));
  cudaEventCacheEnabled_.store(getCvarBool(TORCH_NCCL_CUDA_EVENT_CACHE, true));
  heartbeatTimeoutInSec_ =
      getCvarInt(TORCH_NCCL_HEARTBEAT_TIMEOUT_SEC, 60 * 8 /*8 Mins*/);
  waitTimeoutDumpInMilSec_ =
      getCvarInt(TORCH_NCCL_WAIT_TIMEOUT_DUMP_MILSEC, 60 * 1000 /*60 Sec*/);
  coordCheckIntervalMilSec_ = getCvarInt(TORCH_NCCL_COORD_CHECK_MILSEC, 1000);
  traceBufferSize_ = getCvarInt(TORCH_NCCL_TRACE_BUFFER_SIZE, 2000);
  enableCollecticeHashDebug_ = (dist_debug_level_ >= DebugLevel::Detail);
  // store_ usually is wrapped with PrefixStore and the prefix is different
  // across different ProcessGroupNCCL(PG) instances. We need to get the
  // underlying non-PrefixStore for sharing global information shared across
  // different PGs.
  PrefixStore* prefixStore = dynamic_cast<PrefixStore*>(store_.get());
  globalStore_ =
      prefixStore ? prefixStore->getUnderlyingNonPrefixStore() : store_;
#ifdef ENABLE_NCCL_ERROR_CHECKING
  enableTiming_.store(
      getCvarBool(TORCH_NCCL_ENABLE_TIMING, false) || desyncDebug_);
#endif // ENABLE_NCCL_ERROR_CHECKING
  avoidRecordStreams_ = getCvarBool(TORCH_NCCL_AVOID_RECORD_STREAMS, false);
#ifdef NCCL_HAS_COMM_REGISTER
  useTensorRegisterAllocatorHook_ =
      getCvarBool(TORCH_NCCL_USE_TENSOR_REGISTER_ALLOCATOR_HOOK, false);
  if (c10::cuda::CUDACachingAllocator::CUDAAllocatorConfig::
          expandable_segments()) {
    useTensorRegisterAllocatorHook_ = false;
    LOG(INFO)
        << logPrefix()
        << "disables TORCH_NCCL_USE_TENSOR_REGISTER_ALLOCATOR_HOOK because it is not compatible with CUDA allocator expandable segments mode.";
  }
#endif // NCCL_HAS_COMM_REGISTER

  if (blockingWait_) {
    LOG(INFO)
        << logPrefix()
        << "TORCH_NCCL_BLOCKING_WAIT is enabled, NO watchdog thread is created.";
  } else {
    if (desyncDebug_ && asyncErrorHandling_ == NoHandling) {
      LOG(INFO)
          << logPrefix()
          << "TORCH_NCCL_DESYNC_DEBUG and TORCH_NCCL_ASYNC_ERROR_HANDLING "
          << "must both be enabled. "
          << "Enabling TORCH_NCCL_ASYNC_ERROR_HANDLING.";
      asyncErrorHandling_ = SkipCleanUp;
    }
  }

#ifdef ENABLE_NCCL_ERROR_CHECKING
  // in blockingWait mode, we don't need to enable the watchdog thread to check
  // the timeout or nccl error because the main thread would throw an exception
  // and it is the user's responsibility to handle the exception.
  if (!blockingWait_) {
    ncclCommWatchdogThread_ =
        std::thread(&ProcessGroupNCCL::ncclCommWatchdog, this);
  }
#endif // ENABLE_NCCL_ERROR_CHECKING

  init();
  const std::string OFF = "OFF";
  std::string torch_distributed_debug =
      getCvarString({"TORCH_DISTRIBUTED_DEBUG"}, OFF.c_str());
  LOG(INFO) << logPrefix() << "ProcessGroupNCCL initialization options: "
            << "size: " << size << ", global rank: " << globalRank()
            << ", TIMEOUT(ms): " << options_->timeout.count()
            << ", USE_HIGH_PRIORITY_STREAM: "
            << options_->is_high_priority_stream
            << ", SPLIT_FROM: " << options_->split_from
            << ", SPLIT_COLOR: " << options_->split_color
            << ", PG Name: " << options_->group_name;

  LOG(INFO) << logPrefix() << "ProcessGroupNCCL environments: "
            << "NCCL version: " << ncclVersion
            << ", TORCH_NCCL_ASYNC_ERROR_HANDLING: " << asyncErrorHandling_
            << ", TORCH_NCCL_DUMP_ON_TIMEOUT: " << dumpOnTimeoutOrEx_
            << ", TORCH_NCCL_PROPAGATE_ERROR: " << propagatePgError_
            << ", TORCH_NCCL_WAIT_TIMEOUT_DUMP_MILSEC: "
            << waitTimeoutDumpInMilSec_
            << ", TORCH_NCCL_DESYNC_DEBUG: " << desyncDebug_
            << ", TORCH_NCCL_ENABLE_TIMING: " << enableTiming_.load()
            << ", TORCH_NCCL_BLOCKING_WAIT: " << blockingWait_
            << ", TORCH_DISTRIBUTED_DEBUG: " << torch_distributed_debug
#ifdef NCCL_HAS_COMM_REGISTER
            << ", TORCH_NCCL_USE_TENSOR_REGISTER_ALLOCATOR_HOOK: "
            << useTensorRegisterAllocatorHook_
#endif // NCCL_HAS_COMM_REGISTER
            << ", TORCH_NCCL_ENABLE_MONITORING: "
            << monitorThreadEnabled_.load()
            << ", TORCH_NCCL_HEARTBEAT_TIMEOUT_SEC: " << heartbeatTimeoutInSec_
            << ", TORCH_NCCL_TRACE_BUFFER_SIZE: " << traceBufferSize_
            << ", TORCH_NCCL_COORD_CHECK_MILSEC: " << coordCheckIntervalMilSec_
            << ", TORCH_NCCL_NAN_CHECK: " << enableNanCheck_
            << ", TORCH_NCCL_CUDA_EVENT_CACHE: " << cudaEventCacheEnabled_
            << ", TORCH_NCCL_LOG_CPP_STACK_ON_UNCLEAN_SHUTDOWN: "
            << logCppStackOnUncleanShutdown_;

  if (options_->global_ranks_in_group.empty()) {
    this->globalRankStart = 0;
  } else {
    this->globalRankStart =
        static_cast<int>(options_->global_ranks_in_group[0]);
  }

  if (options_->global_ranks_in_group.empty()) {
    this->globalRankStride = 1;
  } else if (options_->global_ranks_in_group.size() == 1) {
    this->globalRankStride = 0;
  } else {
    bool ranksAreStrided = true;
    auto startRank = options_->global_ranks_in_group[0];
    auto stride =
        options_->global_ranks_in_group[1] - options_->global_ranks_in_group[0];
    for (std::vector<uint64_t>::size_type i = 0;
         i < options_->global_ranks_in_group.size();
         i++) {
      if (options_->global_ranks_in_group[i] != startRank + i * stride) {
        ranksAreStrided = false;
        break;
      }
    }

    if (ranksAreStrided) {
      this->globalRankStride = static_cast<int>(
          options_->global_ranks_in_group[1] -
          options_->global_ranks_in_group[0]);
    } else {
      this->globalRankStride = -1;
    }
  }

  // Attach hooks to cache allocator to trigger the hooks whenever a traced
  // action is called. In the following hooks, we register a newly allocated
  // segment when SEGMENT_ALLOC action occurs, and deregister a segment when
  // SEGMENT_FREE action occurs.
  // We attach hooks only once at the first PG creation.
  // Attaching hooks fails if CUDACachingAllocator is not initialized, so
  // Init for CUDA is called (and is a no-op if CUDA is already
  // initialized).
  if (useTensorRegisterAllocatorHook_ && !allocatorHooksAttached) {
    at::globalContext().lazyInitDevice(c10::DeviceType::CUDA);
    c10::cuda::CUDACachingAllocator::attachAllocatorTraceTracker(
        &cacheAllocatorRegisterHook);
    c10::cuda::CUDACachingAllocator::attachAllocatorTraceTracker(
        &cacheAllocatorDeregisterHook);
    allocatorHooksAttached = true;
  }

  // Enable Desync Debugger per user setting
  if (desyncDebug_) {
    desyncDebugger_.init(rank, size, store_);
  }
}

void ProcessGroupNCCL::eagerConnectSingleDevice(at::Device device) {
  const auto key = getKeyFromDevice(device);
  LOG(INFO) << logPrefix() << "Eagerly connecting nccl backend with device "
            << device;
  initNCCLComm(key, device, OpType::ALLREDUCE);
}

bool ProcessGroupNCCL::useNonblocking() {
#ifndef NCCL_HAS_COMM_NONBLOCKING
  return false;
#endif // NCCL_HAS_COMM_NONBLOCKING
  // Already parsed, return the cached value
  if (useNonblocking_.has_value()) {
    return useNonblocking_.value();
  }
  // Get environment variable.
  auto nbEnv = c10::utils::check_env("TORCH_NCCL_USE_COMM_NONBLOCKING");

  // 1st priority: Respect the user's setting
  if (options_->config.blocking != NCCL_CONFIG_UNDEF_INT) {
    useNonblocking_ = options_->config.blocking == 0;
  }
  // 2nd priority: Respect the environment variable
  else if (nbEnv.has_value()) {
    useNonblocking_ = nbEnv;
  }
  // 3rd priority: automatically use nonblocking if we are in eager init mode
  else if (getBoundDeviceId()) {
    useNonblocking_ = true;
  }
  // 4th priority: otherwise, nonblocking = false to preserve old behavior
  else {
    useNonblocking_ = false;
  }

  LOG(INFO) << logPrefix()
            << "Using non-blocking mode: " << useNonblocking_.value();
  return useNonblocking_.value();
}

void ProcessGroupNCCL::performNocolorSplit(at::Device device) {
  // If our backend doesn't support splitting, this is a no-op for
  // ranks not in the new subgroup (and ranks that would be in it will
  // just use a new communicator rather than split).
#ifdef NCCL_HAS_COMM_SPLIT
  const auto key = getKeyFromDevice(device);
  LOG(INFO) << logPrefix() << "Performing nocolor split on backend device "
            << device << ", key " << key << ", i am " << this;
  bool useNb = useNonblocking();
  options_->config.blocking = useNb ? 0 : 1;
  auto comm = getNCCLComm(key);
  if (comm == nullptr) {
    LOG(ERROR) << logPrefix()
               << "No parent communicator exists for nocolor split";
  }
  NCCLComm::split(
      comm.get(),
      NCCL_SPLIT_NOCOLOR,
      rank_,
      options_->config,
      options_->global_ranks_in_group);
#endif // NCCL_HAS_COMM_SPLIT
}

bool ProcessGroupNCCL::isInitialized() {
  if (devNCCLCommMap_.empty()) {
    return false;
  }
  std::lock_guard<std::mutex> lock(mutex_);
  bool initialized = true;
  for (const auto& [_, comm] : devNCCLCommMap_) {
    if (!comm->isInitialized()) {
      initialized = false;
      break;
    }
  }
  return initialized;
}

ErrorType ProcessGroupNCCL::getError() {
  std::lock_guard<std::mutex> lock(errorMutex_);
  return error_;
}

void ProcessGroupNCCL::registerMemPool(c10::cuda::MemPool* pool) {
  const auto key = std::to_string(pool->device());
  auto device = at::Device(at::DeviceType::CUDA, pool->device());
  LOG(INFO) << logPrefix()
            << "Performing NCCL user buffer registration for all buffers in "
            << "MemPool: " << pool->id() << ", device index: " << key
            << ", i am " << this;
  auto ncclComm = getNCCLComm(key);
  if (ncclComm == nullptr) {
    // HACK: currently we are using this function for NVLS
    // reductions, and that's why using OpType::ALLREDUCE.
    // If we end up using this API for zero-copy P2P, we might
    // need to refactor and account for different OpType.
    ncclComm = initNCCLComm(key, device, OpType::ALLREDUCE);
  }
  TORCH_INTERNAL_ASSERT(ncclComm != nullptr);
  auto ctx = c10::cuda::MemPoolContext(pool);
  auto snapshot = c10::cuda::CUDACachingAllocator::snapshot();
  for (const auto& segmentInfo : snapshot.segments) {
    TORCH_INTERNAL_ASSERT(
        segmentInfo.device == pool->device(),
        "Mismatch between CUDA memory segment device and pool's device");
    ncclComm->registerSegment(
        // NOLINTNEXTLINE(performance-no-int-to-ptr)
        reinterpret_cast<void*>(segmentInfo.address),
        segmentInfo.total_size);
  }
}

void ProcessGroupNCCL::deregisterMemPool(c10::cuda::MemPool* pool) {
  const auto key = std::to_string(pool->device());
  auto device = at::Device(at::DeviceType::CUDA, pool->device());
  LOG(INFO) << logPrefix()
            << "Performing NCCL user buffer deregistration for all buffers in "
            << "MemPool: " << pool->id() << ", device index: " << key
            << ", i am " << this;
  auto ncclComm = getNCCLComm(key);
  if (ncclComm == nullptr) {
    // HACK: currently we are using this function for NVLS
    // reductions, and that's why using OpType::ALLREDUCE.
    // If we end up using this API for zero-copy P2P, we might
    // need to refactor and account for different OpType.
    ncclComm = initNCCLComm(key, device, OpType::ALLREDUCE);
  }
  TORCH_INTERNAL_ASSERT(ncclComm != nullptr);
  auto ctx = c10::cuda::MemPoolContext(pool);
  auto snapshot = c10::cuda::CUDACachingAllocator::snapshot();
  for (const auto& segmentInfo : snapshot.segments) {
    TORCH_INTERNAL_ASSERT(
        segmentInfo.device == pool->device(),
        "Mismatch between CUDA memory segment device and pool's device");
    // NOLINTNEXTLINE(performance-no-int-to-ptr)
    ncclComm->deregisterSegment(reinterpret_cast<void*>(segmentInfo.address));
  }
}

c10::intrusive_ptr<intra_node_comm::IntraNodeComm> ProcessGroupNCCL::
    initIntraNodeComm() {
  using IntraNodeComm = intra_node_comm::IntraNodeComm;
  if (!IntraNodeComm::isEnabled()) {
    return nullptr;
  }
  auto prefixStore = c10::make_intrusive<PrefixStore>("IntraNodeComm", store_);
  auto comm = c10::make_intrusive<IntraNodeComm>(prefixStore, rank_, size_);
  if (comm->rendezvous()) {
    return comm;
  } else {
    return nullptr;
  }
}

void ProcessGroupNCCL::setSequenceNumberForGroup() {
} // NCCL just starts sequence numbers at 0.

uint64_t ProcessGroupNCCL::getSequenceNumberForGroup() {
  return seqCollective_;
}

void ProcessGroupNCCL::registerOnCompletionHook(
    std::function<void(std::shared_ptr<WorkInfo>)>&& hook) {
  TORCH_WARN_ONCE(
      "ProcessGroupNCCL OnCompletion hook will be deprecated in favor of Flight Recorder. "
      "Please check out FlightRecorder.hpp for information that is recorded at work completion. "
      "You can file an issue if you want additional information to be recorded. "
      "You can also file an RFC if you want Flight Recorder to accept plugins that customize the recording.")

  TORCH_CHECK_WITH(
      DistBackendError,
      onCompletionHook_ == nullptr,
      "ProcessGroupNCCL OnCompletion hook already registered");

  TORCH_CHECK_WITH(
      ValueError,
      enableTiming_.load(),
      "ProcessGroupNCCL OnCompletion hook requires recording start and end "
      "events which require setting TORCH_NCCL_ENABLE_TIMING environment variable. "
      "This is only available for NCCL version >= 2.4.");
  onCompletionHook_ = std::move(hook);
  onCompletionHookThread_ = std::thread(&ProcessGroupNCCL::runHookLoop, this);
}

// must release GIL when calling this method
void ProcessGroupNCCL::waitForPendingWorks() {
  // Reasoning about hook completion:
  // 1. waitForPendingWorks should be called after user code has finished
  // calling
  //    all collectives. This means, when we got here, all of the collectives
  //    are either in workMetaList_ or has been erased from workMetaList_.
  // 2. The watchdog thread grabs both locks to move Work object from the
  //    workMetaList_ to the completedWorkList_, and the hook thread only erases
  //    a Work object after the hook is returned. Therefore, after user code
  //    calls a collective, its Work object is either in workMetaList_ or in
  //    completedWorkList_ before it finishes.
  // 3. We have three threads and two locks.
  //      a. main thread (this function) grabs two locks atomically
  //      b. watchdog thread (watchdogHandler function) always grabs
  //      workMetaListMutex_
  //         first and then grabs completedWorkListMutex_.
  //      c. hook thread (runHookLoop function) only grabs
  //      completedWorkListMutex_. Therefore, locks are always acquired in the
  //      same order and hence no deadlocks.
  while (true) {
    {
      std::lock(workMetaListMutex_, completedWorkListMutex_);
      std::lock_guard<std::mutex> lockWork(workMetaListMutex_, std::adopt_lock);
      std::lock_guard<std::mutex> lockHook(
          completedWorkListMutex_, std::adopt_lock);

      if (workMetaList_.empty() && completedWorkList_.empty()) {
        return;
      }
    }

    std::this_thread::sleep_for(
        std::chrono::milliseconds(kWatchdogThreadSleepMillis));
  }
}

void ProcessGroupNCCL::enableCollectivesTiming() {
  enableTiming_.store(true);
}

bool ProcessGroupNCCL::waitForFutureOrTimeout(
    std::future<bool>& fut,
    const std::chrono::milliseconds& timeOutMilSec,
    const std::string& futDescription,
    ::c10d::C10dLoggingData& debugLog,
    bool throwException) {
  std::string errorMsg;
  bool complete = false;

  TORCH_CHECK(fut.valid(), "Expected a valid future");
  std::future_status status = fut.wait_for(timeOutMilSec);
  if (status == std::future_status::ready) {
    // Calling .get() will re-raise any exception from the future, and we don't
    // care about the retval
    try {
      bool result = fut.get();
      if (result) {
        VLOG(2) << logPrefix()
                << "future successfully executed for: " << futDescription;
        debugLog.strings["status"] = "SUCCESS";
        complete = true;
      }
    } catch (const std::exception& e) {
      errorMsg = c10::str(
          logPrefix(),
          "Exception thrown when waiting for future ",
          futDescription,
          ": ",
          e.what());

      debugLog.strings["status"] = "EXCEPTION";
      debugLog.strings["exception"] = e.what();
      LOG(ERROR) << errorMsg;
    } catch (...) {
      errorMsg = c10::str(
          logPrefix(),
          "Unknown exception thrown when waiting for future ",
          futDescription);
      debugLog.strings["status"] = "EXCEPTION";
      debugLog.strings["exception"] = "Unknown exception";
      LOG(ERROR) << errorMsg;
    }
  } else {
    errorMsg = c10::str(
        logPrefix(),
        "Future for ",
        futDescription,
        " timed out after ",
        timeOutMilSec.count(),
        " ms");
    debugLog.strings["status"] = "TIMEOUT";
    LOG(ERROR) << errorMsg;
  }
  if (throwException && !errorMsg.empty()) {
    C10_THROW_ERROR(DistBackendError, errorMsg);
  }
  return complete;
}

void ProcessGroupNCCL::abortCommsFromMap(
    std::unordered_map<std::string, std::shared_ptr<NCCLComm>>& ncclCommsMap,
    const std::optional<std::string>& abortReason) {
  // The process may control multiple devices, loop through the communicators on
  // each device
  for (auto& it : ncclCommsMap) {
    auto& devName = it.first;
    auto& ncclComm = it.second;
    VLOG(2) << logPrefix() << "ProcessGroupNCCL destroying ncclComm_ "
            << ncclComm->repr() << " on CUDA device: " << devName;
    // abort() call now has GPU guard inside
    ncclComm->abort(abortReason);
    // Note that we don't remove the aborted communicators from the
    // cache. The reason is that if we do remove the communicator
    // from the cache, it is possible that a new collective operation
    // calls `ncclCommInitRank` to create a new communicator whereas
    // other ranks might have failed/timed out and didn't enter
    // `ncclCommInitRank`. As a result, when there is a failure on
    // a communicator the application receives an exception and its
    // their responsibility to destroy the process group and recreate
    // it to recover from errors.

    VLOG(2) << logPrefix() << "ProcessGroupNCCL destroyed "
            << " communicator on CUDA device: " << devName;
  }
}

// Abort all communicators on this rank
// Note: original name of this method is `abort`. It was renamed to
// `abortComms` to distinguish from the `abort` method below. The `abort`
// method calls `abortComms` but does more destruction than the latter.
bool ProcessGroupNCCL::abortComms(
    const std::optional<std::string>& abortReason) {
  // Remove record from global ncclCommDevIdxMapMutex before aboarting,
  // so that a new cache segment would not register to already aborded
  // communicators. Note that ncclCommDevIdxMap is a global container which may
  // contain other PG's communicators, thus we need to only erase communicators
  // for the current PG.
  ncclCommDevIdxMapMutex.lock();
  for (auto& it : devNCCLCommMap_) {
    auto& ncclComm = it.second;
    ncclCommDevIdxMap.erase(ncclComm);
  }
  ncclCommDevIdxMapMutex.unlock();

  std::lock_guard<std::mutex> lock(mutex_);
  abortCommsFromMap(devNCCLCommMap_, abortReason);
  abortCommsFromMap(inInitializationCommMap_, abortReason);
  return true;
}

// Abort this backend.
void ProcessGroupNCCL::abort() {
  // This will log counter for how long the abort actually takes.
  STATIC_SCOPED_WAIT_COUNTER(pytorch.ProcessGroupNCCL__abort);

  // Don't join threads here since the purpose of this method is to abort all
  // communicators and signal the threads to exit. Joining on the threads could
  // potentially block and hence avoid it in this method.
  terminateProcessGroup_.store(true);
  workMetaListCV_.notify_one();

  // lauch abort asynchrounously and wait for it to complete or timeout
  LOG(INFO) << logPrefix()
            << "Launching ProcessGroupNCCL abort asynchrounously.";
  std::future<bool> fut =
      std::async(std::launch::async, [this]() { return this->abortComms(); });

  ::c10d::C10dLoggingData debugLog;
  waitForFutureOrTimeout(
      fut, options_->timeout, "ProcessGroup abort", debugLog, true);
  LOG(INFO) << logPrefix() << "ProcessGroupNCCL aborts successfully.";

  // We need to wait for abort to finish before we can safely shut down
  // heartbeat monitoring thread.
  terminateHeartbeatMonitorThread_.store(true);
  monitorWakeUpCV_.notify_one();
}

// Difference between `abort()` and `shutdown()`:
// 1. `abort()` will signal communicators to terminate all NCCL kernels
// immediately.
// 2. `shutdown()` will wait for all NCCL kernels to finish before destroying
// communicators.

// Destroy (shutdown) this backend -- normal exit.
void ProcessGroupNCCL::shutdown() {
  LOG(INFO) << logPrefix()
            << "Starting to destroy process group, flushing operations.";
  // Flush all collectives
  {
    std::lock_guard<std::mutex> lock(mutex_);
    for (auto& it : devNCCLCommMap_) {
      auto& ncclComm = it.second;
      ncclComm->finalize();
    }
  }
  // Wait for all operations to complete.  If NCCL comm is non-blocking and
  // timeout is reach, this will throw an exception.
  for (auto& it : devNCCLCommMap_) {
    auto& ncclComm = it.second;
    // Use long interval to avoid acquiring CPU too frequently
    ncclComm->waitReady(true);
  }
  // Tell watchdog to (1) flush its queue and (2) do not use comm objects
  // anymore because I am going to destroy them now
  LOG(INFO) << logPrefix() << "Operations flushed, joining watchdog thread.";
  terminateProcessGroup_.store(true);
  workMetaListCV_.notify_one();
  if (ncclCommWatchdogThread_.joinable()) {
    ncclCommWatchdogThread_.join();
  }
  if (onCompletionHookThread_.joinable()) {
    onCompletionHookThread_.join();
  }
  // Watchdog thread exiting, retire heartbeat monitoring thread now to avoid
  // false alarm
  terminateHeartbeatMonitorThread_.store(true);
  monitorWakeUpCV_.notify_one();
  // Destroy the communicator, reclaim resources
  LOG(INFO) << logPrefix() << "Watchdog joined, destroying NCCL communicators.";
  {
    std::lock_guard<std::mutex> lock(mutex_);
    for (auto& it : devNCCLCommMap_) {
      auto& ncclComm = it.second;
      ncclComm->destroy();
    }
  }
  LOG(INFO) << logPrefix() << "Destroy complete.";
}

// NOLINTNEXTLINE(bugprone-exception-escape)
ProcessGroupNCCL::~ProcessGroupNCCL() {
  LOG(INFO) << logPrefix() << "ProcessGroupNCCL destructor entered.";

  // `shutdown()` or `abort` already called. Skip the favor of disposing
  // communicators.
  if (!terminateProcessGroup_.load()) {
    // If user haven't explicitly destroy/shutdown process group, destructor
    // needs to do so
    // First print warning on first rank of each node
    if (rank_ % localDeviceCount_ == 0) {
      TORCH_WARN_ONCE(
          "WARNING: destroy_process_group() was not called before program exit, "
          "which can leak resources. For more info, please see "
          "https://pytorch.org/docs/stable/distributed.html#shutdown");
    }

    // Note 1: in distributed_c10d.py, a reference to PG is held by the global
    // context. Therefore, we are here only when the global context is tearing
    // down, which means the entire program is exiting.  At this point, user
    // will no longer care about the result of any collective, thus we can use
    // abort instead of destroy to make the destruction non-blocking.

    // TODO: Note 1 is not true in case of a C++ program using libtorch, which
    // does not have the global context mentioned. In that case, calling
    // `abort()` here could lead to corrupted result. We should consider not
    // doing anything and just let things leak. Adversarial example:
    /*
      Work routine(Tensor& t) {
        pg = ProcessGroupNCCL(…);
        w = pg.allReduce(t);
        return w;
      }
    */
    abort();
  }

  // Make sure we've told threads to stop; doesn't hurt if we'd done so before.
  // Tell watchdog and onCompletionHook:
  terminateProcessGroup_.store(true);
  workMetaListCV_.notify_one();
  // Tell heartbeat thread:
  terminateHeartbeatMonitorThread_.store(true);
  monitorWakeUpCV_.notify_one();

  // Wait for all threads to finish before returning
  if (ncclCommWatchdogThread_.joinable()) {
    ncclCommWatchdogThread_.join();
    LOG(INFO) << logPrefix() << "ProcessGroupNCCL watchdog thread joined.";
  }
  if (ncclHeartbeatMonitorThread_.joinable()) {
    ncclHeartbeatMonitorThread_.join();
    LOG(INFO) << logPrefix()
              << "ProcessGroupNCCL heart beat monitor thread joined.";
  }
  if (onCompletionHookThread_.joinable()) {
    onCompletionHookThread_.join();
    LOG(INFO) << logPrefix()
              << "ProcessGroupNCCL onCompletionHookThread thread joined.";
  }
}

bool ProcessGroupNCCL::dumpDebuggingInfo(bool includeStackTrace /*=true*/) {
  // Serialize all calls to this function to avoid corrupting data, but allow
  // multiple calls in one runtime. User is responsible for preserving the
  // output file from an earlier call before a later call overwrites it.
  static std::mutex writeDebugInfoMutex;
  std::lock_guard<std::mutex> lock(writeDebugInfoMutex);
  LOG(ERROR)
      << logPrefix()
      << "ProcessGroupNCCL preparing to dump debug info. Include stack trace: "
      << includeStackTrace;
  if (traceBufferSize_ > 0) {
    // We dump nccl trace into local disk by default and users can register
    // their customized writer by inheriting `DebugInfoWriter` via
    // `registerDebugInfoWriter`.
    auto ncclTrace = dump_nccl_trace(true, includeStackTrace, false);
    DebugInfoWriter& writer = DebugInfoWriter::getWriter(globalRank());
    LOG(INFO) << logPrefix() << "ProcessGroupNCCL dumping nccl trace to "
              << writer.getWriterTarget();
    writer.write(ncclTrace);
    return true;
  }
  return false;
}

void ProcessGroupNCCL::terminateProcess(const std::string& errMsg) {
  // Logging with `FATAL`, after errMsg printed, it calls `std::abort()`
  // to terminate the program execution.
  LOG(FATAL) << logPrefix() << errMsg;
}

static long computeDeltaMS(
    std::chrono::time_point<std::chrono::steady_clock> start,
    std::chrono::time_point<std::chrono::steady_clock> end) {
  return std::chrono::duration_cast<std::chrono::milliseconds>(end - start)
      .count();
}

std::string ProcessGroupNCCL::getNCCLWatchdogTimeoutErrorMsg(
    const std::string& extraMsg) {
  return c10::str(
      logPrefix(),
      "Received a dump signal due to a collective timeout from ",
      extraMsg,
      " and we will try our best to dump the debug info. ",
      "Last enqueued NCCL work: ",
      pgStatus_->lastEnqueuedSeq,
      ", last completed NCCL work: ",
      pgStatus_->lastCompletedSeq,
      ".",
      "This is most likely caused by incorrect usages of collectives, e.g., wrong ",
      "sizes used across ranks, the order of collectives is not same for all ranks ",
      "or the scheduled collective, for some reason, didn't run. Additionally, ",
      "this can be caused by GIL deadlock or other reasons such as network errors or ",
      "bugs in the communications library (e.g. NCCL), etc. ");
}

std::string ProcessGroupNCCL::getNCCLWatchdogTimeoutExitMsg(
    const std::string& exitReason) {
  return c10::str(
      logPrefix(),
      "Terminating the process after attempting to dump debug info, due to ",
      exitReason,
      ".");
}

void ProcessGroupNCCL::heartbeatMonitor() {
  c10::setThreadName("pt_nccl_heartbt");

  uint64_t heartBeatCounter = 0ULL;
  std::string errorMsg;
  std::string exitReason;
  bool checkDumpSignal = (dumpOnTimeoutOrEx_ && local_id_ == 0);
  int monitorPollInterval = checkDumpSignal || propagatePgError_
      ? coordCheckIntervalMilSec_
      : heartbeatTimeoutInSec_ * 1000;
  auto lastTimePollStore = std::chrono::steady_clock::now();
  auto lastTimeHeartBeatCheck = std::chrono::steady_clock::now();
  std::optional<DumpPipe> dumpPipe = std::nullopt;
  if (local_id_ == 0) {
    // DumpPipe is one per-trainer process, and its convenient to name them
    // after 'global' ranks in the system, So we assume processgroup (uid)==0 is
    // the global PG and has globally unique rank ids across trainers.
    dumpPipe.emplace(rank_);
  }
  while (true) {
    // This won't have any lock since this lock is only used here.
    // Please be aware that mutex `monitorMutex_` should not be used
    // somewhere else to avoid the deadlock.
    std::unique_lock<std::mutex> lock(monitorMutex_);
    if (monitorWakeUpCV_.wait_for(
            lock, std::chrono::milliseconds(monitorPollInterval), [&] {
              return terminateHeartbeatMonitorThread_.load();
            })) {
      // For the normal complete or user interception, monitorWakeUpCV_
      // will get notified, we early return and exit heartbeatMonitor.
      return;
    }
    auto currentTime = std::chrono::steady_clock::now();

    if (propagatePgError_) {
      // Check and set remote error if it has not been set before
      checkAndSetRemoteError();
    }

    // We put extra functionality in the thread for the default PG (aka,
    // local_id_=0) because the signal is same across different PGs. We only
    // need to run once per process to avoid duplicate things performed in too
    // many separate threads. For example, we check a global flag on the
    // TCPStore periodically to see if any PG on any rank observed a timeout and
    // signaled peers to dump debugging info, and we avoid hammering the
    // TCPStore from all PGs on the same rank.
    if (checkDumpSignal) {
      // There are two scenarios where monitor thread will dump on timeout:
      // 1. The current rank is the first to observe a timeout in watchdog.
      // (shouldDump_ was set to true by the watchdog thread).
      // 2. Other ranks detected the timeout and signal the current rank to
      // dump. In addtion, monitor threads will dump if watchdog threads has no
      // heartbeat or dumpPipe is not empty.
      if (shouldDump_.load()) {
        errorMsg = getNCCLWatchdogTimeoutErrorMsg("this local rank");
        exitReason = "collective timeout or exception";
        break;
      }
      // We poll store to see if some ranks have flagged a timeout when
      // we haven't polled for `heartbeat_timeout` seconds and there haven't
      // any work added or removed for `watchdog_timeout` seconds.
      if (computeDeltaMS(lastWorkListUpdateTime_, currentTime) >=
              kWatchdogThreadSleepMillis &&
          computeDeltaMS(lastTimePollStore, currentTime) >=
              coordCheckIntervalMilSec_) {
        lastTimePollStore = currentTime;
        auto handleError = [&](const std::string& errorMessage) {
          LOG(WARNING)
              << logPrefix()
              << "Failed to check the \"should dump\" flag on TCPStore, "
              << "(maybe TCPStore server has shut down too early), with error: "
              << errorMessage;
          // We give up for now assuming TCPStore has been torn down.
          return;
        };
        // Wrap globalStore_->check() in a try-catch block to avoid crashing if
        // the store is not available.
        bool checkExceptionDump = false;
        try {
          checkExceptionDump =
              globalStore_->check({std::string(kStoreDumpKey)});
        } catch (const c10::DistNetworkError& e) {
          handleError(e.msg());
        } catch (const std::exception& e) {
          handleError(e.what());
        }

        if (checkExceptionDump) {
          int timeOutRank = -1;
          if (!shouldDump_.load()) {
            LOG(ERROR)
                << logPrefix()
                << "Observed flight recorder dump signal from another rank via TCPStore.";
          }
          shouldDump_.store(true);
          try {
            auto vec = globalStore_->get(std::string(kStoreDumpKey));
            TORCH_CHECK_WITH(
                DistBackendError,
                vec.size() == sizeof(int),
                "Invalid size for the timeout rank ID");
            std::memcpy(&timeOutRank, vec.data(), vec.size());
          } catch (const std::exception& e) {
            LOG(ERROR) << logPrefix()
                       << "Failed to get timeout rank ID from TCPStore."
                       << e.what();
          }
          errorMsg =
              getNCCLWatchdogTimeoutErrorMsg(c10::str(" rank ", timeOutRank));
          exitReason = "collective timeout or exception";
          break;
        }
      }
    }

    if (computeDeltaMS(lastTimeHeartBeatCheck, currentTime) >=
        heartbeatTimeoutInSec_ * 1000l) {
      // Check the heart beat of watchdog thread.
      lastTimeHeartBeatCheck = currentTime;
      auto heartbeat = heartbeat_.load();
      if (heartbeat != heartBeatCounter) {
        heartBeatCounter = heartbeat;
      } else {
        shouldDump_.store(true);
        // Watchdog heartbeat timeout.
        errorMsg = c10::str(
            logPrefix(),
            "ProcessGroupNCCL's watchdog got stuck for ",
            heartbeatTimeoutInSec_,
            " seconds without making progress in monitoring enqueued collectives. ",
            "This typically indicates a NCCL/CUDA API (e.g., CudaEventDestroy) hang blocking the watchdog, ",
            "and could be triggered by another thread holding the GIL inside a ",
            "CUDA api (for example, CudaEventDestroy), or other deadlock-prone behaviors.",
            "If you suspect the watchdog is not actually stuck and a longer timeout would help, ",
            "you can either increase the timeout (TORCH_NCCL_HEARTBEAT_TIMEOUT_SEC) to a larger value "
            "or disable the heartbeat monitor (TORCH_NCCL_ENABLE_MONITORING=0)."
            "If either of aforementioned helps, feel free to file an issue to PyTorch about the short timeout "
            "or false positive abort; otherwise, please attempt to debug the hang. ");
        exitReason = "ProcessGroupNCCL watchdog hang";
        break;
      }
    }
    // process a request to dump the trace. only PG uid 0 will respond to dump
    // requests, but this is fine since all PG's feed into the same flight
    // recorder and dump. After dump, the training should continue.
    if (dumpPipe.has_value() && dumpPipe->shouldDump()) {
      // best effort dump, not waiting for the dump here
      std::future<bool> fut = std::async(
          std::launch::async, [this]() { return this->dumpDebuggingInfo(); });
    }
  }
  LOG(ERROR) << errorMsg;

  // We perform some checks to help users debug the timeout/hang issue:
  // 1. Dump the nccl trace (flight recorder) to help debug the issue
  //    (timeout after waitTimeoutDumpInMilSec_, which is one minute).
  // 2. Check if there is a GIL deadlock (timeout after 300ms).
  // 3. Try to dump the c++ stacktraces (blocking and would hang,
  //    users can turn this off by set
  //    TORCH_NCCL_LOG_CPP_STACK_ON_UNCLEAN_SHUTDOWN=0).

  // Dump the nccl trace (flight recorder).
  if (checkDumpSignal && shouldDump_.load()) {
    // Store debug info to storage if no other thread does it. (By default to
    // local disk)
    bool dumpStackTrace = true;
    ::c10d::C10dLoggingData debugLog;
    debugLog.integers["pg_id"] = static_cast<int64_t>(local_id_);
    debugLog.integers["rank"] = rank_;
    debugLog.integers["global_rank"] = globalRank();
    debugLog.integers["world_size"] = getSize();
    debugLog.strings["flight_recorder_version"] = c10d::version_val_str;
    for (int i = 0; i < 2; i++) {
      std::future<bool> asyncDebugDump =
          std::async(std::launch::async, [this, dumpStackTrace]() {
            return this->dumpDebuggingInfo(dumpStackTrace);
          });

      // wait for the dump until timeout - log data
      auto complete = waitForFutureOrTimeout(
          asyncDebugDump,
          std::chrono::milliseconds(waitTimeoutDumpInMilSec_),
          "Flight recorder dump in heartbeatMonitor",
          debugLog,
          false);

      if (complete) {
        LOG(INFO)
            << logPrefix()
            << "Finished flight recorder successfully. Output can be analyzed using the fr_trace script.";
        break;
      }
      // If we failed to dump, try dumping without stack trace in the 2nd
      // iteration.
      dumpStackTrace = false;
    }
    debugLog.integers["trace_enabled"] = int64_t(dumpStackTrace);
    auto logger = c10d::C10dLogger::getLogger();
    if (logger) {
      logger->log(debugLog);
    }
    // Indicate to watchdog thread that we have finished dumping.
    promiseFlightRecorderDump_.set_value();
  }

  // GIL deadlock check.
  if (get_gil_checker() != nullptr) {
    auto fut = launchAsyncGilCheck();
    auto kGilCheckTimeout = std::chrono::milliseconds(300);
    auto futStatus = fut.wait_for(kGilCheckTimeout);
    if (futStatus != std::future_status::ready) {
      TORCH_CHECK(
          futStatus != std::future_status::deferred,
          "Expected the future to have been launched eagerly.");
      LOG(ERROR)
          << logPrefix()
          << "Could not acquire GIL within 300 ms on exit, possible GIL induced hang";
    }
  } else {
    VLOG(2)
        << logPrefix()
        << "GIL checker was not registered, perhaps this is a no-python build?";
  }

  // Dump the c++ stacktraces.
  auto& cpp_dumper = get_cpp_trace_dumper();
  if (logCppStackOnUncleanShutdown_ && cpp_dumper.has_value()) {
    LOG(INFO) << logPrefix() << "Dumping c++ stacktraces:";
    cpp_dumper.value()(
        [&](const std::string& line) { LOG(INFO) << logPrefix() << line; });
    LOG(INFO) << logPrefix() << "Finished c++ stacktraces dump.";
  }

  // There are two possible cases for the watchdog thread exit:
  // Case one: desync report runs quickly, and it follows the step:
  // collective timeout -> desync -> exception handling -> destructors
  // -> set terminateHeartbeatMonitorThread_ -> notify monitorWakeUpCV_.
  // So the code either early returns above or will skip the sleep below.
  // Case two: desync might be slow or get stuck. Or we get stuck in
  // destructors, we will sleep for some time before calling std::abort() to
  // kill the whole process.
  if ((terminateProcessGroup_.load() || desyncDebug_ || shouldDump_.load()) &&
      !terminateHeartbeatMonitorThread_.load()) {
    // Leave another two mins for desync report generation or process group
    // destroy.
    std::this_thread::sleep_for(std::chrono::seconds(heartbeatTimeoutInSec_));
    LOG(INFO) << logPrefix() << "slept for " << heartbeatTimeoutInSec_
              << " waiting for desync report or process group destroy.";
  }

  // At this point, we either already sleep for another `heartbeatTimeoutInSec_`
  // or the thread has finished. Because we don't want to block the monitor
  // thread, so We mark the thread detach and the dump of debug info becomes
  // "best effort". If the process exit normally, marking it detach also makes
  // sense because we don't really care about dumping the debug info.

  // We already log completion inside the thread, so it may not be necessary to
  // check the return value here.  We mainly use a future so we can exit early
  // if done.

  if (!terminateHeartbeatMonitorThread_.load()) {
    // Create a error message reported from MonitorThread, so
    // we throw exception and make the whole process to be killed.
    // TODO(fduwjj): After having a hang debug wiki, we need to update the wiki
    // url here.
    if (monitorThreadEnabled_.load()) {
      terminateProcess(getNCCLWatchdogTimeoutExitMsg(exitReason));
    } else {
      // Ideally we want to merge this one with the above one, but we are going
      // to remove the kill switch for monitor thread soon, so we keep this one
      // for now.
      LOG(ERROR)
          << logPrefix()
          << "ProcessGroupNCCL monitor thread is disabled, but would have terminated the process"
          << "after attempting to dump debug info, due to " << exitReason
          << ".";
    }
  }
}

void ProcessGroupNCCL::ncclCommWatchdog() {
  c10::setThreadName("pt_nccl_watchdg");

  try {
    VLOG(2) << logPrefix() << "Process group watchdog thread started!";
    ncclHeartbeatMonitorThread_ =
        std::thread(&ProcessGroupNCCL::heartbeatMonitor, this);
    watchdogHandler();
    VLOG(2) << logPrefix()
            << "Process group watchdog thread terminated normally";
  } catch (std::exception& e) {
    if (std::string(e.what()).find("driver shutting down") !=
        std::string::npos) {
      VLOG(2)
          << logPrefix()
          << "main process destroyed cuda before watchdog loop exited, terminating watchdog."
          << " (Watchdog caught exception: " << e.what();

    } else {
      // Append error message reported from watchdogHandler
      const auto exitMsg = c10::str(
          logPrefix(),
          "Process group watchdog thread terminated with exception: ",
          e.what());
      LOG(ERROR) << exitMsg;
      if (C10_LIKELY(rethrowCUDAErrors_) ||
          !(std::string(e.what()).find("CUDA Error"))) {
        // TODO(whc) clean up the rethrow - why is it stored in a class var and
        // rethrown?
        watchDogException_ =
            std::make_exception_ptr(C10_BUILD_ERROR(DistBackendError, exitMsg));
        std::rethrow_exception(watchDogException_);
      }
    }
  } catch (...) {
    const auto exitMsg = c10::str(
        logPrefix(),
        "Process group watchdog thread terminated with exception: unknown");
    LOG(ERROR) << exitMsg;
    watchDogException_ =
        std::make_exception_ptr(C10_BUILD_ERROR(DistBackendError, exitMsg));
    std::rethrow_exception(watchDogException_);
  }
}

// Initialize and enable DesyncDebugger
void ProcessGroupNCCL::DesyncDebugger::init(
    int rank,
    int size,
    c10::intrusive_ptr<Store> store) {
  rank_ = rank;
  size_ = size;
  store_ = std::move(store);
  enabled_ = true;
  traceKeyStart_ = getTraceStartKey("NCCL", rank);
  traceKeyEnd_ = getTraceEndKey("NCCL", rank);
}

// Run desync debug. This function is called by watchdog at time of timeout.
void ProcessGroupNCCL::DesyncDebugger::run() {
  if (!enabled_)
    return;
  auto logPrefix = c10::str("Rank ", rank_);
  try {
    std::string desyncMsg = retrieveDesyncReport(store_, "NCCL", rank_, size_);
    LOG(ERROR) << logPrefix << desyncMsg;
  } catch (const std::exception& e) {
    enabled_ = false;
    LOG(ERROR) << logPrefix
               << " Failed to retrieve TORCH_NCCL_DESYNC_DEBUG report. "
               << " Please file an issue. Error: " << e.what();
  } catch (...) {
    enabled_ = false;
    LOG(ERROR)
        << logPrefix
        << " Failed to rerieve TORCH_NCCL_DESYNC_DEBUG report with unknown error."
        << " Please file an issue.";
  }
}

// Log work start to store.
void ProcessGroupNCCL::DesyncDebugger::logWorkStart(WorkNCCL& work) {
  if (!enabled_)
    return;
  if (work.startTraceUpdated_)
    return;

  work.startTraceUpdated_ = true;
  // If not successful, disable the debugger
  enabled_ = c10d::traceUpdate(
      store_, traceKeyStart_, work.seq_, opTypeToString(work.opType_));
}

// Log work end to store.
void ProcessGroupNCCL::DesyncDebugger::logWorkEnd(WorkNCCL& work) {
  if (!enabled_)
    return;

  // In case the start of the work hasn't been logged
  if (!work.startTraceUpdated_) {
    logWorkStart(work);
  }

  // If not successful, disable the debugger
  enabled_ = c10d::traceUpdate(
      store_, traceKeyEnd_, work.seq_, opTypeToString(work.opType_));
}

// We want to have both PG ID and global unique ID (guid) for the logging
// prefix. PG ID records how many ProcessGroupNCCL objects were created on a
// specific rank and is a stable index across ranks, which lets users reason
// about, for example, the second PG we initialized on this rank is for FSDP,
// and corresponds with PG ID = 1 on other ranks as well. Unlike PG ID, guid (or
// group name) is a global unique ID across ranks. The guid is either a hash of
// all the ranks in the group or a counter of how many times
// `_process_group_name` is called, essentially it means how many times we
// have PGs users have created. Before using split_group, even if
// we are creating a new sub-PG, all ranks have to call the API at the same
// time, and this makes `group_name` a unique identifier for a group (PG).
std::string ProcessGroupNCCL::createLogPrefix() const {
  if (!pg_desc_.empty() && pg_desc_ != "undefined") {
    return c10::str(
        "[PG ID ",
        local_id_,
        " PG GUID ",
        pg_uid_,
        "(",
        pg_desc_,
        ") Rank ",
        rank_,
        "] ");
  }
  return c10::str(
      "[PG ID ", local_id_, " PG GUID ", pg_uid_, " Rank ", rank_, "] ");
}

const std::string& ProcessGroupNCCL::logPrefix() const {
  return logPrefix_;
}

const int& ProcessGroupNCCL::globalRank() const {
  static int globalRank = rank_;
  return globalRank;
}

const std::vector<uint64_t>& ProcessGroupNCCL::groupRanks() const {
  if (options_->global_ranks_in_group.empty() && local_id_ == 0) {
    static std::vector<uint64_t> globalRanks(size_);
    std::iota(globalRanks.begin(), globalRanks.end(), 0);
    return globalRanks;
  }
  return options_->global_ranks_in_group;
}

void ProcessGroupNCCL::addEphemeralTimeout(
    const std::chrono::milliseconds& timeout) {
  std::lock_guard<std::mutex> timeoutLock(mtxTimeoutExtension_);
  ephemeralTimeoutActive_ += timeout;
}

bool ProcessGroupNCCL::verifyWorkTimeoutForTest(
    const c10::intrusive_ptr<Work>& work,
    const std::chrono::milliseconds& timeout) {
  // Since collective returns a c10d::Work, we need to cast it to WorkNCCL.
  if (auto workNCCL = c10::dynamic_intrusive_pointer_cast<WorkNCCL>(work)) {
    // workNCCL is now a c10::intrusive_ptr<WorkNCCL>
    return workNCCL->opTimeout_ == timeout;
  }
  C10_THROW_ERROR(
      DistBackendError, "Non c10d::WorkNCCL object returned from collective");
}

void ProcessGroupNCCL::broadcastSignal(
    c10::intrusive_ptr<Store>& store,
    const std::string& signal,
    int srcRank) {
  try {
    auto vec = std::vector<uint8_t>(
        reinterpret_cast<uint8_t*>(&srcRank),
        reinterpret_cast<uint8_t*>(&srcRank) + sizeof(srcRank));
    store->set(signal, vec);
    LOG(INFO) << logPrefix() << "Broadcasting signal " << signal
              << " to other ranks via TCPStore.";
  } catch (const std::exception& e) {
    LOG(ERROR) << logPrefix() << "Failed to broadcast signal " << signal
               << " through TCPStore. Error: " << e.what();
  }
}

int ProcessGroupNCCL::getSignalSrcRank(
    c10::intrusive_ptr<Store>& store,
    const std::string& signal) {
  // This function is 'non blocking'. We first 'check' if the key exists in the
  // store, then read/get the value only if the key exists.
  int srcRank = -1;
  bool signalExists = false;
  try {
    signalExists = store->check({signal});
  } catch (const std::exception& e) {
    LOG(WARNING) << logPrefix() << "Failed to check the signal " << signal
                 << " on TCPStore, " << e.what();
  }
  if (!signalExists) {
    return srcRank;
  }

  // key exists, now read and parse the value (source rank)
  std::vector<uint8_t> vec;
  try {
    vec = store->get(std::string(signal));
  } catch (const std::exception& e) {
    LOG(ERROR) << logPrefix() << "Failed to get source rank of the signal "
               << signal << " from TCPStore." << e.what();
  }
  TORCH_CHECK_WITH(
      DistBackendError,
      vec.size() == sizeof(int),
      "Invalid size for the timeout rank ID");
  std::memcpy(&srcRank, vec.data(), vec.size());
  return srcRank;
}

void ProcessGroupNCCL::broadcastDumpSignal() {
  // broadcast dump signal to all other global ranks.
  broadcastSignal(globalStore_, std::string(kStoreDumpKey), globalRank());
  // signal the local rank to start dumping
  if (shouldDump_.load()) {
    // already signaled dump, skipping signal again and wait for the dump
    // future.
    return;
  }
  LOG(ERROR) << logPrefix() << "First PG on this rank to signal dumping.";
  // signal the monitor thread on PG0 to start dumping
  shouldDump_.store(true);
  // Give time for dumping before throwing exception
  auto start = std::chrono::steady_clock::now();
  auto status = promiseFlightRecorderDump_.get_future().wait_for(
      std::chrono::milliseconds(waitTimeoutDumpInMilSec_));
  if (status == std::future_status::timeout) {
    LOG(WARNING) << logPrefix() << "timed out after waiting for "
                 << waitTimeoutDumpInMilSec_ << "ms"
                 << " flight recorder dumps to finish.";
  } else if (status == std::future_status::ready) {
    auto end = std::chrono::steady_clock::now();
    LOG(INFO) << logPrefix() << "slept for " << computeDeltaMS(start, end)
              << "ms"
              << " giving time for flight recorder dumps to finish.";
  }
}

void ProcessGroupNCCL::checkAndSetRemoteError() {
  // if the error is already set, no need to check again
  if (getError() != ErrorType::SUCCESS) {
    return;
  }
  // key/signal to read from the tcpstore is a string and pg specific:
  // format is: remote_error:pg_uid
  int remoteErrorRank = getSignalSrcRank(
      store_, std::string(kStoreErrorSignalKey) + ':' + pg_uid_);
  if (remoteErrorRank != -1) {
    std::lock_guard<std::mutex> lock(errorMutex_);
    error_ = ErrorType::REMOTE_ERROR;
    LOG(ERROR) << c10::str(
        logPrefix(), " remote error detected from rank: ", remoteErrorRank);
  }
}

// NCCL recommends to evenly distribute ncclUniqueIds accross the ranks
// https://docs.nvidia.com/deeplearning/nccl/user-guide/docs/usage/communicators.html#init-rank-config
// Let’s consider an example where:
// nRanks = 10 (total ranks),
// nIds = 3 (roots),
// rmr = 10 % 3 = 1 (1 larger group),
// rpr = 10 / 3 = 3 (base number of ranks per group).
// rlim = 4
// Output root:
// For ranks [0, 1, 2, 3], root rank is 0 and index is 0.
// For ranks [4, 5, 6], root rank is 4 and index is 1.
// For ranks [7, 8, 9], root rank is 7 and index is 2.
static std::pair<int, int> getRootRankAndIndex(
    const int rank,
    const int nRanks,
    const int nIds) {
  const int rmr = nRanks % nIds;
  const int rpr = nRanks / nIds;
  // For the first rmr roots, we assign one more rank to the root.
  const int rlim = rmr * (rpr + 1);
  int rootIdx = -1, rootRank = -1;
  if (rank < rlim) {
    // Root with `rpr + 1` ranks, (0, 1, 2, ..., rmr - 1).
    rootIdx = rank / (rpr + 1);
    return {rootIdx * (rpr + 1), rootIdx};
  } else {
    // Root with `rpr` ranks, (rmr, rmr + 1, ..., nIds - 1).
    rootIdx = ((rank - rlim) / rpr) + rmr;
    rootRank = ((rank - rlim) / rpr) * rpr + rlim;
    return {rootRank, rootIdx};
  }
}

void ProcessGroupNCCL::watchdogHandler() {
  bool done = false;
  lastWorkListUpdateTime_ = std::chrono::steady_clock::now();
  auto lastStatusUpdateTime = std::chrono::steady_clock::now();
  std::list<ProcessGroupNCCL::WorkNCCL> completedWorkList;

  while (!done || !terminateProcessGroup_.load()) {
    std::unique_lock<std::mutex> lock(workMetaListMutex_);
    // We busy-poll the work vector every kWatchdogThreadSleepMillis
    // milliseconds as long as the atomic is True.
    workMetaListCV_.wait_for(
        lock,
        std::chrono::milliseconds(kWatchdogThreadSleepMillis),
        [&]() -> bool { return terminateProcessGroup_.load(); });
    // Bump up heart beat by one.
    heartbeat_++;

// Some versions of GLOG support less-spammy version of LOG_EVERY_MS
// in which case we don't want to spam the logs.
#ifdef LOG_EVERY_MS
    // Log the progress of this PG periodically
    C10_LOG_EVERY_MS(INFO, kWorkStatusUpdatePeriodMs) << c10::str(
        logPrefix(),
        "NCCL Work update periodically: ",
        "last enqueued NCCL work: ",
        pgStatus_->lastEnqueuedSeq,
        ", last completed NCCL work: ",
        pgStatus_->lastCompletedSeq,
        ".");
#endif // LOG_EVERY_MS
    auto logger = ::c10d::C10dLogger::getLogger();
    if (logger &&
        computeDeltaMS(
            lastStatusUpdateTime, std::chrono::steady_clock::now()) >=
            kWorkStatusUpdatePeriodMs) {
      ::c10d::C10dLoggingData data;
      // logging integers
      data.integers["pg_id"] = static_cast<int64_t>(local_id_);
      data.integers["rank"] = rank_;
      data.integers["global_rank"] = globalRank();
      data.integers["last_enqueued_work"] = pgStatus_->lastEnqueuedSeq;
      data.integers["last_started_work"] = pgStatus_->lastStartedSeq;
      data.integers["last_completed_work"] = pgStatus_->lastCompletedSeq;
      data.integers["last_enqueued_numel_in"] =
          static_cast<int64_t>(pgStatus_->lastEnqueuedNumelIn);
      data.integers["last_enqueued_numel_out"] =
          static_cast<int64_t>(pgStatus_->lastEnqueuedNumelOut);
      data.integers["last_completed_numel_in"] =
          static_cast<int64_t>(pgStatus_->lastCompletedNumelIn);
      data.integers["last_completed_numel_out"] =
          static_cast<int64_t>(pgStatus_->lastCompletedNumelOut);
      data.integers["last_started_numel_in"] =
          static_cast<int64_t>(pgStatus_->lastStartedNumelIn);
      data.integers["last_started_numel_out"] =
          static_cast<int64_t>(pgStatus_->lastStartedNumelOut);
      // logging strings
      data.strings["last_enqueued_work_name"] = pgStatus_->lastEnqueuedWorkName;
      data.strings["last_started_work_name"] = pgStatus_->lastStartedWorkName;
      data.strings["last_completed_work_name"] =
          pgStatus_->lastCompletedWorkName;
      data.strings["pg_name"] = pg_uid_;
      data.strings["pg_desc"] = pg_desc_;
      logger->log(data);
      lastStatusUpdateTime = std::chrono::steady_clock::now();
    }

    for (auto it = workMetaList_.begin(); it != workMetaList_.end();
         /* no increment */) {
      auto& work = *it;
      // When terminateProcessGroup_ is true, communicators have already been
      // aborted, So cannot check exception based on them. But watchdog needs to
      // finish the check for the works that have already been enqueued to
      // workMetaList_

      // check NCCL errors first
      if (!terminateProcessGroup_.load()) {
        work.checkAndSetException();
      }

      if (work.exception()) {
        // set the error to the first error found
        std::lock_guard<std::mutex> lock(errorMutex_);
        if (error_ == ErrorType::SUCCESS) {
          error_ = ErrorType::COMM_ERROR;
        }
      }

      // Then check if work has timed out
      // Skip if work has encountered an error
      bool timedout = !work.exception() && work.checkTimeout();

      // Report desync state in case of timeout (if TORCH_NCCL_DESYNC_DEBUG is
      // turned on; otherwise, run() is no-op)
      if (timedout) {
        std::lock_guard<std::mutex> lock(errorMutex_);
        if (error_ == ErrorType::SUCCESS) {
          error_ = ErrorType::TIMEOUT;
        }
        desyncDebugger_.run();
      }

      // If work hits an exception (either an error or timeout)
      if (work.exception()) {
        LOG(ERROR) << c10::str(
            logPrefix(),
            " failure detected by watchdog at work sequence id: ",
            work.seq_,
            " PG status: last enqueued work: ",
            pgStatus_->lastEnqueuedSeq,
            ", last completed work: ",
            pgStatus_->lastCompletedSeq);

        // Print the traceback of the collective at call time
        work.printTraceback();

        // broadcast remote error signal to all other ranks in this specific PG.
        // key/signal to write in the tcpstore is a string and pg specific:
        // format is: remote_error:pg_uid
        if (propagatePgError_) {
          broadcastSignal(
              store_, std::string(kStoreErrorSignalKey) + ':' + pg_uid_, rank_);
        }

        // try to notify other ranks via global TCPStore to dump the flight
        // recorder when a collective timeout or exception happens. Flight
        // recorder behavior is independent of desync Debug.
        if (dumpOnTimeoutOrEx_) {
          broadcastDumpSignal();
        }

        if (SHOULD_CLEAN_UP(asyncErrorHandling_)) {
          // Abort work and corresponding communicators
          work.abort();
          // PG level abort, which would abort all other communicators on this
          // rank
          abortComms();
        }
        // Throw exception
        work.handleException(asyncErrorHandling_);
      }

      // Work status logging for desync debug
      desyncDebugger_.logWorkStart(work);

      // a work could be started but not completed, so we should not update
      // lastStartedSeq and lastStartedOpName if the work state is checked
      // multiple times after the start
      if (pgStatus_->lastStartedSeq < static_cast<int64_t>(work.seq_) &&
          work.isStarted()) {
        pgStatus_->lastStartedSeq = static_cast<int64_t>(work.seq_);
        pgStatus_->lastStartedWorkName = opTypeToString(work.opType_);
        pgStatus_->lastStartedNumelIn = work.numelIn_;
        pgStatus_->lastStartedNumelOut = work.numelOut_;
      }

      // Clean up completed work
      if (work.isCompleted()) {
        // Work status logging for desync debug
        desyncDebugger_.logWorkEnd(work);

        if (work.futureWorkResult_ && work.finishedGPUExecutionInternal() &&
            !work.futureWorkResult_->completed()) {
          work.futureWorkResult_->markCompleted(
              at::IValue(static_cast<uint8_t>(WorkResult::SUCCESS)));
        }
        {
          // Reset the timeout and first work if the work is completed.
          std::lock_guard<std::mutex> timeoutLock(mtxTimeoutExtension_);
          if (work.ownedEphermeralTimeout_.count() > 0) {
            ephemeralTimeoutActive_ -= work.ownedEphermeralTimeout_;
            ephemeralTimeoutInflight_ -= work.ownedEphermeralTimeout_;
          }
        }
        pgStatus_->lastCompletedSeq = static_cast<int64_t>(work.seq_);
        pgStatus_->lastCompletedWorkName = opTypeToString(work.opType_);
        pgStatus_->lastCompletedNumelIn = work.numelIn_;
        pgStatus_->lastCompletedNumelOut = work.numelOut_;
        FlightRecorder::get()->retire_id(work.trace_id_, true);
        if (onCompletionHook_) {
          // Move Work object to completedWorkList_ to be consumed by the hook
          // thread
          {
            const std::lock_guard<std::mutex> lock(completedWorkListMutex_);
            completedWorkList_.splice(
                completedWorkList_.end(), workMetaList_, it++);
          }
          completedWorkListCV_.notify_one();
        } else {
          it = workMetaList_.erase(it);
          lastWorkListUpdateTime_ = std::chrono::steady_clock::now();
        }
        at::cuda::CUDAGraph::dec_pending_event_queries();
      } else {
        // Increment the iterator if the current WorkNCCL object is not
        // completed.
        ++it;
      }
      // Increment heartbeat after each work processed,
      // in case processing is slowed down (but not hung) by cuda api contention
      heartbeat_++;
    }
    done = workMetaList_.empty();
  }
}

void ProcessGroupNCCL::runHookLoop() {
  c10::setThreadName("pt_nccl_runhook");

  bool done = false;
  while (!done || !terminateProcessGroup_.load()) {
    std::unique_lock<std::mutex> lock(completedWorkListMutex_);
    // We busy-poll the work vector every kWatchdogThreadSleepMillis
    // milliseconds as long as the atomic is True.
    completedWorkListCV_.wait_for(
        lock,
        std::chrono::milliseconds(kWatchdogThreadSleepMillis),
        [&]() -> bool {
          return !completedWorkList_.empty() || terminateProcessGroup_.load();
        });

    try {
      for (auto it = completedWorkList_.begin(); it != completedWorkList_.end();
           /* no increment */) {
        const WorkNCCL& work = *it;
        // Hook might grab GIL, unlock first to prevent deadlock
        lock.unlock();

        auto timeStarted =
            std::chrono::system_clock::now() +
            std::chrono::duration_cast<std::chrono::system_clock::duration>(
                work.workStartTime_ - std::chrono::steady_clock::now());
        onCompletionHook_(std::make_shared<WorkInfo>(
            work.retrieveOpType(), // OpType
            work.getSequencenumber(), // seq
            timeStarted, // timeStarted
            std::chrono::system_clock::now(), // timeFinished
            std::chrono::duration<float, std::milli>(
                work.getDuration()) // activeDuration
            ));

        lock.lock();
        it = completedWorkList_.erase(it);
      }
    } catch (std::exception& e) {
      if (std::string(e.what()).find("driver shutting down") !=
          std::string::npos) {
        LOG(INFO)
            << logPrefix()
            << "main process destroyed cuda before runHookLoop exited, terminating runHookLoop."
            << " (runHookLoop caught exception: " << e.what();

      } else {
        // PythonOnCompletionHook has already extracted Python exception message
        // and wrapped it with a cpp one. So we no longer need to acquire GIL
        // here.
        const auto errorStr = c10::str(
            "Caught exception on rank ",
            rank_,
            " while running onCompletion hook for ProcessGroupNCCL: ",
            e.what(),
            ". Aborting all communicators.");

        // No need to call abort() on WorkNCCL here as that collective has
        // already finished successfully at this point. We just need to abort
        // the process Abort all NCCL Communicators on this ProcessGroupNCCL
        // instance.
        abortComms(errorStr);
      }
    }

    // Lock is still acquired at this point
    done = completedWorkList_.empty();
  }
}

std::exception_ptr ProcessGroupNCCL::WorkNCCL::checkForNCCLErrors() {
  return checkForNCCLErrorsInternal(ncclComm_);
}

std::exception_ptr ProcessGroupNCCL::checkForNCCLErrors(
    std::shared_ptr<NCCLComm>& ncclComm) {
  return checkForNCCLErrorsInternal(ncclComm);
}

std::exception_ptr ProcessGroupNCCL::checkForNCCLErrorsInternal(
    std::shared_ptr<NCCLComm>& ncclComm) {
  // Prioritize commFailureReason over checkForNcclError() result if
  // commFailureReason is set.
  auto commFailureReason = ncclComm->getNcclCommFailureReason();
  if (commFailureReason != std::nullopt) {
    return std::make_exception_ptr(C10_BUILD_ERROR(
        DistBackendError,
        c10::str(
            "NCCL communicator encountered error set by ProcessGroupNCCL: ",
            *commFailureReason)));
  }
  ncclResult_t ncclAsyncErr = ncclComm->checkForNcclError();
  // When nonblocking mode is enabled by TORCH_NCCL_USE_COMM_NONBLOCKING,
  // ncclInProgress could be returned when there are pending NCCL calls.
  // In this case, no exception should be thrown
#ifdef NCCL_HAS_COMM_NONBLOCKING
  // ncclInProgress is defined only if NCCL_HAS_COMM_NONBLOCKING is defined
  if (ncclAsyncErr != ncclSuccess && ncclAsyncErr != ncclInProgress) {
#else
  if (ncclAsyncErr != ncclSuccess) {
#endif // NCCL_HAS_COMM_NONBLOCKING
    return std::make_exception_ptr(C10_BUILD_ERROR(
        DistBackendError,
        "NCCL error: " + ncclGetErrorWithVersion(ncclAsyncErr) + "\n" +
            getNcclErrorDetailStr(ncclAsyncErr)));
  }

  return nullptr;
}

void ProcessGroupNCCL::broadcastUniqueNCCLID(
    ncclUniqueId* ncclID,
    bool isSingleP2POp,
    const std::string& p2pKey,
    int p2pRank) {
  // For collective operations:
  // For every NCCL communicator that we create we need to broadcast
  // a unique ID from rank 0 to all other ranks. This broadcast is
  // done by rank 0 setting a key in the store and all other ranks
  // retrieving the contents of that key. A single process group
  // may create multiple NCCL communicators, so we use a sequence
  // number to differentiate between them.
  // For single point-to-point operations:
  // The sequence number will only be increased on 2 out of all the
  // processes in a Process Group. So all following collective
  // operations will see different sequence numbers which will cause
  // runtime errors. To avoid that, use the src:target pair instead
  // of sequence number for p2p communications.

  std::string storeKey;
  if (!isSingleP2POp) {
    storeKey = std::to_string(ncclCommCounter_++);
  } else {
    storeKey = p2pKey;
  }
  if (rank_ == 0 || (isSingleP2POp && p2pRank == 0)) {
    auto vec = std::vector<uint8_t>(
        reinterpret_cast<uint8_t*>(ncclID),
        reinterpret_cast<uint8_t*>(ncclID) + NCCL_UNIQUE_ID_BYTES);
    store_->set(storeKey, vec);
  } else {
    try {
      auto vec = store_->get(storeKey);
      TORCH_CHECK_WITH(
          DistBackendError,
          vec.size() == NCCL_UNIQUE_ID_BYTES,
          "Invalid size for ncclUniqueId");
      std::memcpy(ncclID, vec.data(), vec.size());
    } catch (const std::exception& e) {
      std::string exceptionMsg = c10::str(
          "[",
          rank_,
          "] is setting up NCCL communicator and "
          "retrieving ncclUniqueId from [0] via c10d key-value store by key '",
          storeKey,
          "', but store->get('",
          storeKey,
          "') got error: ");
      C10_THROW_ERROR(
          DistBackendError,
          exceptionMsg + e.what() +
              ". This may indicate a possible application crash on rank 0 or a network set up issue.");
    } catch (...) {
      C10_THROW_ERROR(
          DistBackendError,
          c10::str(
              "Unknown exception while [",
              rank_,
              "] is setting up NCCL communicator and "
              "retrieving ncclUniqueId from [0] via c10d key-value store by key '",
              storeKey,
              "'",
              ". This may indicate a possible application crash on rank 0 or a network set up issue."));
    }
  }
}

// We want to all-gather unique NCCL IDs from all roots using TCPStore.
// This is first done by setting the ID by each root and then `multiGet` by all
// ranks.
void ProcessGroupNCCL::allgatherUniqueNCCLIDs(
    int rootRank,
    int rootIdx,
    ncclUniqueId* ncclID,
    std::vector<ncclUniqueId>& ncclIDs) {
  std::vector<std::string> storeKeys;
  std::vector<std::vector<uint8_t>> results;
  for (size_t r = 0; r < ncclIDs.size(); r++) {
    storeKeys.emplace_back("UniqueNCCLID:" + std::to_string(r));
  }
  if (rank_ == rootRank) {
    auto vec = std::vector<uint8_t>(
        reinterpret_cast<uint8_t*>(ncclID),
        reinterpret_cast<uint8_t*>(ncclID) + NCCL_UNIQUE_ID_BYTES);
    store_->set(storeKeys[rootIdx], vec);
  }
  try {
    results = store_->multiGet(storeKeys);
  } catch (const std::exception& e) {
    nlohmann::json json_vec = storeKeys;
    std::string exceptionMsg = c10::str(
        "[",
        rank_,
        "] is setting up NCCL communicators and "
        "retrieving ncclUniqueId from roots via TCPStore by key '",
        json_vec.dump(),
        "', but got error: ");
    C10_THROW_ERROR(
        DistBackendError,
        exceptionMsg + e.what() +
            ". This may indicate a possible application crash on rank 0 or a network set up issue.");
  } catch (...) {
    nlohmann::json json_vec = storeKeys;
    C10_THROW_ERROR(
        DistBackendError,
        c10::str(
            "Unknown exception while [",
            rank_,
            "] is setting up NCCL communicators and "
            "retrieving ncclUniqueIds from roots via TCPStore by key '",
            json_vec.dump(),
            "'",
            ". This may indicate a possible application crash on rank 0 or a network set up issue."));
  }

  for (size_t r = 0; r < ncclIDs.size(); r++) {
    TORCH_CHECK_WITH(
        DistBackendError,
        results[r].size() == NCCL_UNIQUE_ID_BYTES,
        "Invalid size for ncclUniqueId");
    std::memcpy(&ncclIDs[r], results[r].data(), results[r].size());
  }
}

void ProcessGroupNCCL::destroyNCCLComms(const std::string& devNCCLCommMapKey) {
  std::lock_guard<std::mutex> lock(mutex_);
  if (devNCCLCommMap_.find(devNCCLCommMapKey) == devNCCLCommMap_.end()) {
    TORCH_INTERNAL_ASSERT(
        false,
        "Expected to find key ",
        devNCCLCommMapKey,
        " in NCCL communicator map.");
  }
  std::shared_ptr<NCCLComm>& ncclComm = devNCCLCommMap_[devNCCLCommMapKey];
  // ncclCommDestroy(comm->getNcclComm()) results in segfault when PG is being
  // destroyed, so using ncclCommAbort here.
  ncclComm->abort();
  // Remove communicators from the cache.
  devNCCLCommMap_.erase(devNCCLCommMapKey);
  // Clear used device indices.
  usedDeviceIdxs_.clear();

  ncclCommDevIdxMapMutex.lock();
  ncclCommDevIdxMap.erase(ncclComm);
  ncclCommDevIdxMapMutex.unlock();
}

std::shared_ptr<NCCLComm> ProcessGroupNCCL::initNCCLComm(
    const std::string& deviceKey,
    at::Device& device,
    OpType opType,
    int p2pRank,
    bool isSendRecvSelf) {
  // Sanity check
  if (deviceKey.empty()) {
    C10_THROW_ERROR(
        DistBackendError,
        "Not able to create/get the NCCL Communicator since "
        "the GPU devices are not known");
  }
  if (bound_device_id_) {
    if (*bound_device_id_ != device) {
      LOG(ERROR) << logPrefix() << "Tensor found on device " << device
                 << " but backend constrained to " << *bound_device_id_;
      C10_THROW_ERROR(
          DistBackendError,
          "Attempt to perform collective on tensor not on device passed to init_process_group");
    }
  }

  usedDeviceIdxs_.insert(device.index());

  // NCCL communicator not cached, create a new entry
  std::shared_ptr<NCCLComm> ncclComm;

  // Create the unique NCCL ID and broadcast it
  ncclUniqueId ncclID;

  // reset log prefix to include group_desc
  logPrefix_ = createLogPrefix();

#ifdef NCCL_COMM_DESCRIPTION
  // Pass process group name and description to NCCL communicator
  std::string commDesc = pg_desc_ + ':' + pg_uid_;
  options_->config.commDesc = strdup(commDesc.c_str());
#endif // NCCL_COMM_DESCRIPTION

  // For batch_isend_irecv, ncclGroupStart() would be called upfront
  bool batchP2P = ncclActiveGroupCounter_ > 0;
  bool singleP2POp = isP2POp(opType, batchP2P);

  // Get the device index
  auto deviceIndex = device.index();
  at::cuda::OptionalCUDAGuard gpuGuard(device);

  // [Group Start/End Note] This is used to ensure that nccl communicator will
  // be created before communication primitives are called. Let's look at this
  // example: Using the batch_isend_irecv to send a tensor to a target process.
  // On the sender side, the corresponding underlying NCCL calls will look like
  //   ncclGroupStart() // This is in batch_isend_irecv
  //   ncclCommInitRank() // Inside NCCLComm::create
  //   ncclSend()
  //   ncclGroupEnd() // This is in batch_isend_irecv
  // With this pattern, the nccl communicator will be created in the last
  // ncclGroupEnd which means when ncclSend is processed, the passed
  // communicator argument is NULL which will lead to runtime error. So we need
  // to "close" all active nccl groups to ensure nccl communicator is actually
  // created before encountering any communication calls. This is why we need
  // the following for loop.
  for (const auto i : c10::irange(ncclActiveGroupCounter_)) {
    (void)i;
    // comms have not been initiated yet, so can only check in blocking-way
    C10D_NCCL_CHECK(ncclGroupEnd(), std::nullopt);
  }

  // GPU world size and GPU rank
  int numRanks = -1, rank = -1;

  if (!singleP2POp) {
    // Collective, all-to-all, or batch P2P
    numRanks = getSize();
    rank = getRank();
  } else if (isSendRecvSelf) {
    // Same process send and recv.
    numRanks = 1;
    rank = 0;
  } else {
    // For single point-to-point operation, there are only 2 processes
    // involved so the GPU rank is either 0 or 1.
    numRanks = 2;
    rank = p2pRank;
  }

#ifdef NCCL_HAS_COMM_NONBLOCKING
  bool useNb = useNonblocking();
  options_->config.blocking = useNb ? 0 : 1;
#endif // NCCL_HAS_COMM_NONBLOCKING

#ifdef NCCL_HAS_COMM_SPLIT
  // Use split to create a new communicator only if:
  // 1. The parent comm is known; AND
  // 2. The new comm is not for a point-to-point operation.
  // ncclCommSplit() is a collective call, so it does not work for P2P
  // operations.
  if (options_->split_from && !singleP2POp) {
    // Find a valid, healthy communicator to split from if possible.
    std::lock_guard<std::mutex> lock(options_->split_from->mutex_);
    auto& other_comms = options_->split_from->devNCCLCommMap_;
    auto dit = other_comms.find(getKeyFromDevice(device));
    if (dit != other_comms.end()) {
      auto& parentComm = dit->second;
      if (parentComm != nullptr && !parentComm->isAborted()) {
        LOG(INFO) << logPrefix() << "Splitting NCCL communicator from "
                  << parentComm->repr();
        ncclComm = NCCLComm::split(
            parentComm.get(),
            options_->split_color,
            rank,
            options_->config,
            options_->global_ranks_in_group);
      }
    }
  }
#endif // NCCL_HAS_COMM_SPLIT

  bool useScalableInit = false;
  // (nranks / nroots) == 128 was the default NCCL recommended
  // accoring to
  // https://github.com/pytorch/pytorch/pull/136789#discussion_r1779171615.
  auto ranksPerRoot = getCvarInt(TORCH_NCCL_RANKS_PER_ROOT, 128);
#ifdef NCCL_HAS_INIT_RANK_SCALABLE
  useScalableInit = !singleP2POp && (getSize() > ranksPerRoot);
#endif // NCCL_HAS_INIT_RANK_SCALABLE

  if (useScalableInit) {
    auto numRoots = (getSize() + ranksPerRoot - 1) / ranksPerRoot;
    std::vector<ncclUniqueId> ncclIDs(numRoots);

    if (!ncclComm) {
      auto rootRankAndIndex = getRootRankAndIndex(rank_, getSize(), numRoots);
      // We only need to get unique IDs for roots.
      if (rank_ == rootRankAndIndex.first) {
        C10D_NCCL_CHECK(ncclGetUniqueId(&ncclID), std::nullopt);
      }
      // We only need to all-gather the ncclID if the rank is root.
      auto timeStarted = std::chrono::steady_clock::now();
      allgatherUniqueNCCLIDs(
          rootRankAndIndex.first, rootRankAndIndex.second, &ncclID, ncclIDs);
      auto timerDeltaMs =
          std::chrono::duration_cast<std::chrono::duration<double>>(
              std::chrono::steady_clock::now() - timeStarted)
              .count() *
          1000;
      LOG(INFO) << logPrefix()
                << "ProcessGroupNCCL all-gather unique IDs through store took "
                << timerDeltaMs << " ms";
#ifdef NCCL_HAS_INIT_RANK_SCALABLE
      ncclComm = NCCLComm::create_scalable(
          numRanks, rootRankAndIndex.second, rank, ncclIDs, options_->config);
#else
      C10_THROW_ERROR(
          DistBackendError,
          c10::str(
              logPrefix(),
              "create_scalable is called when useScalableInit is enabled but ",
              " NCCL_HAS_INIT_RANK_SCALABLE not defined, this should not happen "));
#endif // NCCL_HAS_INIT_RANK_SCALABLE
    }
  } else {
    // To simplify conditional nesting, just create the ncclComms[i]
    // entry if it hasn't been yet rather than untangling the
    // conditions that might have resulted in a split above.
    if (!ncclComm) {
      if (getCvarBool(TORCH_NCCL_BCAST_UNIQUEID, true) && !isSendRecvSelf) {
        // For point-to-point communication, lower rank of the two will get
        // unique id.
        if (rank_ == 0 || (singleP2POp && p2pRank == 0)) {
          C10D_NCCL_CHECK(ncclGetUniqueId(&ncclID), std::nullopt);
        }

        // Broadcast so that each process can have a unique NCCL ID
        auto timeStarted = std::chrono::steady_clock::now();
        broadcastUniqueNCCLID(&ncclID, singleP2POp, deviceKey, p2pRank);
        auto timerDeltaMs =
            std::chrono::duration_cast<std::chrono::duration<double>>(
                std::chrono::steady_clock::now() - timeStarted)
                .count() *
            1000;
        LOG(INFO) << logPrefix()
                  << "ProcessGroupNCCL broadcast unique ID through store took "
                  << timerDeltaMs << " ms";
      }

<<<<<<< HEAD
#ifdef NCCL_HAS_COMM_NONBLOCKING
      ncclComm = NCCLComm::create(
          numRanks, rank, ncclID, deviceIndex, options_->config);
#else
      ncclComm = NCCLComm::create(numRanks, rank, ncclID, deviceIndex);
#endif // NCCL_HAS_COMM_NONBLOCKING
    }
=======
#ifdef NCCL_HAS_CONFIG
    ncclComm =
        NCCLComm::create(numRanks, rank, ncclID, deviceIndex, options_->config);
#else
    ncclComm = NCCLComm::create(numRanks, rank, ncclID, deviceIndex);
#endif // NCCL_HAS_CONFIG
>>>>>>> 0dadd8b0
  }

  // Creates the NCCL streams
  bool force_high = getCvarBool(TORCH_NCCL_HIGH_PRIORITY, false);
  auto streamVal = at::cuda::getStreamFromPool(
      options_->is_high_priority_stream || force_high);

  {
    std::lock_guard<std::mutex> lock(mutex_);
    inInitializationCommMap_.emplace(deviceKey, ncclComm);
  }

  FlightRecorder::get()->record_pg_ranks(
      std::make_tuple(pg_uid_, pg_desc_), groupRanks());

  RECORD_PARAM_COMMS(
      std::make_tuple(0, false), // seq
      std::make_tuple(pg_uid_, pg_desc_), // PG name tuple
      rank, // rank
      "init", // collective name
      0, // inNelems
      0, // outNelems
      at::kByte, // dType
      std::vector<int64_t>(), // inSplitSizes
      std::vector<int64_t>(), // outSplitSizes
      globalRankStart, // globalRankStart
      globalRankStride, // globalRankStride
      size_); // worldSize

  VLOG(2) << logPrefix() << "ProcessGroupNCCL created ncclComm_ "
          << ncclComm->repr()
          << " on CUDA device: " << static_cast<int>(deviceIndex);

  // At this point NCCL should have been initialized, hence we can accurately
  // get the env value even if NCCL sets it by reading from nccl.conf file
  LOG(INFO) << logPrefix()
            << "NCCL_DEBUG: " << getCvarString({"NCCL_DEBUG"}, "N/A");

  // See [Group Start/End Note]
  for (const auto i : c10::irange(ncclActiveGroupCounter_)) {
    (void)i;
    C10D_NCCL_CHECK(ncclGroupStart(), std::nullopt);
  }

  ncclStreams_.emplace(deviceKey, streamVal);

  // Note: these events are created with the (default) cudaEventDisableTiming
  // flag This flag provides the best performance when used with
  // cudaStreamWaitEvent() and cudaEventQuery(). Since we here don't measure the
  // performance using cudaEvent, this should be set.
  // TODO(kwen2501): is ncclEvents_ used anywhere else?
  ncclEvents_.emplace(deviceKey, at::cuda::CUDAEvent(cudaEventDisableTiming));

  // Move the NCCL resource to cache
  auto it = inInitializationCommMap_.find(deviceKey);
  // A previous thread could've already removed devicesKey from
  // inInitializationCommMap_ and added it to devNCCLCommMap_
  if (it != inInitializationCommMap_.end()) {
    devNCCLCommMap_.emplace(deviceKey, std::move(it->second));
    inInitializationCommMap_.erase(deviceKey);

    // Now ncclComms are fully initialized.
    // Register all active CUDA memory segments in cache allocator to
    // the new NCCL communicators
    if (useTensorRegisterAllocatorHook_) {
      auto snapshot = c10::cuda::CUDACachingAllocator::snapshot();
      // Register the segment to a new NCCL communicator if on the same device
      for (const auto& segmentInfo : snapshot.segments) {
        TORCH_INTERNAL_ASSERT(
            segmentInfo.device == device.index(),
            "Mismatch between CUDA memory segment device and current device");
        ncclComm->registerSegment(
            // NOLINTNEXTLINE(performance-no-int-to-ptr)
            reinterpret_cast<void*>(segmentInfo.address),
            segmentInfo.total_size);
      }
    }
    // Record the mapping between ncclComm and device index so that later
    // register hook can register a newly allocated segment to communicators
    // on the same device.
    // NOTE: we need remove the communicator from this map when it is
    // destroyed, otherwise may register onto an invalid communicator.
    ncclCommDevIdxMapMutex.lock();
    ncclCommDevIdxMap.emplace(ncclComm, device.index());
    ncclCommDevIdxMapMutex.unlock();
  }

  it = devNCCLCommMap_.find(deviceKey);
  TORCH_INTERNAL_ASSERT(
      it != devNCCLCommMap_.end(), "Communicators not populated in cache!");
  return it->second;
}

std::shared_ptr<NCCLComm> ProcessGroupNCCL::getNCCLComm(
    const std::string& deviceKey) {
  std::lock_guard<std::mutex> lock(mutex_);
  if (devNCCLCommMap_.find(deviceKey) != devNCCLCommMap_.end()) {
    // Reuse the cached communicator if there is one.
    return devNCCLCommMap_[deviceKey];
  }
  return nullptr;
}

uint64_t ProcessGroupNCCL::getCommSplitCounter() const {
  uint64_t ret = 0;
  for (const auto& i : devNCCLCommMap_) {
    auto& ncclComm = i.second;
    ret += ncclComm->getCommSplitCounter();
  }
  return ret;
}

namespace {

// Check validity of tensor
void check_gpu_single_tensor(
    const at::Tensor& tensor,
    const bool p2p = false // whether operation is a P2P operation
) {
  if (!tensor.is_cuda() || tensor.is_sparse()) {
    C10_THROW_ERROR(ValueError, "Tensors must be CUDA and dense");
  }
  // Skip the following requirements for P2P operations
  if (!tensor.is_contiguous(tensor.suggest_memory_format())) {
    if (p2p) {
      TORCH_WARN_ONCE(
          "Detected non-contiguous tensor in P2P operations. It is user "
          "responsibility to guarantee that source and destination tensors have "
          "the same contiguity format.");
    } else {
      C10_THROW_ERROR(ValueError, "Tensors must be contiguous");
    }
  }
}

// Checks that all `tensors' have the same type and shape and reside on the same
// GPU.
// TODO: test_c10d_nccl.py should consider adding tests for the error conditions
// here, ie, that deliberately pass invalid tensors and check the right
// exception is thrown. The "Expected list of tensors on the same device"
// condition may be a challenge because the test would need to pass tensors on
// different devices in the same process.
int64_t check_gpu_tensors_same_device(const std::vector<at::Tensor>& tensors) {
  if (tensors.empty()) {
    C10_THROW_ERROR(ValueError, "Tensor list must be nonempty");
  }

  const auto& first = tensors.front();

  int64_t total_numel = 0;
  for (const auto& t : tensors) {
    if (!t.is_cuda() || t.is_sparse()) {
      C10_THROW_ERROR(ValueError, "Tensors must be CUDA and dense");
    }
    if (t.scalar_type() != first.scalar_type()) {
      C10_THROW_ERROR(TypeError, "Tensors must have identical type");
    }
    if (!t.is_non_overlapping_and_dense()) {
      C10_THROW_ERROR(ValueError, "Tensors must be non-overlapping and dense");
    }
    // If we're in this function, the user called a _coalesced collective
    // on a set of tensors with potentially different sizes and strides.
    // Therefore, we don't check for matching sizes and strides,
    // but we do double-check tensors are on the same device.
    TORCH_CHECK_WITH(
        ValueError,
        t.get_device() == tensors[0].get_device(),
        "Expected list of tensors on the same device");
    total_numel += t.numel();
  }

  return total_numel;
}

bool check_same_size(const std::vector<at::Tensor>& input_tensors) {
  for (const auto& input_tensor : input_tensors) {
    if (!input_tensors[0].is_same_size(input_tensor)) {
      return false;
    }
  }
  return true;
}

} // namespace

c10::intrusive_ptr<ProcessGroupNCCL::WorkNCCL> ProcessGroupNCCL::initWork(
    at::Device& device,
    int rank,
    OpType opType,
    bool isP2P,
    const char* profilingTitle,
    const std::vector<at::Tensor>& inputs,
    const std::vector<at::Tensor>& outputs, // TODO(kwen2501): necessary?
    bool record) {
  auto r = c10::make_intrusive<ProcessGroupNCCL::WorkNCCL>(
      pg_uid_,
      pg_desc_,
      device,
      rank,
      opType,
      isP2P ? seqP2P_ : seqCollective_,
      isP2P,
      profilingTitle,
      profilingTitle != nullptr ? std::optional<std::vector<at::Tensor>>(inputs)
                                : std::nullopt,
      desyncDebug_,
      enableTiming_.load(),
      cudaEventCacheEnabled_.load(),
      dist_debug_level_);
  if (record) {
    bool isP2P = isP2POp(opType);
    // Ideally record every work that we enqueue, rather than every work we
    // create.
    // - at the time of this PR we do not currently enqueue every created work
    // - but it is unsafe to steal refs to start/end cuda events from Works that
    //   may go out of scope before flight recorder has retired them,
    //   so we must ensure that any work that is initialized via initWork will
    //   be enqueued
    // - initially, moved record() into workEnqueue(), but found that makes it
    //   hard to get access to profilingTitle,
    //   inputs, and outputs for metadata recording, and we don't want to attach
    //   these objects to the Work becuase it has implications for keeping those
    //   tensors alive longer and adds overhead when copying Work objects
    //   between threads
    r->trace_id_ = FlightRecorder::get()->record(
        local_id_,
        std::make_tuple(pg_uid_, pg_desc_),
        seqCollective_,
        seqP2P_,
        op_id_,
        profilingTitle ? profilingTitle : "",
        inputs,
        outputs,
        r->ncclStartEvent_.get(),
        r->ncclEndEvent_.get(),
        options_->timeout,
        pgStatus_,
        isP2P);
  }
  return r;
}

// TODO(kwen2501): deprecate
std::vector<at::Tensor> ProcessGroupNCCL::WorkNCCL::result() {
  return *outputs_;
}

c10::intrusive_ptr<c10::ivalue::Future> ProcessGroupNCCL::WorkNCCL::
    getFuture() {
  return future_;
}

c10::intrusive_ptr<c10::ivalue::Future> ProcessGroupNCCL::WorkNCCL::
    getFutureResult() {
  return futureWorkResult_;
}

float ProcessGroupNCCL::WorkNCCL::getDuration() const {
  TORCH_CHECK(timingEnabled_, "getDuration only works if timing was enabled");
  TORCH_CHECK(
      ncclStartEvent_,
      "getDuration only works if ncclStartEvents_ is populated, true if timing enabled");
  TORCH_CHECK(
      ncclEndEvent_,
      "getDuration only works if ncclEndEvents_ is populated, which should always be true");
  return ncclStartEvent_->elapsed_time(*ncclEndEvent_);
}

uint64_t ProcessGroupNCCL::WorkNCCL::getSequencenumber() const {
  return seq_;
}

void ProcessGroupNCCL::assignTimeoutToWork(
    const c10::intrusive_ptr<ProcessGroupNCCL::WorkNCCL>& work,
    const c10::intrusive_ptr<ProcessGroupNCCL::Options>& option) {
  std::chrono::milliseconds timeout = option->timeout;
  std::lock_guard<std::mutex> timeoutLock(mtxTimeoutExtension_);
  if (ephemeralTimeoutActive_.count() > 0) {
    timeout += ephemeralTimeoutActive_;
  }
  work->opTimeout_ = timeout;
  work->ownedEphermeralTimeout_ =
      ephemeralTimeoutActive_ - ephemeralTimeoutInflight_;
  ephemeralTimeoutInflight_ = ephemeralTimeoutActive_;
}

void ProcessGroupNCCL::workEnqueue(
    const c10::intrusive_ptr<ProcessGroupNCCL::WorkNCCL>& work) {
  // in blockingWait_ mode, we don't need watchdog thread, so no need to enqueue
  // the work
  if (!terminateProcessGroup_.load() && !blockingWait_) {
    std::lock_guard<std::mutex> lock(workMetaListMutex_);
    // Avoid view tensors to be processed in cleanup thread.
    // View tensors' destruction invokes autograd_meta, which
    // needs to be destructed in user thread. Otherwise will
    // get deadlock. Here we enqueue work without outputs_.
    workMetaList_.emplace_back(*work);
    // update the PG status related to the last enqueued work
    pgStatus_->lastEnqueuedSeq = static_cast<int64_t>(work->seq_);
    pgStatus_->lastEnqueuedWorkName = opTypeToString(work->opType_);
    pgStatus_->lastEnqueuedNumelIn = work->numelIn_;
    pgStatus_->lastEnqueuedNumelOut = work->numelOut_;
    lastWorkListUpdateTime_ = std::chrono::steady_clock::now();
  }
}

ProcessGroupNCCL::Options::Options(bool is_high_priority_stream)
    : Backend::Options(NCCL_BACKEND_NAME, kProcessGroupNCCLDefaultTimeout),
      is_high_priority_stream(is_high_priority_stream) {}

static constexpr int CoalActive = 0x01, CoalColl = 0x02, CoalP2P = 0x04;

void ProcessGroupNCCL::startCoalescing() {
  // Other collective ops bump seq_ before creating a work. Thus, if coalesced
  // ops bump seq_ only after initing a work they will collide with (reuse) the
  // seq_ of the last non-coalesced collective.  Previously, seq_ was bumped
  // inside endCoalescing, but before initWork. Since we now record individual
  // ops from a coalesce group into the flight recorder, we want to have the
  // same seq_ for those ops and its 'endCoalescing' op. Hence we bump during
  // start, which has one minor downside- we burn a seq_ if someone ever does a
  // 'start' and 'end' coalescing region without doing an operation inbetween.

  coalescedDevice_.set_index(-1);
  coalescedComm_ = nullptr;
  coalescing_state_ |= CoalActive;
  groupStart();
}

// `optype` is for specifying a composite optype, such as ALLGATHER and
// REDUCE_SCATTER
c10::intrusive_ptr<Work> ProcessGroupNCCL::endCoalescing(OpType optype) {
  if (coalescedComm_ == nullptr) {
    // There is no actual work being coalesced, return here
    groupEnd();
    coalescing_state_ = 0;
    return nullptr;
  }
  TORCH_CHECK(
      coalescedDevice_.index() >= 0,
      "Somthing went wrong. Did you call end_coalescing before start_coalescing?");

  // `coalescedComm_` should have same set of comms across collectives
  auto comm = coalescedComm_;
  // `coalescedDevice_` should have same set of devices across collectives
  auto device = coalescedDevice_;

  // `getKeyFromDevice` is how we get keys for both collectives and batch P2P
  const auto key = getKeyFromDevice(device);
  auto ncclStream = ncclStreams_.at(key);

  // Create Work object
  c10::cuda::CaptureStatus capture_status =
      c10::cuda::currentStreamCaptureStatusMayInitCtx();
  bool enqueue =
      (coalescing_state_) && capture_status == c10::cuda::CaptureStatus::None;
  auto work = initWork(
      device,
      rank_,
      optype,
      coalescing_state_ & CoalP2P,
      "nccl:coalesced",
      {},
      {},
      enqueue);
  work->ncclComm_ = comm;
  work->blockingWait_ = blockingWait_;
  work->avoidRecordStreams_ = avoidRecordStreams_;
  work->store_ = store_;
  assignTimeoutToWork(work, options_);

  // Record start before ncclGroupEnd
  if (work->timingEnabled_) {
    work->ncclStartEvent_->record(ncclStream);
  }

  if (useNonblocking()) {
    groupEndNonblocking(comm);
  } else {
    groupEnd();
  }

  // Record end after ncclGroupEnd
  // TODO(eqy): is this still necessary if avoidRecordStreams_ is set?
  work->ncclEndEvent_->record(ncclStream);

  if (avoidRecordStreams_) {
    // other functions expect an initialized ptr if avoidRecordStreams_ is set
    work->stashed_for_allocator_safety_ =
        std::make_shared<std::vector<at::Tensor>>();
  }

  // Notify graphs before we check the capture status preemptively
  at::cuda::CUDAGraph::inc_pending_event_queries();

  if (enqueue) {
    workEnqueue(work);
  } else {
    at::cuda::CUDAGraph::dec_pending_event_queries();
  }

  coalescing_state_ = 0;
  coalescedComm_ = nullptr;
  return work;
}

c10::intrusive_ptr<Work> ProcessGroupNCCL::endCoalescing() {
  // Default OpType to COALESCED if not specified
  return endCoalescing(OpType::COALESCED);
}

template <typename Fn, typename PreProcess, typename PostProcess>
c10::intrusive_ptr<Work> ProcessGroupNCCL::collective(
    std::vector<at::Tensor>& inputs,
    std::vector<at::Tensor>& outputs,
    Fn fn,
    PreProcess pre,
    PostProcess post,
    OpType opType,
    const char* profilingTitle,
    bool avoidRecordStreams,
    bool nanCheck) {
  // Environment setting by the user may add onto collective call's option
  avoidRecordStreams |= avoidRecordStreams_;
  nanCheck &= enableNanCheck_;

  auto device = getDevice(inputs[0]);
  // Guard must be created before `currentStreamCaptureStatusMayInitCtx`;
  // otherwise, extra CUDA context could be created on device 0.
  at::cuda::OptionalCUDAGuard gpuGuard(device);

  c10::cuda::CaptureStatus capture_status =
      c10::cuda::currentStreamCaptureStatusMayInitCtx();
  errorIfCapturingNonCapturableNCCL(capture_status);

  // Bump collective counter
  if (!coalescing_state_) {
    seqCollective_++;
  }
  op_id_++;

  const auto key = getKeyFromDevice(device);
  std::shared_ptr<NCCLComm> ncclComm = getNCCLComm(key);
  if (ncclComm == nullptr) {
    ncclComm = initNCCLComm(key, device, opType);
  }

  if (coalescing_state_ & CoalActive) {
    if ((coalescing_state_ & CoalColl) == 0) {
      // First op in coalesced operations
      seqCollective_++;
    }
    coalescing_state_ |= CoalColl;
    if (coalescedDevice_.index() < 0) {
      coalescedDevice_ = device;
    } else {
      TORCH_CHECK(
          coalescedDevice_.index() == device.index(), MULTI_DEVICE_ERROR_MSG);
    }
    if (coalescedComm_ == nullptr) {
      coalescedComm_ = ncclComm;
    } else {
      TORCH_CHECK(coalescedComm_ == ncclComm, MULTI_DEVICE_ERROR_MSG);
    }
  }

  // Used many times below, so we stash the unordered_map lookup
  auto ncclStream = ncclStreams_.at(key);

  // First let NCCL streams wait for input tensors allocation streams
  syncStream(device, ncclEvents_[key], ncclStream);

  bool enqueue =
      !coalescing_state_ && capture_status == c10::cuda::CaptureStatus::None;
  auto work = initWork(
      device, rank_, opType, false, profilingTitle, inputs, outputs, enqueue);

  // Store references to outputs to be used by WorkNCCL::result and operator<<.
  work->outputs_ = std::make_shared<std::vector<at::Tensor>>(outputs);

  if (avoidRecordStreams) {
    work->stashed_for_allocator_safety_ =
        std::make_shared<std::vector<at::Tensor>>(inputs);
  }

  if (nanCheck) {
    for (const auto& input : inputs) {
      checkForNan(input, ncclStream);
    }
  }

  // Start event should only be recorded before the ncclGroupStart()
  if (work->timingEnabled_) {
    work->ncclStartEvent_->record(ncclStream);
  }

  pre(ncclStream, work);

  ncclComm_t comm = ncclComm->getNcclComm();

  // Both `inputs' and `outputs' are created on a worker stream and used in
  // different ncclStreams.  Hence, both must record the ncclStream to
  // prevent being freed before the collective finishes.
  //
  // We only record `inputs' here, and leave recording `outputs' to `fn' for
  // operations where `inputs' and `outputs' are not the same.
  //
  // See [Sync Streams].
  if (!avoidRecordStreams) {
    for (const auto& input : inputs) {
      if (!input.is_sparse()) {
        c10::cuda::CUDACachingAllocator::recordStream(
            input.storage().data_ptr(), ncclStream);
      } else {
        // for sparse input case record streams on both index and value
        // tensors
        c10::cuda::CUDACachingAllocator::recordStream(
            input.values().storage().data_ptr(), ncclStream);
        c10::cuda::CUDACachingAllocator::recordStream(
            input.indices().storage().data_ptr(), ncclStream);
      }
    }
  }

// Not all collectives have the same signature, e.g, all-reduce take in a Tensor
// as the input and output while all-to-all take in a vector of Tensors as input
// and output. Because we define the signature of the fn to take only single
// tensor as input and output, we need to do a hack to get the first element in
// the vector and pass it to fn.
// TODO: we should clean up this in future (by either entirely removing lambda's
// or removing input and output from lambda's signature).
#ifndef NCCL_HAS_COMM_NONBLOCKING
  C10D_NCCL_CHECK(
      fn(inputs[0], outputs[0], comm, ncclStream),
      ncclComm->getNcclCommFailureReason());
#else
  C10D_NCCL_CHECK_TIMEOUT(
      fn(inputs[0], outputs[0], comm, ncclStream),
      comm,
      ncclComm->getNcclCommFailureReason());
#endif // NCCL_HAS_COMM_NONBLOCKING

  post(ncclStream, work);

  // End event should only be recorded after the ncclGroupEnd()
  if (!coalescing_state_) {
    work->ncclEndEvent_->record(ncclStream);
  }
  work->ncclComm_ = ncclComm;

  {
    c10::cuda::CUDAMultiStreamGuard streamGuard(ncclStream);
    std::vector<at::Device> devices{device};
    work->future_ = c10::make_intrusive<at::ivalue::Future>(
        c10::ListType::create(c10::TensorType::get()), devices);

    // Add a callback that runs profiling end callbacks. wrapCallback() in CUDA
    // future blocks the stream this callback runs on the corresponding
    // ncclEndEvents_ ensuring appropriate synchronization.
    if (work->recordFunctionEndCallback_) {
      work->future_->addCallback(
          [work](at::ivalue::Future& /* unused */) {
            work->recordFunctionEndCallback_();
          },
          // uses_future = false allows us to skip synchronization in
          // ivalue::Future, but is only valid as long as the lambda doesn't use
          // the "Future" argument.
          /*uses_future=*/false);
    }
    work->future_->markCompleted(at::IValue(*work->outputs_));
  }

  // Set appropriate work parameters.
  work->blockingWait_ = blockingWait_;
  work->avoidRecordStreams_ = avoidRecordStreams;
  work->store_ = store_;
  assignTimeoutToWork(work, options_);
  // Record size info for debug. We only record the size on the first device as
  // multi-device per process is deprecated
  work->numelIn_ = 0;
  work->numelOut_ = 0;
  for (const auto& input : inputs) {
    work->numelIn_ += input.numel();
  }
  for (const auto& output : outputs) {
    work->numelOut_ += output.numel();
  }

  // Notify graphs before we check the capture status preemptively
  at::cuda::CUDAGraph::inc_pending_event_queries();
  if (enqueue) {
    workEnqueue(work);
  } else {
    at::cuda::CUDAGraph::dec_pending_event_queries();
  }

  return work;
}

template <typename Fn>
c10::intrusive_ptr<Work> ProcessGroupNCCL::collectiveCoalesced(
    std::vector<at::Tensor>& inputs,
    std::vector<at::Tensor>& outputs,
    Fn fn,
    OpType opType,
    const char* profilingTitle,
    bool avoidRecordStreams) {
  // Environment setting by the user may add onto collective call's option
  avoidRecordStreams |= avoidRecordStreams_;

  // Currently, the API permits one scenario where inputs.size() and
  // outputs.size() are > 0.
  // 1. If the call was a _coalesced call, all inputs must be on the same
  // device.
  //    The group of nccl calls applies the collective separately to each input,
  //    but the group as a whole should be efficient, and might even execute as
  //    a single fused kernel.
  auto device = getDevice(inputs[0]);
  // Guard must be created before `currentStreamCaptureStatusMayInitCtx`;
  // otherwise, extra CUDA context could be created on device 0.
  at::cuda::OptionalCUDAGuard gpuGuard(device);

  c10::cuda::CaptureStatus capture_status =
      c10::cuda::currentStreamCaptureStatusMayInitCtx();
  errorIfCapturingNonCapturableNCCL(capture_status);

  // Bump collective counter
  seqCollective_++;

  // For coalescingManager collectives, there is no individual c++ call per
  // collective so there is no flight record and we increment seqCollective_ and
  // op_id_ together. Compare this to startCoalescing/endCoalescing flow where
  // we increment either seqP2P_ or seqCollective_ once per group and increment
  // op_id_ once per indvidual operation within the group
  op_id_++;

  const auto key = getKeyFromDevice(device);
  std::shared_ptr<NCCLComm> ncclComm = getNCCLComm(key);
  if (ncclComm == nullptr) {
    ncclComm = initNCCLComm(key, device, opType);
  }

  if (coalescing_state_ & CoalActive) {
    coalescing_state_ |= CoalColl;
    if (coalescedDevice_.index() < 0) {
      coalescedDevice_ = device;
    } else {
      TORCH_CHECK(
          coalescedDevice_.index() == device.index(), MULTI_DEVICE_ERROR_MSG);
    }
    if (coalescedComm_ == nullptr) {
      coalescedComm_ = ncclComm;
    } else {
      TORCH_CHECK(coalescedComm_ == ncclComm, MULTI_DEVICE_ERROR_MSG);
    }
  }

  // Used many times below, so we stash the unordered_map lookup
  auto ncclStream = ncclStreams_.at(key);

  // First let NCCL streams wait for input tensors allocation streams
  syncStream(device, ncclEvents_[key], ncclStream);

  auto work = initWork(
      device,
      rank_,
      opType,
      false,
      profilingTitle,
      inputs,
      outputs,
      /*record=*/true);

  // Store references to outputs to be used by WorkNCCL::result and operator<<.
  work->outputs_ = std::make_shared<std::vector<at::Tensor>>(outputs);

  if (avoidRecordStreams) {
    work->stashed_for_allocator_safety_ =
        std::make_shared<std::vector<at::Tensor>>(inputs);
  }

  // Start event should only be recorded before the ncclGroupStart() (which
  // happens inside AutoNcclGroup guard below)
  if (work->timingEnabled_) {
    work->ncclStartEvent_->record(ncclStream);
  }

  ncclComm_t comm = ncclComm->getNcclComm();

// TODO(kwen2501): this should be moved to c10d tests, to qualify a NCCL
// upgrade. Once a NCCL version is qualified, this code should not be needed at
// runtime.
#ifdef PGNCCL_ENABLE_HASH
  if (enableCollecticeHashDebug_.load()) {
    auto numel = getTensorsNumel(inputs);
    auto hashValue = hashTensors(inputs);
    PRINT_COLLECTIVE_HASH_SIGNATURE(
        "input", opTypeToString(opType), numel, hashValue);
  }
#endif // PGNCCL_ENABLE_HASH

  {
    torch::cuda::nccl::AutoNcclGroup nccl_group_guard(comm, useNonblocking());
    for (const auto i : c10::irange(inputs.size())) {
      // Both `inputs' and `outputs' are created on a worker stream and used in
      // different ncclStreams.  Hence, both must record the ncclStream to
      // prevent being freed before the collective finishes.
      //
      // We only record `inputs' here, and leave recording `outputs' to `fn' for
      // operations where `inputs' and `outputs' are not the same.
      //
      // See [Sync Streams].
      if (!avoidRecordStreams) {
        if (!inputs[i].is_sparse()) {
          c10::cuda::CUDACachingAllocator::recordStream(
              inputs[i].storage().data_ptr(), ncclStream);
        } else {
          // for sparse input case record streams on both index and value
          // tensors
          c10::cuda::CUDACachingAllocator::recordStream(
              inputs[i].values().storage().data_ptr(), ncclStream);
          c10::cuda::CUDACachingAllocator::recordStream(
              inputs[i].indices().storage().data_ptr(), ncclStream);
        }
      }
#ifndef NCCL_HAS_COMM_NONBLOCKING
      C10D_NCCL_CHECK(
          fn(inputs[i], outputs[i], comm, ncclStream),
          ncclComm->getNcclCommFailureReason());
#else
      C10D_NCCL_CHECK_TIMEOUT(
          fn(inputs[i], outputs[i], comm, ncclStream),
          comm,
          ncclComm->getNcclCommFailureReason());
#endif // NCCL_HAS_COMM_NONBLOCKING
    }
  }

  work->ncclEndEvent_->record(ncclStream);
  work->ncclComm_ = ncclComm;

  {
    c10::cuda::CUDAMultiStreamGuard streamGuard(ncclStream);
    std::vector<at::Device> devices{device};
    work->future_ = c10::make_intrusive<at::ivalue::Future>(
        c10::ListType::create(c10::TensorType::get()), devices);

    // Add a callback that runs profiling end callbacks. wrapCallback() in CUDA
    // future blocks the stream this callback runs on the corresponding
    // ncclEndEvents_ ensuring appropriate synchronization.
    if (work->recordFunctionEndCallback_) {
      work->future_->addCallback(
          [work](at::ivalue::Future& /* unused */) {
            work->recordFunctionEndCallback_();
          },
          // uses_future = false allows us to skip synchronization in
          // ivalue::Future, but is only valid as long as the lambda doesn't use
          // the "Future" argument.
          /*uses_future=*/false);
    }
    work->future_->markCompleted(at::IValue(*work->outputs_));
  }

  // Set appropriate work parameters.
  work->blockingWait_ = blockingWait_;
  work->avoidRecordStreams_ = avoidRecordStreams;
  work->store_ = store_;
  assignTimeoutToWork(work, options_);
  // Record size info for debug. We only record the size on the first device as
  // multi-device per process is deprecated
  work->numelIn_ = inputs[0].numel();
  work->numelOut_ = outputs[0].numel();

  /* Note [cuda graph capture and workEnqueue]

  Normal behavior of the C10D watchdog is to query cuda events on work objects
  periodically, but when cuda graph recording is active these event queries
  would crash or mess up the recording.

  To ensure we do not enqueue a work object to the watchdog when cuda graph
  capture is active, we use a one-way sync. We increment a flag pre-emptively,
  indicating our intent to enqueue a work object. Then we check capture_status
  to see if (a) capturing is already in progress (we cannot enqueue in this
  case), (b) capturing hasn't started yet, so we can trust that no capture will
  start (since a pre-condition of starting a capture is to check the event query
  count is 0).

  If we are not able to enqueue the work due to capture-in-progress, we finally
  decrement the counter.

  For this reason we cannot easily move the increment inside workEnqueue unless
  we also change the semantic of workEnqueue to 'maybeWorkEnqueue'.

  TODO:
   - Is our design for flight recorder safe in this context?  are we recording
  any FR events during cudagraph capture? if so, they won't be safe to poll for
  completion status.
  */
  at::cuda::CUDAGraph::inc_pending_event_queries();
  if (capture_status == c10::cuda::CaptureStatus::None) {
    workEnqueue(work);
  } else {
    at::cuda::CUDAGraph::dec_pending_event_queries();
  }
  // TODO(whc) if the work isn't enqueued, I don't feel great about returning
  // it, since interactions with it by usercode won't behave normally - they
  // won't observe work completion, for instance.  Will this lead to silent
  // problems during capture?
  return work;
}

template <typename Fn, typename PreProcess, typename PostProcess>
c10::intrusive_ptr<Work> ProcessGroupNCCL::pointToPoint(
    at::Tensor& tensor,
    Fn fn,
    int peer,
    OpType opType,
    PreProcess pre,
    PostProcess post,
    const char* profilingTitle) {
  // avoidRecordStreams_ note:
  // send, recv, and irecv should be ok with avoidRecordStreams,
  // However, for isend, I don't think the API requires the user
  // to wait() on the returned handle, so ProcessGroupNCCL can't know
  // when it's safe to release the input back to the allocator,
  // and the present call has no way to know it's not an isend.
  // Therefore, we warn and fall back to the typical recordStream logic:
  if (avoidRecordStreams_) {
    TORCH_WARN_ONCE(
        "TORCH_NCCL_AVOID_RECORD_STREAMS=1 has no effect for point-to-point "
        "collectives.");
  }

  auto device = getDevice(tensor);
  at::cuda::OptionalCUDAGuard gpuGuard(device);

  std::string key;
  int p2pRank = 0, p2pTargetRank = 0;
  bool isSendRecvSelf = false;
  // For batch_isend_irecv, ncclGroupStart() would be called upfront
  bool batchP2P = ncclActiveGroupCounter_ > 0;
  if (batchP2P) {
    // For batch P2P, we need to treat it like a collective when selecting
    // communicator, because other ranks can call into this batch other than my
    // rank and my peer
    key = getKeyFromDevice(device);
    p2pRank = rank_;
    p2pTargetRank = peer;
  } else {
    // For single P2P, preserve the old two-rank behavior (to avoid perf diff)
    key = getKeySendRecv(rank_, peer);
    p2pRank = rank_ <= peer ? 0 : 1;
    isSendRecvSelf = rank_ == peer;
    p2pTargetRank = isSendRecvSelf ? 0 : 1 - p2pRank;

    if (!coalescing_state_) {
      // Bump P2P sequence number.
      seqP2P_++;
    }
  }

  // Bump the logical operation counter regardless of whether this op is
  // coalesced or individual
  op_id_++;

  std::shared_ptr<NCCLComm> ncclComm = getNCCLComm(key);
  if (ncclComm == nullptr) {
    ncclComm = initNCCLComm(key, device, opType, p2pRank, isSendRecvSelf);
  }

  if (coalescing_state_ & CoalActive) {
    // Bump  seqP2P_ once per coalesced group, not once per individual op.
    if ((coalescing_state_ & CoalP2P) == 0) {
      seqP2P_++;
    }
    coalescing_state_ |= CoalP2P;
    if (coalescedDevice_.index() < 0) {
      coalescedDevice_ = device;
    } else {
      TORCH_CHECK(
          coalescedDevice_.index() == device.index(), MULTI_DEVICE_ERROR_MSG);
    }
    if (coalescedComm_ == nullptr) {
      coalescedComm_ = ncclComm;
    } else {
      TORCH_CHECK(coalescedComm_ == ncclComm, MULTI_DEVICE_ERROR_MSG);
    }
  }

  // Used many times below, so we stash the unordered_map lookup
  auto ncclStream = ncclStreams_.at(key);
  // First let NCCL streams wait for input tensors allocation streams
  syncStream(device, ncclEvents_[key], ncclStream);

  // Work itself will create the CUDA events on all GPUs of tensors
  c10::intrusive_ptr<ProcessGroupNCCL::WorkNCCL> work;
  if (coalescing_state_) {
    // When coalescing, we record events per op that lack timing/state
    // information becuase there is no 'work' associated with them, and then
    // later in endCoalescing we record a 'coalesced' Work which has
    // timing/state updates via watchdog thread, but lacks op metadata such as
    // input/output sizes and profilingTitle per-op in the group.
    auto trace_id = FlightRecorder::get()->record(
        local_id_,
        std::make_tuple(pg_uid_, pg_desc_),
        seqCollective_,
        seqP2P_,
        op_id_,
        profilingTitle,
        {tensor},
        {tensor},
        nullptr,
        nullptr,
        options_->timeout,
        pgStatus_,
        /*isP2P=*/true);
    // TODO(whc) if we want to make the per-p2p-op flightrecorder entries get
    // their timings/states updated by proxy when the Work obj representing the
    // coalesce group gets its update, we could accumulate these trace_ids
    // together and ask FlightRecorder to take the update from one Work and
    // apply it to multiple entries
    (void)trace_id;
  } else {
    // Store references to outputs to be used by WorkNCCL::result and
    // operator<<. Note that these outputs are only valid for recv(), as send()
    // does not modify the inputs but we still create these outputs for use
    // cases such as profiling.

    work = initWork(
        device,
        rank_,
        opType,
        true,
        profilingTitle,
        {tensor},
        {},
        /*record=*/false);
    // This bypasses something in Work() that crashes if {tensor} is given as
    // output, not sure what
    work->outputs_ = std::make_shared<std::vector<at::Tensor>>();
    work->outputs_->push_back(tensor);
    // TODO(whc) because we don't pass output {tensor} to initWork, we tell
    // initWork to not record, and then we manually call record passing all the
    // information it wants.
    work->trace_id_ = FlightRecorder::get()->record(
        local_id_,
        std::make_tuple(pg_uid_, pg_desc_),
        seqCollective_,
        seqP2P_,
        op_id_,
        profilingTitle,
        {tensor},
        {tensor},
        work->ncclStartEvent_.get(),
        work->ncclEndEvent_.get(),
        options_->timeout,
        pgStatus_,
        /*isP2P=*/true);
  }

  // Only check for NaN for send ops, for recv ops `tensor` can be a random
  // placeholder
  if (enableNanCheck_ && opType == OpType::SEND) {
    checkForNan(tensor, ncclStream);
  }

  if (!coalescing_state_) {
    // Start event should only be recorded before the ncclGroupStart()
    if (work->timingEnabled_) {
      work->ncclStartEvent_->record(ncclStream);
    }

    pre(ncclStream, work);
  }

  // Both send tensor and recv tensor are created on a worker stream and used
  // in different ncclStreams.  Hence, both must record the ncclStream to
  // prevent being freed before the collective finishes.
  //
  // See [Sync Streams].
  c10::cuda::CUDACachingAllocator::recordStream(
      tensor.storage().data_ptr(), ncclStream);

  // This part seems common to both p2p and coalesced-p2p usage?
  ncclComm_t comm_ = ncclComm->getNcclComm();

#ifndef NCCL_HAS_COMM_NONBLOCKING
  C10D_NCCL_CHECK(
      fn(tensor, comm_, ncclStream, p2pTargetRank),
      ncclComm->getNcclCommFailureReason());
#else
  // In non-blocking mode, we need to use ncclGroup semantics to ensure that the
  // kernel is enqueued for single-P2P ops.  Otherwise, the event record below
  // may not capture the kernel, leading to data corruption.
  ncclGroupStart();
  C10D_NCCL_CHECK_NONBLOCKING(
      fn(tensor, comm_, ncclStream, p2pTargetRank), std::nullopt);
  C10D_NCCL_CHECK_TIMEOUT_GROUPEND(
      ncclGroupEnd(), ncclComm, ncclComm->getNcclCommFailureReason());
#endif // NCCL_HAS_COMM_NONBLOCKING

  if (!coalescing_state_) {
    post(ncclStream);

    // End event should only be recorded after the ncclGroupEnd()
    work->ncclEndEvent_->record(ncclStream);
    work->ncclComm_ = ncclComm;
    work->blockingWait_ = blockingWait_;
    work->store_ = store_;
    assignTimeoutToWork(work, options_);
    // Record size info for debug. We only record the size on the first device
    // as multi-device per process is deprecated
    work->numelIn_ = work->numelOut_ = tensor.numel();

    // Future only needs to be created and marked completed with outputs for
    // recv(), but still create future for use cases such as profiling even for
    // send().
    {
      c10::cuda::CUDAMultiStreamGuard streamGuard(ncclStream);
      std::vector<at::Device> devices{device};
      work->future_ = c10::make_intrusive<at::ivalue::Future>(
          c10::ListType::create(c10::TensorType::get()), devices);
      work->future_->markCompleted(at::IValue(*work->outputs_));
    }

    // Add a callback that runs profiling end callbacks. wrapCallback() in CUDA
    // future blocks the stream this callback runs on the corresponding
    // ncclEndEvents_ ensuring appropriate synchronization.
    if (work->recordFunctionEndCallback_) {
      work->future_->addCallback(
          [work](at::ivalue::Future& /* unused */) {
            work->recordFunctionEndCallback_();
          },
          // uses_future = false allows us to skip synchronization in
          // ivalue::Future, but is only valid as long as the lambda doesn't use
          // the "Future" argument.
          /*uses_future=*/false);
    }
  }

  // Enqueue P2P op so that it can be cancelled by NCCL watchdog
  c10::cuda::CaptureStatus capture_status =
      c10::cuda::currentStreamCaptureStatusMayInitCtx();

  // Notify graphs before we check the capture status preemptively
  at::cuda::CUDAGraph::inc_pending_event_queries();

  if (!coalescing_state_ && capture_status == c10::cuda::CaptureStatus::None) {
    workEnqueue(work);
    return work;
  } else {
    at::cuda::CUDAGraph::dec_pending_event_queries();
    return nullptr;
  }
}

template <typename Fn, typename PreProcess, typename PostProcess>
c10::intrusive_ptr<Work> ProcessGroupNCCL::collective(
    at::Tensor& input,
    at::Tensor& output,
    Fn fn,
    PreProcess pre,
    PostProcess post,
    OpType opType,
    const char* profilingTitle,
    bool avoidRecordStreams,
    bool nanCheck) {
  auto inputs = std::vector<at::Tensor>{input};
  auto outputs = std::vector<at::Tensor>{output};
  return collective(
      inputs,
      outputs,
      fn,
      pre,
      post,
      opType,
      profilingTitle,
      avoidRecordStreams,
      nanCheck);
}

template <typename Fn>
c10::intrusive_ptr<Work> ProcessGroupNCCL::collective(
    at::Tensor& input,
    at::Tensor& output,
    Fn fn,
    OpType opType,
    const char* profilingTitle,
    bool avoidRecordStreams,
    bool nanCheck) {
  auto inputs = std::vector<at::Tensor>{input};
  auto outputs = std::vector<at::Tensor>{output};
  return collective(
      inputs,
      outputs,
      fn,
      [](at::cuda::CUDAStream&,
         c10::intrusive_ptr<ProcessGroupNCCL::WorkNCCL>& work) {},
      [](at::cuda::CUDAStream&,
         c10::intrusive_ptr<ProcessGroupNCCL::WorkNCCL>& work) {},
      opType,
      profilingTitle,
      avoidRecordStreams,
      nanCheck);
}

template <typename Fn>
c10::intrusive_ptr<Work> ProcessGroupNCCL::pointToPoint(
    at::Tensor& tensor,
    Fn fn,
    int peer,
    OpType opType,
    const char* profilingTitle) {
  return pointToPoint(
      tensor,
      fn,
      peer,
      opType,
      [](at::cuda::CUDAStream&,
         c10::intrusive_ptr<ProcessGroupNCCL::WorkNCCL>& work) {},
      [](at::cuda::CUDAStream&) {},
      profilingTitle);
}

c10::intrusive_ptr<Work> ProcessGroupNCCL::allreduce_sparse(
    std::vector<at::Tensor>& tensors,
    const AllreduceOptions& opts) {
  TORCH_CHECK(tensors.size() == 1, MULTI_DEVICE_ERROR_MSG);
  auto tensor = tensors.back();
  TORCH_CHECK(
      !isFloat8Type(tensor.scalar_type()),
      "Float8 dtypes are not currenlty supported for NCCL reductions");
#ifdef IS_NCCLX
  tensor = tensor.coalesce();
  at::Tensor outputTensor =
      torch::zeros(tensor.sizes(), tensor.options().layout(torch::kStrided));
  auto work = collective(
      tensor,
      outputTensor,
      [&](at::Tensor& input,
          at::Tensor& output,
          ncclComm_t comm,
          at::cuda::CUDAStream& stream) {
        auto ncclDataType = getNcclDataType(input.scalar_type());
        auto ncclReduceOp =
            getNcclReduceOp(opts.reduceOp, input, ncclDataType, comm);
        auto indices = input.indices();
        auto sizes = input.sizes();
        int colSize = sizes[1];
        auto rows = indices[0];
        size_t blockCount = rows.sizes()[0];
        auto recvIndices = indices[0] * colSize;

        // prevent output and recvIndices from being freed
        c10::cuda::CUDACachingAllocator::recordStream(
            output.storage().data_ptr(), stream);
        c10::cuda::CUDACachingAllocator::recordStream(
            recvIndices.storage().data_ptr(), stream);
        auto result = ncclAllReduceSparseBlock(
            input._values().data_ptr(), // sendbuff
            recvIndices.data_ptr<int64_t>(), // recv_indices
            blockCount, // block_count
            colSize, // block_length
            output.data_ptr(), // recvbuff
            output.numel(), // recv_count
            ncclDataType,
            ncclReduceOp,
            comm,
            stream.stream());
        return result;
      },
      [](at::cuda::CUDAStream& ncclStream,
         c10::intrusive_ptr<ProcessGroupNCCL::WorkNCCL>& work) {},
      [&](at::cuda::CUDAStream& ncclStream,
          c10::intrusive_ptr<ProcessGroupNCCL::WorkNCCL>& work) {
        // Convert output tensors to sparse and back into tensors.
        at::cuda::CUDAStreamGuard guard(ncclStream);
        if (opts.sparseIndices.has_value()) {
          tensor = at::sparse_coo_tensor(
              opts.sparseIndices.value(), outputTensor, tensor.sizes());
        } else {
          tensor = outputTensor.to_sparse();
        }
      },
      OpType::_ALLREDUCE_SPARSE,
      "nccl:all_reduce_sparse");
  return work;
#else
  // If the nccl branch is not "exp" then we just error
  C10_THROW_ERROR(
      Error,
      "NCCL does not support all_reduce with sparse tensors. Please use dense tensors instead.");
#endif // IS_NCCLX
}

c10::intrusive_ptr<Work> ProcessGroupNCCL::allreduce_impl(
    at::Tensor& tensor,
    const char* profilingTitle,
    const AllreduceOptions& opts) {
  return collective(
      tensor,
      tensor,
      [&](at::Tensor& input,
          at::Tensor& output,
          ncclComm_t comm,
          at::cuda::CUDAStream& stream) {
        auto ncclDataType = getNcclDataType(input.scalar_type());
        auto ncclReduceOp =
            getNcclReduceOp(opts.reduceOp, input, ncclDataType, comm);
        return ncclAllReduce(
            input.data_ptr(),
            output.data_ptr(),
            input.numel(),
            ncclDataType,
            ncclReduceOp,
            comm,
            stream.stream());
      },
      OpType::ALLREDUCE,
      profilingTitle);
}

c10::intrusive_ptr<Work> ProcessGroupNCCL::allreduce(
    std::vector<at::Tensor>& tensors,
    const AllreduceOptions& opts) {
  TORCH_CHECK(tensors.size() == 1, MULTI_DEVICE_ERROR_MSG);
  auto tensor = tensors.back();
  if (tensor.is_complex()) {
    TORCH_CHECK(
        complexViewAsRealAllowed(opts.reduceOp),
        "all_reduce does not support",
        opts.reduceOp,
        "on complex tensors");
    tensor = at::view_as_real(tensor);
  }
  check_gpu_single_tensor(tensor);

  if (intraNodeComm_ != nullptr && opts.reduceOp == ReduceOp::SUM) {
    using namespace intra_node_comm;
    auto algo = intraNodeComm_->selectAllReduceAlgo(tensor);
    if (algo != intra_node_comm::AllReduceAlgo::NONE) {
      intraNodeComm_->allReduce(tensor, algo);
      return c10::make_intrusive<IntraNodeCommWork>();
    }
  }
  TORCH_CHECK(
      !isFloat8Type(tensor.scalar_type()),
      "Float8 dtypes are not currenlty supported for NCCL reductions");
  RECORD_PARAM_COMMS_DATA(
      std::make_tuple(
          static_cast<int64_t>(seqCollective_) + 1,
          false), // seq + 1 to match collective
      std::make_tuple(pg_uid_, pg_desc_), // PG name tuple
      tensors, // inputTensors
      tensors, // outputTensors
      rank_, // rank
      "allreduce", // collective name
      tensor.numel(), // inNelems
      tensor.numel(), // outNelems
      tensor.scalar_type(), // dType
      std::vector<int64_t>(), // inSplitSizes
      std::vector<int64_t>(), // outSplitSizes
      globalRankStart, // globalRankStart
      globalRankStride, // globalRankStride
      this->getSize()); // worldSize

  // avoidRecordStreams_ note: collective() will stash tensors.
  return allreduce_impl(tensor, "nccl:all_reduce", opts);
}

c10::intrusive_ptr<Work> ProcessGroupNCCL::allreduce_coalesced(
    std::vector<at::Tensor>& tensors,
    const AllreduceCoalescedOptions& opts) {
  auto total_numel = check_gpu_tensors_same_device(tensors);
  TORCH_CHECK(
      !isFloat8Type(tensors.back().scalar_type()),
      "Float8 dtypes are not currenlty supported for NCCL reductions");

  RECORD_PARAM_COMMS_DATA(
      std::make_tuple(
          static_cast<int64_t>(seqCollective_) + 1,
          false), // seq + 1 to match collective and assume only one collective
                  // in coalesed range
      std::make_tuple(pg_uid_, pg_desc_), // PG name tuple
      tensors, // inputTensors
      tensors, // outputTensors
      rank_, // rank
      "allreduce_coalesced", // collective name
      total_numel, // inNelems
      total_numel, // outNelems
      tensors[0].scalar_type(), // dType
      // I'm not sure what in,outSplitSizes mean here.
      std::vector<int64_t>(), // inSplitSizes
      std::vector<int64_t>(), // outSplitSizes
      globalRankStart, // globalRankStart
      globalRankStride, // globalRankStride
      this->getSize()); // worldSize

  // avoidRecordStreams_ note: collective() will stash tensors.
  return collectiveCoalesced(
      tensors,
      tensors,
      [&](at::Tensor& input,
          at::Tensor& output,
          ncclComm_t comm,
          at::cuda::CUDAStream& stream) {
        auto ncclDataType = getNcclDataType(input.scalar_type());
        auto ncclReduceOp =
            getNcclReduceOp(opts.reduceOp, input, ncclDataType, comm);
        return ncclAllReduce(
            input.data_ptr(),
            output.data_ptr(),
            input.numel(),
            ncclDataType,
            ncclReduceOp,
            comm,
            stream.stream());
      },
      OpType::COALESCED,
      "nccl:allreduce_coalesced");
}

c10::intrusive_ptr<Work> ProcessGroupNCCL::broadcast(
    std::vector<at::Tensor>& tensors,
    const BroadcastOptions& opts) {
  TORCH_CHECK(tensors.size() == 1, MULTI_DEVICE_ERROR_MSG);
  auto tensor = tensors.back();
  if (tensor.is_complex()) {
    tensor = at::view_as_real(tensor);
  }
  check_gpu_single_tensor(tensor);

  RECORD_PARAM_COMMS_DATA(
      std::make_tuple(
          static_cast<int64_t>(seqCollective_) + 1,
          false), // seq + 1 to match collective
      std::make_tuple(pg_uid_, pg_desc_), // PG name tuple
      tensors, // inputTensors
      tensors, // outputTensors
      opts.rootRank, // root rank
      "broadcast", // collective name
      tensor.numel(), // inNelems
      tensor.numel(), // outNelems
      tensor.scalar_type(), // dType
      std::vector<int64_t>(), // inSplitSizes
      std::vector<int64_t>(), // outSplitSizes
      globalRankStart, // globalRankStart
      globalRankStride, // globalRankStride
      this->getSize()); // worldSize

  // avoidRecordStreams_ note: collective() will stash tensors.
  bool avoidRecordStreams = avoidRecordStreams_ || (!opts.asyncOp);

  const auto root = opts.rootRank + opts.rootTensor;
  bool nanCheck = (root == rank_);

  return collective(
      tensor,
      tensor,
      [&](at::Tensor& input,
          at::Tensor& output,
          ncclComm_t comm,
          at::cuda::CUDAStream& stream) {
        return ncclBcast(
            input.data_ptr(),
            input.numel(),
            getNcclDataType(input.scalar_type()),
            static_cast<int>(root),
            comm,
            stream.stream());
      },
      OpType::BROADCAST,
      "nccl:broadcast",
      avoidRecordStreams,
      nanCheck);
}

// _broadcast_oop adds an out-of-place broadcast in PGNCCL
// Custom collectives may be implemented by coalescing broadcast operations
// One use-case is implementing a vector all_gather (all_gather_v)
// where unevenly sized inputs are gathered among participating ranks
// Since all_gather provides an out-of-place API, an all_gather_v
// semantic implemented inside pg_nccl.all_gather also needs to support
// out-of-place, for which an out-of-place broadcast is required to be added
c10::intrusive_ptr<Work> ProcessGroupNCCL::_broadcast_oop(
    at::Tensor& outputTensor,
    at::Tensor& inputTensor,
    const BroadcastOptions& opts) {
  if (outputTensor.numel() != inputTensor.numel()) {
    C10_THROW_ERROR(
        ValueError,
        "Tensor input and output of _broadcast_oop must have the same number of elements ");
  }
  const auto root = opts.rootRank + opts.rootTensor;
  bool nanCheck = (root == rank_);
  return collective(
      inputTensor,
      outputTensor,
      [&](at::Tensor& input,
          at::Tensor& output,
          ncclComm_t comm,
          at::cuda::CUDAStream& stream) {
        return ncclBroadcast(
            input.data_ptr(),
            output.data_ptr(),
            input.numel(),
            getNcclDataType(input.scalar_type()),
            static_cast<int>(root),
            comm,
            stream.stream());
      },
      OpType::BROADCAST,
      "nccl:_broadcast_oop",
      /*avoidRecordStreams=*/false,
      nanCheck);
}

c10::intrusive_ptr<Work> ProcessGroupNCCL::reduce(
    std::vector<at::Tensor>& tensors,
    const ReduceOptions& opts) {
  TORCH_CHECK(tensors.size() == 1, MULTI_DEVICE_ERROR_MSG);
  auto tensor = tensors.back();
  if (tensor.is_complex()) {
    TORCH_CHECK(
        complexViewAsRealAllowed(opts.reduceOp),
        "reduce does not support",
        opts.reduceOp,
        "on complex tensors");
    tensor = at::view_as_real(tensor);
  }
  check_gpu_single_tensor(tensor);
  RECORD_PARAM_COMMS_DATA(
      std::make_tuple(
          static_cast<int64_t>(seqCollective_) + 1,
          false), // seq + 1 to match collective
      std::make_tuple(pg_uid_, pg_desc_), // PG name tuple
      tensors, // inputTensors
      tensors, // outputTensors
      opts.rootRank, // root rank
      "reduce", // collective name
      tensor.numel(), // inNelems
      tensor.numel(), // outNelems
      tensor.scalar_type(), // dType
      std::vector<int64_t>(), // inSplitSizes
      std::vector<int64_t>(), // outSplitSizes
      globalRankStart, // globalRankStart
      globalRankStride, // globalRankStride
      this->getSize()); // worldSize

  // avoidRecordStreams_ note: collective() will stash tensors.
  return collective(
      tensor,
      tensor,
      [&](at::Tensor& input,
          at::Tensor& output,
          ncclComm_t comm,
          at::cuda::CUDAStream& stream) {
        const auto root = opts.rootRank + opts.rootTensor;
        auto ncclDataType = getNcclDataType(input.scalar_type());
        auto ncclReduceOp =
            getNcclReduceOp(opts.reduceOp, input, ncclDataType, comm);
        return ncclReduce(
            input.data_ptr(),
            output.data_ptr(),
            input.numel(),
            ncclDataType,
            ncclReduceOp,
            static_cast<int>(root),
            comm,
            stream.stream());
      },
      OpType::REDUCE,
      "nccl:reduce");
}

// _reduce_oop exposes an out-of-place reduce from PGNCCL
// Custom collectives may be implemented by coalescing reduce operations
// One use-case is implementing a vector reduce_scatter (reduce_scatter_v)
// where inputs are reduced and scattered unevenly among participating ranks
// Since reduce_scatter provides an out-of-place API, a reduce_scatter_v
// semantic implemented inside pg_nccl.reduce_scatter also needs to support
// out-of-place, for which an out-of-place reduce is required to be added
c10::intrusive_ptr<Work> ProcessGroupNCCL::_reduce_oop(
    at::Tensor& outputTensor,
    at::Tensor& inputTensor,
    const ReduceOptions& opts) {
  if (outputTensor.numel() != inputTensor.numel()) {
    C10_THROW_ERROR(
        ValueError,
        "Tensor input and output of _reduce_oop must have the same number of elements ");
  }
  return collective(
      inputTensor,
      outputTensor,
      [&](at::Tensor& input,
          at::Tensor& output,
          ncclComm_t comm,
          at::cuda::CUDAStream& stream) {
        const auto root = opts.rootRank + opts.rootTensor;
        const auto ncclDataType = getNcclDataType(input.scalar_type());
        const auto ncclReduceOp =
            getNcclReduceOp(opts.reduceOp, input, ncclDataType, comm);
        return ncclReduce(
            input.data_ptr(),
            output.data_ptr(),
            input.numel(),
            ncclDataType,
            ncclReduceOp,
            (int)root,
            comm,
            stream.stream());
      },
      OpType::REDUCE,
      "nccl:_reduce_oop");
}

c10::intrusive_ptr<Work> ProcessGroupNCCL::allgather(
    std::vector<std::vector<at::Tensor>>& outputTensors,
    std::vector<at::Tensor>& inputTensors,
    const AllgatherOptions& opts) {
  TORCH_CHECK(inputTensors.size() == 1, MULTI_DEVICE_ERROR_MSG);
  auto inputTensor = inputTensors.back();
  check_gpu_single_tensor(inputTensor);
  auto outputTensors_ = outputTensors.back();

  RECORD_PARAM_COMMS_DATA(
      std::make_tuple(
          static_cast<int64_t>(seqCollective_) + 1,
          false), // seq + 1 to match collective
      std::make_tuple(pg_uid_, pg_desc_), // PG name tuple
      inputTensors, // inputTensors
      outputTensors, // outputTensors
      rank_, // rank
      "all_gather", // collective name
      inputTensor.numel(), // inNelems
      inputTensor.numel() * // outNelems
          this->getSize(),
      inputTensor.scalar_type(), // dType
      std::vector<int64_t>(), // inSplitSizes
      std::vector<int64_t>(), // outSplitSize
      globalRankStart, // globalRankStart
      globalRankStride, // globalRankStride
      this->getSize()); // worldSize

  bool same_size = check_same_size(outputTensors_);
  if (same_size) {
    // Flatten a vector of tensors into a single, stacked tensor.
    at::Tensor outputFlattened = newLikeFlat(outputTensors_);

    return collective(
        inputTensor,
        outputFlattened,
        [&](at::Tensor& input,
            at::Tensor& output,
            ncclComm_t comm,
            at::cuda::CUDAStream& stream) {
          if (!avoidRecordStreams_) {
            c10::cuda::CUDACachingAllocator::recordStream(
                output.storage().data_ptr(), stream);
          }
          return ncclAllGather(
              input.data_ptr(),
              output.data_ptr(),
              input.numel(),
              getNcclDataType(input.scalar_type()),
              comm,
              stream.stream());
        },
        [](at::cuda::CUDAStream& ncclStream,
           c10::intrusive_ptr<ProcessGroupNCCL::WorkNCCL>& work) {
          // avoidRecordStreams_ note: We actually don't need to stash anything
          // here.
          //  - inputTensors is stashed onto work->stashed_for_allocator_safety_
          //    in collective().
          //  - outputFlattened is stashed onto work->outputs_ in collective().
          //  - User-facing outputTensors should be held by the user until after
          //    waiting on work_, or the call makes no sense.
          // So all participating tensors are accounted for, and won't be
          // released back to their allocation streams until after work_ is
          // waited on.
        },
        [&](at::cuda::CUDAStream& ncclStream,
            c10::intrusive_ptr<ProcessGroupNCCL::WorkNCCL>& work) {
          // Copy the flattened output tensors to the outputs.
          at::cuda::CUDAStreamGuard guard(ncclStream);
          for (const auto j : c10::irange(outputTensors_.size())) {
            // See [Sync Streams].
            if (!avoidRecordStreams_) {
              c10::cuda::CUDACachingAllocator::recordStream(
                  outputTensors_[j].storage().data_ptr(), ncclStream);
            }
            outputTensors_[j].copy_(
                outputFlattened[static_cast<int64_t>(j)], true);
          }
        },
        OpType::ALLGATHER,
        "nccl:all_gather");
  } else {
    const auto num_reduces = outputTensors_.size();
    startCoalescing();
    for (const int64_t i : c10::irange(static_cast<int64_t>(num_reduces))) {
      auto& output = outputTensors_[i];
      auto& input = (i == rank_) ? inputTensor : output;
      auto broadcastOpts = BroadcastOptions{i, int64_t(0), opts.timeout};
      _broadcast_oop(output, input, broadcastOpts);
    }
    auto work = endCoalescing(OpType::ALLGATHER);
    return work;
  }
}

c10::intrusive_ptr<Work> ProcessGroupNCCL::allgather_coalesced(
    std::vector<std::vector<at::Tensor>>& /* unused */,
    std::vector<at::Tensor>& /* unused */,
    const AllgatherOptions& /* unused */) {
  C10_THROW_ERROR(
      NotImplementedError,
      "ProcessGroupNCCL does not support allgather_coalesced");
}

c10::intrusive_ptr<Work> ProcessGroupNCCL::allgather_into_tensor_coalesced(
    std::vector<at::Tensor>& outputs,
    std::vector<at::Tensor>& inputs,
    const AllgatherOptions& opts) {
  RECORD_PARAM_COMMS_DATA(
      std::make_tuple(
          static_cast<int64_t>(seqCollective_) + 1,
          false), // seq + 1 to match collective and assume only one collective
                  // in coalesed range
      std::make_tuple(pg_uid_, pg_desc_), // PG name tuple
      inputs, // inputTensors
      outputs, // outputTensors
      rank_, // rank
      "allgather_into_tensor_coalesced", // collective name
      getTensorsNumel(inputs), // inNelems
      getTensorsNumel(outputs), // outNelems
      inputs[0].scalar_type(), // dType
      std::vector<int64_t>(), // inSplitSizes
      std::vector<int64_t>(), // outSplitSizes
      globalRankStart, // globalRankStart
      globalRankStride, // globalRankStride
      this->getSize()); // worldSize

  return collectiveCoalesced(
      inputs,
      outputs,
      [&](at::Tensor& input,
          at::Tensor& output,
          ncclComm_t comm,
          at::cuda::CUDAStream& stream) {
        return ncclAllGather(
            input.data_ptr(),
            output.data_ptr(),
            input.numel(),
            getNcclDataType(input.scalar_type()),
            comm,
            stream.stream());
      },
      OpType::COALESCED,
      "nccl:all_gather_into_tensor_coalesced");
}

c10::intrusive_ptr<Work> ProcessGroupNCCL::reduce_scatter(
    std::vector<at::Tensor>& outputTensors,
    std::vector<std::vector<at::Tensor>>& inputTensors,
    const ReduceScatterOptions& opts) {
  TORCH_CHECK(outputTensors.size() == 1, MULTI_DEVICE_ERROR_MSG);
  auto outputTensor = outputTensors.back();
  check_gpu_single_tensor(outputTensor);
  auto inputTensors_ = inputTensors.back();
  TORCH_CHECK(
      !isFloat8Type(outputTensor.scalar_type()),
      "Float8 dtypes are not currenlty supported for NCCL reductions");

  RECORD_PARAM_COMMS_DATA(
      std::make_tuple(
          static_cast<int64_t>(seqCollective_) + 1,
          false), // seq + 1 to match collective
      std::make_tuple(pg_uid_, pg_desc_), // PG name tuple
      inputTensors, // inputTensors
      outputTensors, // outputTensors
      rank_, // rank
      "reduce_scatter", // collective name
      outputTensor.numel() * this->getSize(), // inNelems
      outputTensor.numel(), // outNelems
      outputTensor.scalar_type(), // dType
      std::vector<int64_t>(), // inSplitSizes
      std::vector<int64_t>(), // outSplitSizes
      globalRankStart, // globalRankStart
      globalRankStride, // globalRankStride
      this->getSize()); // worldSize

  bool same_size = check_same_size(inputTensors_);
  if (same_size) {
    // Flatten a vector of tensors into a single, stacked tensor.
    at::Tensor inputFlattened = newLikeFlat(inputTensors_);

    return collective(
        inputFlattened,
        outputTensor,
        [&](at::Tensor& input,
            at::Tensor& output,
            ncclComm_t comm,
            at::cuda::CUDAStream& stream) {
          if (!avoidRecordStreams_) {
            c10::cuda::CUDACachingAllocator::recordStream(
                output.storage().data_ptr(), stream);
          }
          const auto ncclDataType = getNcclDataType(input.scalar_type());
          const auto ncclReduceOp =
              getNcclReduceOp(opts.reduceOp, input, ncclDataType, comm);
          return ncclReduceScatter(
              input.data_ptr(),
              output.data_ptr(),
              output.numel(),
              ncclDataType,
              ncclReduceOp,
              comm,
              stream.stream());
        },
        [&](at::cuda::CUDAStream& ncclStream,
            c10::intrusive_ptr<ProcessGroupNCCL::WorkNCCL>& work) {
          if (avoidRecordStreams_) {
            // We only need to stash inputTensors.
            //  - inputFlattened is stashed onto
            //  work->stashed_for_allocator_safety_
            //    in collective().
            //  - User-facing outputTensors is stashed onto work->outputs_ in
            //  collective(),
            //    and should also be held by the user until after waiting on
            //    work_.
            auto& v = work->stashed_for_allocator_safety_;
            v->insert(v->end(), inputTensors_.begin(), inputTensors_.end());
          }

          // Copy the input tensors to the flattened inputs.
          at::cuda::CUDAStreamGuard guard(ncclStream);
          for (const auto j : c10::irange(inputTensors_.size())) {
            // See [Sync Streams].
            if (!avoidRecordStreams_) {
              c10::cuda::CUDACachingAllocator::recordStream(
                  inputTensors_[j].storage().data_ptr(), ncclStream);
            }
            inputFlattened[static_cast<int64_t>(j)].copy_(
                inputTensors_[j], true);
          }
        },
        [&](at::cuda::CUDAStream&,
            c10::intrusive_ptr<ProcessGroupNCCL::WorkNCCL>& work) {},
        OpType::REDUCE_SCATTER,
        "nccl:reduce_scatter");
  } else {
    const auto num_reduces = inputTensors_.size();
    startCoalescing();
    for (const int i : c10::irange(static_cast<int>(num_reduces))) {
      auto& input = inputTensors_[i];
      auto& output = (i == rank_) ? outputTensor : input;
      auto reduceOpts = ReduceOptions{
          opts.reduceOp,
          static_cast<int64_t>(i),
          static_cast<int64_t>(0),
          opts.timeout};
      _reduce_oop(output, input, reduceOpts);
    }
    auto work = endCoalescing(OpType::REDUCE_SCATTER);
    return work;
  }
}

c10::intrusive_ptr<Work> ProcessGroupNCCL::_reduce_scatter_base(
    at::Tensor& outputTensor,
    at::Tensor& inputTensor,
    const ReduceScatterOptions& opts) {
  if (inputTensor.dtype() != outputTensor.dtype()) {
    C10_THROW_ERROR(
        TypeError, "input tensor must be the same type as the output tensor.");
  }

  if (inputTensor.numel() != outputTensor.numel() * size_) {
    C10_THROW_ERROR(
        ValueError,
        "input tensor must be the same size as output size times world size");
  }

  const auto& tensor = outputTensor;
  TORCH_CHECK(
      !isFloat8Type(tensor.scalar_type()),
      "Float8 dtypes are not currenlty supported for NCCL reductions");
  RECORD_PARAM_COMMS_DATA(
      std::make_tuple(
          static_cast<int64_t>(seqCollective_) + 1,
          false), // seq + 1 to match collective
      std::make_tuple(pg_uid_, pg_desc_), // PG name tuple
      inputTensor, // inputTensor
      outputTensor, // outputTensor
      rank_, // rank
      "_reduce_scatter_base", // collective name
      inputTensor.numel(), // inNelems
      tensor.numel(), // outNelems
      tensor.scalar_type(), // dtype
      std::vector<int64_t>(), // inSplitSizes
      std::vector<int64_t>(), // outSplitSizes
      globalRankStart, // globalRankStart
      globalRankStride, // globalRankStride
      this->getSize()); // worldSize

  // avoidRecordStreams_ note: collective() will stash inputs and outputs.
  // Note 2: for asyncOp = false, we don't want to record streams because we
  // know that the NCCL stream will join back to the "current" stream right
  // after this op. So we might just as well keep the stream ownership of the
  // input/output tensors unchanged. The benefit would be that the
  // allocation/free of the tensors would look deterministic to the "current"
  // stream so that the caching allocator can reuse memory pool for this stream
  // in a clever way. This setting is added for libraries like FSDP which uses
  // `reduce_scatter_tensor`.
  bool avoidRecordStreams = avoidRecordStreams_ || (!opts.asyncOp);

  return collective(
      inputTensor,
      outputTensor,
      [&](at::Tensor& input,
          at::Tensor& output,
          ncclComm_t comm,
          at::cuda::CUDAStream& stream) {
        if (!avoidRecordStreams) {
          c10::cuda::CUDACachingAllocator::recordStream(
              output.storage().data_ptr(), stream);
        }
        auto ncclDataType = getNcclDataType(input.scalar_type());
        auto ncclReduceOp =
            getNcclReduceOp(opts.reduceOp, input, ncclDataType, comm);
        return ncclReduceScatter(
            input.data_ptr(),
            output.data_ptr(),
            output.numel(),
            ncclDataType,
            ncclReduceOp,
            comm,
            stream.stream());
      },
      OpType::_REDUCE_SCATTER_BASE,
      "nccl:_reduce_scatter_base",
      avoidRecordStreams);
}

c10::intrusive_ptr<Work> ProcessGroupNCCL::reduce_scatter_tensor_coalesced(
    std::vector<at::Tensor>& outputs,
    std::vector<at::Tensor>& inputs,
    const ReduceScatterOptions& opts) {
  TORCH_CHECK(
      !isFloat8Type(inputs.back().scalar_type()),
      "Float8 dtypes are not currenlty supported for NCCL reductions");

  RECORD_PARAM_COMMS_DATA(
      std::make_tuple(
          static_cast<int64_t>(seqCollective_) + 1,
          false), // seq + 1 to match collective and assume only one collective
                  // in coalesed range
      std::make_tuple(pg_uid_, pg_desc_), // PG name tuple
      inputs, // inputTensors
      outputs, // outputTensors
      rank_, // rank
      "reduce_scatter_tensor_coalesced", // collective name
      getTensorsNumel(inputs), // inNelems
      getTensorsNumel(outputs), // outNelems
      inputs[0].scalar_type(), // dType
      std::vector<int64_t>(), // inSplitSizes
      std::vector<int64_t>(), // outSplitSizes
      globalRankStart, // globalRankStart
      globalRankStride, // globalRankStride
      this->getSize()); // worldSize

  return collectiveCoalesced(
      inputs,
      outputs,
      [&](at::Tensor& input,
          at::Tensor& output,
          ncclComm_t comm,
          at::cuda::CUDAStream& stream) {
        if (!avoidRecordStreams_) {
          c10::cuda::CUDACachingAllocator::recordStream(
              output.storage().data_ptr(), stream);
        }
        auto ncclDataType = getNcclDataType(input.scalar_type());
        auto ncclReduceOp =
            getNcclReduceOp(opts.reduceOp, input, ncclDataType, comm);
        return ncclReduceScatter(
            input.data_ptr(),
            output.data_ptr(),
            output.numel(),
            ncclDataType,
            ncclReduceOp,
            comm,
            stream.stream());
      },
      OpType::COALESCED,
      "nccl:reduce_scatter_tensor_coalesced");
}

c10::intrusive_ptr<Work> ProcessGroupNCCL::barrier(const BarrierOptions& opts) {
  RECORD_PARAM_COMMS(
      std::make_tuple(
          static_cast<int64_t>(seqCollective_) + 1,
          false), // seq + 1 to match collective
      std::make_tuple(pg_uid_, pg_desc_), // PG name tuple
      rank_, // rank
      "barrier", // collective name
      0, // inNelems
      0, // outNelems
      at::kByte, // dType
      std::vector<int64_t>(), // inSplitSizes
      std::vector<int64_t>(), // outSplitSizes
      globalRankStart, // globalRankStart
      globalRankStride, // globalRankStride
      this->getSize()); // worldSize

  // Device to use for barrier
  c10::DeviceIndex barDevIdx = -1;

  // Select device to use for barrier
  // 1st choice: Use user defined GPU device ids if provided
  if (!opts.device_ids.empty()) {
    // Use the first device id because PG NCCL is single-device now
    barDevIdx = static_cast<c10::DeviceIndex>(opts.device_ids[0]);
  } else if (getBoundDeviceId().has_value()) {
    // 2nd choice: Use the bound GPU device id if available.
    // Bounded device id can be passed to `init_process_group`.
    // NOLINTNEXTLINE(bugprone-unchecked-optional-access)
    barDevIdx = getBoundDeviceId().value().index();
  } else if (!usedDeviceIdxs_.empty()) {
    // 3rd choice: infer the device id from the used device ids.
    barDevIdx = *usedDeviceIdxs_.begin();
  } else {
    // This means there is not yet a NCCL collective being called
    // Here we have to use the best guesses and will use a single GPU to call
    // allreduce to achieve barrier.
    // In case the multiple processes fall into the same node, we use rank to
    // ensure that each process is on a different GPU
    // Note: it is better to use global rank because the group-local rank can be
    // offset wrt the device id if intra-node GPUs are sharded into multiple
    // dimensions.
    barDevIdx = static_cast<c10::DeviceIndex>(globalRank() % localDeviceCount_);
    LOG(WARNING)
        << logPrefix()
        << c10::str(
               " using GPU ",
               static_cast<int>(barDevIdx),
               " to perform barrier as devices used by this process are currently unknown. ",
               "This can potentially cause a hang if this rank to GPU mapping is incorrect. ",
               "Specify device_ids in barrier() to force use of a particular device, ",
               "or call init_process_group() with a device_id.");
  }

  TORCH_CHECK_WITH(
      ValueError,
      barDevIdx >= 0,
      "Failed to infer a GPU device id to perform barrier. ");
  auto barDevice = at::Device(at::DeviceType::CUDA, barDevIdx);

  // Create a dummy tensor on the device
  // Note: we use zeros() instead of empty() to prevent barrier from triggering
  // alarm when NaN checker is enabled.
  at::Tensor barrierTensor =
      at::zeros({1}, at::TensorOptions().device(barDevice).dtype(at::kFloat));

  // All reduce to achieve the barrier
  auto work = allreduce_impl(barrierTensor, "nccl:all_reduce_barrier");

  // Work will take over barrierTensors
  auto ncclWork = dynamic_cast<ProcessGroupNCCL::WorkNCCL*>(work.get());
  TORCH_CHECK(ncclWork);
  ncclWork->isBarrierOp_ = true;
  return work;
}

c10::intrusive_ptr<Work> ProcessGroupNCCL::alltoall_base(
    at::Tensor& outputTensor,
    at::Tensor& inputTensor,
    std::vector<int64_t>& outputSplitSizes,
    std::vector<int64_t>& inputSplitSizes,
    const AllToAllOptions& /* unused */) {
  check_gpu_single_tensor(outputTensor);
  check_gpu_single_tensor(inputTensor);
  if (outputSplitSizes.empty() && inputSplitSizes.empty()) {
    RECORD_PARAM_COMMS_DATA(
        std::make_tuple(
            static_cast<int64_t>(seqCollective_) + 1,
            false), // seq + 1 to match collective
        std::make_tuple(pg_uid_, pg_desc_), // PG name tuple
        inputTensor, // inputTensor
        outputTensor, // outputTensor
        rank_, // rank
        "all_to_all", // collective name
        inputTensor.numel(), // inNelems
        outputTensor.numel(), // outNelems
        inputTensor.scalar_type(), // dType
        std::vector<int64_t>(), // inSplitSizes
        std::vector<int64_t>(), // outSplitSizes
        globalRankStart, // globalRankStart
        globalRankStride, // globalRankStride
        this->getSize()); // worldSize

    // avoidRecordStreams_ note: collective() will stash inputTensors and
    // outputTensors.
    return collective(
        inputTensor,
        outputTensor,
        [&](at::Tensor& input,
            at::Tensor& output,
            ncclComm_t comm,
            at::cuda::CUDAStream& stream) {
          // See [Sync Streams].
          if (!avoidRecordStreams_) {
            c10::cuda::CUDACachingAllocator::recordStream(
                output.storage().data_ptr(), stream);
          }
          torch::cuda::nccl::all2all_single_equal_split(
              input, output, this->getSize(), comm, stream);
          return ncclSuccess;
        },
        OpType::ALLTOALL_BASE,
        "nccl:all_to_all");
  } else {
    c10d::checkSplitSizes(inputSplitSizes, inputTensor, size_);
    c10d::checkSplitSizes(outputSplitSizes, outputTensor, size_);

    RECORD_PARAM_COMMS_DATA(
        std::make_tuple(
            static_cast<int64_t>(seqCollective_) + 1,
            false), // seq + 1 to match collective
        std::make_tuple(pg_uid_, pg_desc_), // PG name tuple
        inputTensor, // inputTensor
        outputTensor, // outputTensor
        rank_, // rank
        "all_to_allv", // collective name
        inputTensor.numel(), // inNelems
        outputTensor.numel(), // outNelems
        inputTensor.scalar_type(), // dType
        inputSplitSizes, // inSplitSizes
        outputSplitSizes, // outSplitSizes
        globalRankStart, // globalRankStart
        globalRankStride, // globalRankStride
        this->getSize()); // worldSize

    // avoidRecordStreams_ note: collective() will stash inputTensors and
    // outputTensors.
    return collective(
        inputTensor,
        outputTensor,
        [&](at::Tensor& input,
            at::Tensor& output,
            ncclComm_t comm,
            at::cuda::CUDAStream& stream) {
          std::vector<size_t> send_lengths(size_);
          std::vector<size_t> recv_lengths(size_);
          std::vector<size_t> send_offsets(size_);
          std::vector<size_t> recv_offsets(size_);
          c10d::computeLengthsAndOffsets(
              inputSplitSizes, input, &send_lengths, &send_offsets);
          c10d::computeLengthsAndOffsets(
              outputSplitSizes, output, &recv_lengths, &recv_offsets);
          // See [Sync Streams].
          if (!avoidRecordStreams_) {
            c10::cuda::CUDACachingAllocator::recordStream(
                output.storage().data_ptr(), stream);
          }
          torch::cuda::nccl::all2all_single_unequal_split(
              input.data_ptr(),
              send_lengths.data(),
              send_offsets.data(),
              output.data_ptr(),
              recv_lengths.data(),
              recv_offsets.data(),
              input.element_size(),
              input.scalar_type(),
              comm,
              stream);
          return ncclSuccess;
        },
        OpType::ALLTOALL_BASE,
        "nccl:all_to_all");
  }
}

c10::intrusive_ptr<Work> ProcessGroupNCCL::alltoall(
    std::vector<at::Tensor>& outputTensors,
    std::vector<at::Tensor>& inputTensors,
    const AllToAllOptions& /* unused */) {
  std::vector<int64_t> inSplitSizes;
  std::vector<int64_t> outSplitSizes;
  int64_t total_numel = 0;

  auto device = outputTensors[0].device();
  for (const auto r : c10::irange(outputTensors.size())) {
    check_gpu_single_tensor(outputTensors[r]);
    check_gpu_single_tensor(inputTensors[r]);
    TORCH_CHECK(
        device == outputTensors[r].device() &&
            device == inputTensors[r].device(),
        "Tensors must be on the same device")
    inSplitSizes.push_back(inputTensors[r].numel());
    outSplitSizes.push_back(outputTensors[r].numel());
    total_numel += inputTensors[r].numel();
  }

  RECORD_PARAM_COMMS_DATA(
      std::make_tuple(
          static_cast<int64_t>(seqCollective_) + 1,
          false), // seq + 1 to match collective
      std::make_tuple(pg_uid_, pg_desc_), // PG name tuple
      inputTensors, // inputTensors
      outputTensors, // outputTensors
      rank_, // rank
      "all_to_all", // collective name
      total_numel, // inNelems
      total_numel, // outNelems
      inputTensors.front().scalar_type(), // dType
      inSplitSizes, // inSplitSizes
      outSplitSizes, // outSplitSizes
      globalRankStart, // globalRankStart
      globalRankStride, // globalRankStride
      this->getSize()); // worldSize

  return collective(
      inputTensors,
      outputTensors,
      [&](at::Tensor& /* unused */,
          at::Tensor& /* unused */,
          ncclComm_t comm,
          at::cuda::CUDAStream& stream) {
        torch::cuda::nccl::all2all(outputTensors, inputTensors, comm, stream);
        return ncclSuccess;
      },
      [&](at::cuda::CUDAStream&,
          c10::intrusive_ptr<ProcessGroupNCCL::WorkNCCL>& work) {
        if (avoidRecordStreams_) {
          // inputTensor0 and outputTensor0 are stashed redundantly by
          // collective(), but that's ok.
          auto& v = work->stashed_for_allocator_safety_;
          v->insert(v->end(), inputTensors.begin(), inputTensors.end());
          v->insert(v->end(), outputTensors.begin(), outputTensors.end());
        }
      },
      [](at::cuda::CUDAStream&,
         c10::intrusive_ptr<ProcessGroupNCCL::WorkNCCL>& work) {},
      OpType::ALLTOALL,
      "nccl:all_to_all");
}

c10::intrusive_ptr<Work> ProcessGroupNCCL::send(
    std::vector<at::Tensor>& tensors,
    int dstRank,
    int /* unused */) {
  TORCH_CHECK(tensors.size() == 1, MULTI_DEVICE_ERROR_MSG);
  auto tensor = tensors.back();
  check_gpu_single_tensor(tensor, true);

  RECORD_PARAM_COMMS_DATA(
      std::make_tuple(
          static_cast<int64_t>(seqP2P_) + (coalescing_state_ & CoalP2P ? 0 : 1),
          true), // the 1st p2p in coalesced range sets coalescing_state_ and
                 // bumps seqP2P_
      std::make_tuple(pg_uid_, pg_desc_), // PG name tuple
      tensors, // inputTensors
      tensors, // outputTensors
      dstRank, // dst rank
      "send", // collective name
      tensor.numel(), // inNelems
      tensor.numel(), // outNelems
      tensor.scalar_type(), // dType
      std::vector<int64_t>(), // inSplitSizes
      std::vector<int64_t>(), // outSplitSizes
      globalRankStart, // globalRankStart
      globalRankStride, // globalRankStride
      this->getSize()); // worldSize

  auto ret = pointToPoint(
      tensor,
      [&](at::Tensor& input,
          ncclComm_t comm,
          at::cuda::CUDAStream& stream,
          int dst) {
        auto ncclDataType = getNcclDataType(input.scalar_type());
        return ncclSend(
            input.data_ptr(),
            input.numel(),
            ncclDataType,
            dst,
            comm,
            stream.stream());
      },
      dstRank,
      OpType::SEND,
      c10::str("nccl:send ", rank_, "->", dstRank).c_str());
  return ret;
}

c10::intrusive_ptr<Work> ProcessGroupNCCL::recv(
    std::vector<at::Tensor>& tensors,
    int srcRank,
    int /* unused */) {
  TORCH_CHECK(tensors.size() == 1, MULTI_DEVICE_ERROR_MSG);
  auto tensor = tensors.back();
  check_gpu_single_tensor(tensor, true);

  RECORD_PARAM_COMMS_DATA(
      std::make_tuple(
          static_cast<int64_t>(seqP2P_) + (coalescing_state_ & CoalP2P ? 0 : 1),
          true), // the 1st p2p in coalesced range sets coalescing_state_ and
                 // bumps seqP2P_
      std::make_tuple(pg_uid_, pg_desc_), // PG name tuple
      tensors, // inputTensors
      tensors, // outputTensors
      srcRank, // src rank
      "recv", // collective name
      tensor.numel(), // inNelems
      tensor.numel(), // outNelems
      tensor.scalar_type(), // dType
      std::vector<int64_t>(), // inSplitSizes
      std::vector<int64_t>(), // outSplitSizes
      globalRankStart, // globalRankStart
      globalRankStride, // globalRankStride
      this->getSize()); // worldSize

  auto ret = pointToPoint(
      tensor,
      [&](at::Tensor& output,
          ncclComm_t comm,
          at::cuda::CUDAStream& stream,
          int src) {
        auto ncclDataType = getNcclDataType(output.scalar_type());
        return ncclRecv(
            output.data_ptr(),
            output.numel(),
            ncclDataType,
            src,
            comm,
            stream.stream());
      },
      srcRank,
      OpType::RECV,
      c10::str("nccl:recv ", rank_, "<-", srcRank).c_str());
  return ret;
}

void ProcessGroupNCCL::groupStart() {
  C10D_NCCL_CHECK(ncclGroupStart(), std::nullopt);
  ++ncclActiveGroupCounter_;
}

void ProcessGroupNCCL::groupEnd() {
  C10D_NCCL_CHECK(ncclGroupEnd(), std::nullopt);
  --ncclActiveGroupCounter_;
}

void ProcessGroupNCCL::groupEndNonblocking(
    const std::shared_ptr<NCCLComm>& comm) {
#ifndef NCCL_HAS_COMM_NONBLOCKING
  C10D_NCCL_CHECK(ncclGroupEnd(), std::nullopt);
#else
  if (!useNonblocking()) {
    C10D_NCCL_CHECK(ncclGroupEnd(), std::nullopt);
  } else {
    C10D_NCCL_CHECK_TIMEOUT_GROUPEND(ncclGroupEnd(), comm, std::nullopt);
  }
#endif // NCCL_HAS_COMM_NONBLOCKING
  --ncclActiveGroupCounter_;
}

c10::intrusive_ptr<Work> ProcessGroupNCCL::gather(
    std::vector<std::vector<at::Tensor>>& outputTensors,
    std::vector<at::Tensor>& inputTensors,
    const GatherOptions& opts) {
  static auto invalidArgument = [](const std::string& msg) {
    C10_THROW_ERROR(ValueError, "ProcessGroupNCCL::gather: " + msg);
  };

  assertRootRank(invalidArgument, opts.rootRank, size_);

  TORCH_CHECK(inputTensors.size() == 1, MULTI_DEVICE_ERROR_MSG);
  auto inputTensor = inputTensors.back();

  std::vector<at::Tensor> outputs;

  if (getRank() == opts.rootRank) {
    if (outputTensors.size() != 1) {
      std::stringstream ss;
      ss << "requires a single-element output list containing a list with "
         << getSize() << " tensors.";
      invalidArgument(ss.str());
    } else if (outputTensors[0].size() != static_cast<size_t>(getSize())) {
      std::stringstream ss;
      ss << "Incorrect output list size " << outputTensors[0].size()
         << ". Output list size should be " << getSize()
         << ", same as size of the process group.";
      invalidArgument(ss.str());
    }

    const auto& options = inputTensor.options();
    const auto& sizes = inputTensor.sizes();
    assertTypeAndSizesMatch(invalidArgument, outputTensors[0], options, sizes);
    outputs = outputTensors[0];
  } else {
    // if not in the root rank, initialize outputs as empty list
    if (!outputTensors.empty()) {
      invalidArgument("requires empty output on non-root");
    }
    outputs = {};
    // append a empty tensor to the list, we don't use it but the
    // `collective` template function requires it to invoke its function
    outputs.emplace_back();
  }

  RECORD_PARAM_COMMS_DATA(
      std::make_tuple(
          static_cast<int64_t>(seqCollective_) + 1,
          false), // seq + 1 to match collective
      std::make_tuple(pg_uid_, pg_desc_), // PG name tuple
      inputTensors, // inputTensors
      outputTensors, // outputTensors
      opts.rootRank, // root rank
      "gather", // collective name
      inputTensor.numel(), // inNelems
      inputTensor.numel() * this->getSize(), // outNelems
      inputTensor.scalar_type(), // dType
      std::vector<int64_t>(), // inSplitSizes
      std::vector<int64_t>(), // outSplitSize
      globalRankStart, // globalRankStart
      globalRankStride, // globalRankStride
      this->getSize()); // worldSize

  // avoidRecordStreams_ note: collective() will stash inputTensors and
  // outputs, which == outputTensors[0] on the root rank where it matters.

  auto inputs = std::vector<at::Tensor>{inputTensor};
  return collective(
      inputs,
      outputs, // just to fit the collective interface
      [&](at::Tensor& /* unused */,
          at::Tensor& /* unused */,
          ncclComm_t comm,
          at::cuda::CUDAStream& stream) {
        const auto root = opts.rootRank;
        if (getRank() == root) {
          if (!avoidRecordStreams_) {
            for (auto const& output : outputs) {
              c10::cuda::CUDACachingAllocator::recordStream(
                  output.storage().data_ptr(), stream);
            }
          }
        }
        torch::cuda::nccl::gather(
            inputTensor, outputs, comm, stream, static_cast<int32_t>(root));
        return ncclSuccess;
      },
      [](at::cuda::CUDAStream&,
         c10::intrusive_ptr<ProcessGroupNCCL::WorkNCCL>& work) {},
      [](at::cuda::CUDAStream&,
         c10::intrusive_ptr<ProcessGroupNCCL::WorkNCCL>& work) {},
      OpType::GATHER,
      "nccl:gather");
}

c10::intrusive_ptr<Work> ProcessGroupNCCL::scatter(
    std::vector<at::Tensor>& outputTensors,
    std::vector<std::vector<at::Tensor>>& inputTensors,
    const ScatterOptions& opts) {
  static auto invalidArgument = [](const std::string& msg) {
    C10_THROW_ERROR(ValueError, "ProcessGroupNCCL::scatter: " + msg);
  };

  assertRootRank(invalidArgument, opts.rootRank, size_);

  TORCH_CHECK(outputTensors.size() == 1, MULTI_DEVICE_ERROR_MSG);
  auto outputTensor = outputTensors.back();

  std::vector<at::Tensor> inputs;

  if (getRank() == opts.rootRank) {
    if (inputTensors.size() != 1) {
      std::stringstream ss;
      ss << "requires a single-element input list containing a list with "
         << getSize() << " tensors.";
      invalidArgument(ss.str());
    } else if (inputTensors[0].size() != static_cast<size_t>(getSize())) {
      std::stringstream ss;
      ss << "Incorrect input list size " << inputTensors[0].size()
         << ". Input list size should be " << getSize()
         << ", same as size of the process group.";
      invalidArgument(ss.str());
    }

    const auto& options = outputTensor.options();
    const auto& sizes = outputTensor.sizes();
    assertTypeAndSizesMatch(invalidArgument, inputTensors[0], options, sizes);
    inputs = inputTensors[0];
  } else {
    // if not in the root rank, initialize inputTensors as empty place holder
    // with an empty list
    if (!inputTensors.empty()) {
      invalidArgument("requires empty input on non-root");
    }
    inputs = {};
    // append a empty tensor to the list, we don't use it but the
    // `collective` template function requires it to invoke its function
    inputs.emplace_back();
  }

  RECORD_PARAM_COMMS_DATA(
      std::make_tuple(
          static_cast<int64_t>(seqCollective_) + 1,
          false), // seq + 1 to match collective
      std::make_tuple(pg_uid_, pg_desc_), // PG name tuple
      inputTensors, // inputTensors
      outputTensors, // outputTensors
      opts.rootRank, // root rank
      "scatter", // collective name
      outputTensor.numel() * this->getSize(), // inNelems
      outputTensor.numel(), // outNelems
      outputTensor.scalar_type(), // dType
      std::vector<int64_t>(), // inSplitSizes
      std::vector<int64_t>(), // outSplitSize
      globalRankStart, // globalRankStart
      globalRankStride, // globalRankStride
      this->getSize()); // worldSize

  // avoidRecordStreams_ note: collective() will stash outputTensors and
  // inputs, which == inputTensors[0] on the root rank where it matters.
  bool avoidRecordStreams = avoidRecordStreams_ || (!opts.asyncOp);

  const auto root = opts.rootRank;
  bool nanCheck = (rank_ == root);

  auto outputs = std::vector<at::Tensor>{outputTensor};
  return collective(
      outputs,
      inputs, // just to fit the collective interface
      [&](at::Tensor& /* unused */,
          at::Tensor& /* unused */,
          ncclComm_t comm,
          at::cuda::CUDAStream& stream) {
        if (getRank() == root) {
          if (!avoidRecordStreams) {
            for (auto const& input : inputs) {
              c10::cuda::CUDACachingAllocator::recordStream(
                  input.storage().data_ptr(), stream);
            }
          }
        }
        torch::cuda::nccl::scatter(
            inputs, outputTensor, comm, stream, static_cast<int32_t>(root));
        return ncclSuccess;
      },
      [](at::cuda::CUDAStream&,
         c10::intrusive_ptr<ProcessGroupNCCL::WorkNCCL>& work) {},
      [](at::cuda::CUDAStream&,
         c10::intrusive_ptr<ProcessGroupNCCL::WorkNCCL>& work) {},
      OpType::SCATTER,
      "nccl:scatter",
      avoidRecordStreams,
      nanCheck);
}

c10::intrusive_ptr<Work> ProcessGroupNCCL::recvAnysource(
    std::vector<at::Tensor>& /* unused */,
    int /* unused */) {
  C10_THROW_ERROR(
      NotImplementedError, "ProcessGroupNCCL does not support recvAnysource");
}

c10::intrusive_ptr<Work> ProcessGroupNCCL::_allgather_base(
    at::Tensor& output_tensor,
    at::Tensor& input_tensor,
    const AllgatherOptions& opts) {
  check_gpu_single_tensor(input_tensor);
  check_gpu_single_tensor(output_tensor);

  if (input_tensor.dtype() != output_tensor.dtype()) {
    C10_THROW_ERROR(
        TypeError, "output tensor must have the same type as input tensor");
  }

  if (input_tensor.numel() * size_ != output_tensor.numel()) {
    C10_THROW_ERROR(
        ValueError,
        "output tensor size must be equal to world_size times input tensor size");
  }

  RECORD_PARAM_COMMS_DATA(
      std::make_tuple(
          static_cast<int64_t>(seqCollective_) + 1,
          false), // seq + 1 to match collective
      std::make_tuple(pg_uid_, pg_desc_), // PG name tuple
      input_tensor, // inputTensors
      output_tensor, // outputTensors
      rank_, // rank
      "_allgather_base", // collective name
      input_tensor.numel(), // inNelems
      output_tensor.numel(), // outNelems
      output_tensor.scalar_type(), // dType
      std::vector<int64_t>(), // inSplitSizes
      std::vector<int64_t>(), // outSplitSize
      globalRankStart, // globalRankStart
      globalRankStride, // globalRankStride
      this->getSize()); // worldSize

  // avoidRecordStreams_ note: collective() will stash inputs and outputs.
  // Note 2: for asyncOp = false, we don't want to record streams because we
  // know that the NCCL stream will join back to the "current" stream right
  // after this op. So we might just as well keep the stream ownership of the
  // input/output tensors unchanged. The benefit would be that the
  // allocation/free of the tensors would look deterministic to the "current"
  // stream so that the caching allocator can reuse memory pool for this stream
  // in a clever way. This setting is added for libraries like FSDP which uses
  // `all_gather_into_tensor`.
  bool avoidRecordStreams = avoidRecordStreams_ || (!opts.asyncOp);

  return collective(
      input_tensor,
      output_tensor,
      [&](at::Tensor& input,
          at::Tensor& output,
          ncclComm_t comm,
          at::cuda::CUDAStream& stream) {
        if (!avoidRecordStreams) {
          c10::cuda::CUDACachingAllocator::recordStream(
              output.storage().data_ptr(), stream);
        }
        return ncclAllGather(
            input.data_ptr(),
            output.data_ptr(),
            input.numel(),
            getNcclDataType(input.scalar_type()),
            comm,
            stream.stream());
      },
      OpType::_ALLGATHER_BASE,
      "nccl:_all_gather_base",
      avoidRecordStreams);
}

// Create a memory allocator for NCCL. This allocator is used to allocate memory
// that supports NVLink Sharp functionality. This allocator is later pybinded to
// python, so that users can use it to create MemPool. For example:
// >>> pool = torch.cuda.MemPool(backend.mem_allocator)

// Allocate function
static void* _ncclMemAlloc(size_t size, int device, void* stream) {
#ifndef NCCL_HAS_MEM_ALLOC
  TORCH_CHECK(
      false, "NCCL mem allocator is not supported in this NCCL version");
#else
  LOG(INFO) << "NCCL mem allocator: allocating " << size << " bytes";
  at::cuda::OptionalCUDAGuard gpuGuard(device);
  void* ptr = nullptr;
  TORCH_CHECK(ncclMemAlloc(&ptr, size) == ncclSuccess, "ncclMemAlloc failed");
  return ptr;
#endif // NCCL_HAS_MEM_ALLOC
}

// Free function
static void _ncclMemFree(void* ptr, size_t size, int device, void* stream) {
#ifndef NCCL_HAS_MEM_ALLOC
  TORCH_CHECK(
      false, "NCCL mem allocator is not supported in this NCCL version");
#else
  LOG(INFO) << "NCCL mem allocator: freeing " << size << " bytes";
  at::cuda::OptionalCUDAGuard gpuGuard(device);
  TORCH_CHECK(ncclMemFree(ptr) == ncclSuccess, "ncclMemFree failed");
#endif // NCCL_HAS_MEM_ALLOC
}

// Create a `CUDAPluggableAllocator` that uses the above functions.
std::shared_ptr<c10::Allocator> ProcessGroupNCCL::getMemAllocator() {
#ifndef NCCL_HAS_MEM_ALLOC
  TORCH_CHECK(
      false, "NCCL mem allocator is not supported in this NCCL version");
#endif // NCCL_HAS_MEM_ALLOC
  C10_LOG_API_USAGE_ONCE("ProcessGroupNCCL.getMemAllocator");
  static std::shared_ptr<c10::cuda::CUDACachingAllocator::CUDAAllocator>
      ncclMemAllocator =
          torch::cuda::CUDAPluggableAllocator::createCustomAllocator(
              _ncclMemAlloc, _ncclMemFree);
  return ncclMemAllocator;
}

} // namespace c10d

#endif // USE_C10D_NCCL<|MERGE_RESOLUTION|>--- conflicted
+++ resolved
@@ -2170,24 +2170,17 @@
 // For ranks [0, 1, 2, 3], root rank is 0 and index is 0.
 // For ranks [4, 5, 6], root rank is 4 and index is 1.
 // For ranks [7, 8, 9], root rank is 7 and index is 2.
-static std::pair<int, int> getRootRankAndIndex(
-    const int rank,
-    const int nRanks,
-    const int nIds) {
+static int getRootIndex(const int rank, const int nRanks, const int nIds) {
   const int rmr = nRanks % nIds;
   const int rpr = nRanks / nIds;
   // For the first rmr roots, we assign one more rank to the root.
   const int rlim = rmr * (rpr + 1);
-  int rootIdx = -1, rootRank = -1;
   if (rank < rlim) {
     // Root with `rpr + 1` ranks, (0, 1, 2, ..., rmr - 1).
-    rootIdx = rank / (rpr + 1);
-    return {rootIdx * (rpr + 1), rootIdx};
+    return rank % (rpr + 1) ? -1 : rank / (rpr + 1);
   } else {
     // Root with `rpr` ranks, (rmr, rmr + 1, ..., nIds - 1).
-    rootIdx = ((rank - rlim) / rpr) + rmr;
-    rootRank = ((rank - rlim) / rpr) * rpr + rlim;
-    return {rootRank, rootIdx};
+    return (rank - rlim) % rpr ? -1 : ((rank - rlim) / rpr) + rmr;
   }
 }
 
@@ -2577,7 +2570,6 @@
 // This is first done by setting the ID by each root and then `multiGet` by all
 // ranks.
 void ProcessGroupNCCL::allgatherUniqueNCCLIDs(
-    int rootRank,
     int rootIdx,
     ncclUniqueId* ncclID,
     std::vector<ncclUniqueId>& ncclIDs) {
@@ -2586,7 +2578,8 @@
   for (size_t r = 0; r < ncclIDs.size(); r++) {
     storeKeys.emplace_back("UniqueNCCLID:" + std::to_string(r));
   }
-  if (rank_ == rootRank) {
+  // For non-root rank, rootIdx is set to -1.
+  if (rootIdx > 0) {
     auto vec = std::vector<uint8_t>(
         reinterpret_cast<uint8_t*>(ncclID),
         reinterpret_cast<uint8_t*>(ncclID) + NCCL_UNIQUE_ID_BYTES);
@@ -2776,24 +2769,23 @@
   // accoring to
   // https://github.com/pytorch/pytorch/pull/136789#discussion_r1779171615.
   auto ranksPerRoot = getCvarInt(TORCH_NCCL_RANKS_PER_ROOT, 128);
-#ifdef NCCL_HAS_INIT_RANK_SCALABLE
+#if defined(NCCL_HAS_INIT_RANK_SCALABLE) && defined(NCCL_HAS_CONFIG)
   useScalableInit = !singleP2POp && (getSize() > ranksPerRoot);
-#endif // NCCL_HAS_INIT_RANK_SCALABLE
+#endif // NCCL_HAS_INIT_RANK_SCALABLE && NCCL_HAS_CONFIG
 
   if (useScalableInit) {
     auto numRoots = (getSize() + ranksPerRoot - 1) / ranksPerRoot;
     std::vector<ncclUniqueId> ncclIDs(numRoots);
 
     if (!ncclComm) {
-      auto rootRankAndIndex = getRootRankAndIndex(rank_, getSize(), numRoots);
+      auto rootIdx = getRootIndex(rank_, getSize(), numRoots);
       // We only need to get unique IDs for roots.
-      if (rank_ == rootRankAndIndex.first) {
+      if (rootIdx > 0) {
         C10D_NCCL_CHECK(ncclGetUniqueId(&ncclID), std::nullopt);
       }
       // We only need to all-gather the ncclID if the rank is root.
       auto timeStarted = std::chrono::steady_clock::now();
-      allgatherUniqueNCCLIDs(
-          rootRankAndIndex.first, rootRankAndIndex.second, &ncclID, ncclIDs);
+      allgatherUniqueNCCLIDs(rootIdx, &ncclID, ncclIDs);
       auto timerDeltaMs =
           std::chrono::duration_cast<std::chrono::duration<double>>(
               std::chrono::steady_clock::now() - timeStarted)
@@ -2802,16 +2794,16 @@
       LOG(INFO) << logPrefix()
                 << "ProcessGroupNCCL all-gather unique IDs through store took "
                 << timerDeltaMs << " ms";
-#ifdef NCCL_HAS_INIT_RANK_SCALABLE
-      ncclComm = NCCLComm::create_scalable(
-          numRanks, rootRankAndIndex.second, rank, ncclIDs, options_->config);
+#if defined(NCCL_HAS_INIT_RANK_SCALABLE) && defined(NCCL_HAS_CONFIG)
+      ncclComm =
+          NCCLComm::create_scalable(numRanks, rank, ncclIDs, options_->config);
 #else
       C10_THROW_ERROR(
           DistBackendError,
           c10::str(
               logPrefix(),
               "create_scalable is called when useScalableInit is enabled but ",
-              " NCCL_HAS_INIT_RANK_SCALABLE not defined, this should not happen "));
+              "neither NCCL_HAS_INIT_RANK_SCALABLE nor NCCL_HAS_CONFIG is not defined, this should not happen "));
 #endif // NCCL_HAS_INIT_RANK_SCALABLE
     }
   } else {
@@ -2839,22 +2831,13 @@
                   << timerDeltaMs << " ms";
       }
 
-<<<<<<< HEAD
-#ifdef NCCL_HAS_COMM_NONBLOCKING
+#ifdef NCCL_HAS_CONFIG
       ncclComm = NCCLComm::create(
           numRanks, rank, ncclID, deviceIndex, options_->config);
 #else
       ncclComm = NCCLComm::create(numRanks, rank, ncclID, deviceIndex);
-#endif // NCCL_HAS_COMM_NONBLOCKING
-    }
-=======
-#ifdef NCCL_HAS_CONFIG
-    ncclComm =
-        NCCLComm::create(numRanks, rank, ncclID, deviceIndex, options_->config);
-#else
-    ncclComm = NCCLComm::create(numRanks, rank, ncclID, deviceIndex);
 #endif // NCCL_HAS_CONFIG
->>>>>>> 0dadd8b0
+    }
   }
 
   // Creates the NCCL streams
