#include <ATen/ATen.h>
#include <ATen/xpu/XPUContext.h>
#include <ATen/xpu/XPUGeneratorImpl.h>
#include <c10/xpu/XPUCachingAllocator.h>
#include <c10/xpu/XPUFunctions.h>
#include <torch/csrc/Module.h>
#include <torch/csrc/THP.h>
#include <torch/csrc/utils/device_lazy_init.h>
#include <torch/csrc/utils/pycfunction_helpers.h>
#include <torch/csrc/utils/python_numbers.h>
#include <torch/csrc/utils/python_strings.h>

using namespace torch;

<<<<<<< HEAD
=======
static bool in_bad_fork = false; // True for children forked after xpu init

#ifndef WIN32
// Called in the forked child if xpu has already been initialized
static void forked_child() {
  in_bad_fork = true;
  torch::utils::set_requires_device_init(at::kXPU, true);
}
#endif

// Should be called before the first xpu call. It is mainly called in lazy_init.
// Note: This is distinct from initExtension because a stub xpu implementation
// has some working functions (e.g. device_count) but cannot fully initialize.
static void poison_fork() {
#ifndef WIN32
  static auto result [[maybe_unused]] =
      pthread_atfork(nullptr, nullptr, forked_child);
#endif
}

>>>>>>> 9c9a934e
// XPU management methods

PyObject* THXPModule_getArchFlags(PyObject* self, PyObject* noargs) {
  HANDLE_TH_ERRORS
#ifdef XPU_ARCH_FLAGS
  static const char* flags = C10_STRINGIZE(XPU_ARCH_FLAGS);
  return THPUtils_packString(flags);
#else
  Py_RETURN_NONE;
#endif
  END_HANDLE_TH_ERRORS
}

static PyObject* THXPModule_isInBadFork_wrap(PyObject* self, PyObject* noargs) {
  HANDLE_TH_ERRORS
  return PyBool_FromLong(torch::utils::is_device_in_bad_fork(at::kXPU));
  END_HANDLE_TH_ERRORS
}

PyObject* THXPModule_setDevice_wrap(PyObject* self, PyObject* arg) {
  HANDLE_TH_ERRORS
  TORCH_CHECK(THPUtils_checkLong(arg), "invalid argument to set_device");

  auto device_index = THPUtils_unpackDeviceIndex(arg);
  c10::xpu::set_device(device_index);

  Py_RETURN_NONE;
  END_HANDLE_TH_ERRORS
}

PyObject* THXPModule_exchangeDevice_wrap(PyObject* self, PyObject* arg) {
  HANDLE_TH_ERRORS
  TORCH_CHECK(THPUtils_checkLong(arg), "invalid argument to exchange_device");

  auto device_index = THPUtils_unpackDeviceIndex(arg);
  if (device_index < 0) {
    return THPUtils_packInt32(-1);
  }

  torch::utils::device_lazy_init(at::kXPU);
  auto current_device = c10::xpu::exchange_device(device_index);

  return THPUtils_packDeviceIndex(current_device);
  END_HANDLE_TH_ERRORS
}

PyObject* THXPModule_maybeExchangeDevice_wrap(PyObject* self, PyObject* arg) {
  HANDLE_TH_ERRORS
  TORCH_CHECK(
      THPUtils_checkLong(arg), "invalid argument to maybe_exchange_device");

  auto device_index = THPUtils_unpackDeviceIndex(arg);
  if (device_index < 0) {
    return THPUtils_packInt32(-1);
  }

  torch::utils::device_lazy_init(at::kXPU);
  auto current_device = c10::xpu::maybe_exchange_device(device_index);

  return THPUtils_packDeviceIndex(current_device);
  END_HANDLE_TH_ERRORS
}

PyObject* THXPModule_getDevice_wrap(PyObject* self, PyObject* noargs) {
  HANDLE_TH_ERRORS

  auto device_index = c10::xpu::current_device();

  return THPUtils_packDeviceIndex(device_index);
  END_HANDLE_TH_ERRORS
}

PyObject* THXPModule_getDeviceCount_wrap(PyObject* self, PyObject* noargs) {
  HANDLE_TH_ERRORS
  // Note: This is distinct from initExtension because a stub xpu implementation
  // has some working functions (e.g. device_count) but cannot fully initialize.
  torch::utils::register_fork_handler_for_device_init(at::kXPU);
  return THPUtils_packUInt64(at::xpu::device_count());
  END_HANDLE_TH_ERRORS
}

PyObject* THXPModule_getCurrentStream_wrap(
    PyObject* self,
    PyObject* device_index) {
  HANDLE_TH_ERRORS
  TORCH_CHECK(
      THPUtils_checkLong(device_index), "invalid argument to current_stream");
  auto c10_device_index = THPUtils_unpackDeviceIndex(device_index);
  auto stream = at::xpu::getCurrentXPUStream(c10_device_index);
  PyObject* output_tuple = PyTuple_New(3);
  PyTuple_SetItem(
      output_tuple, 0, THPUtils_packInt64(static_cast<int64_t>(stream.id())));
  PyTuple_SetItem(
      output_tuple, 1, THPUtils_packDeviceIndex(stream.device_index()));
  PyTuple_SetItem(
      output_tuple,
      2,
      THPUtils_packInt64(static_cast<int64_t>(stream.device_type())));
  return output_tuple;
  END_HANDLE_TH_ERRORS
}

PyObject* THXPModule_getCurrentStream_raw(
    PyObject* self,
    PyObject* device_index) {
  HANDLE_TH_ERRORS
  TORCH_CHECK(
      THPUtils_checkLong(device_index),
      "invalid argument to getCurrentRawStream");
  auto c10_device_index = THPUtils_unpackDeviceIndex(device_index);
  return PyLong_FromVoidPtr(
      &at::xpu::getCurrentXPUStream(c10_device_index).queue());
  END_HANDLE_TH_ERRORS
}

PyObject* THXPModule_setStream_wrap(
    PyObject* self,
    PyObject* args,
    PyObject* kwargs) {
  HANDLE_TH_ERRORS
  int64_t stream_id = 0;
  int64_t device_index = 0;
  int64_t device_type = 0;

  // NOLINTNEXTLINE(modernize-avoid-c-arrays,cppcoreguidelines-avoid-c-arrays)
  constexpr const char* kwlist[] = {
      "stream_id", "device_index", "device_type", nullptr};
  if (!PyArg_ParseTupleAndKeywords(
          args,
          kwargs,
          "|LLL",
          // NOLINTNEXTLINE(cppcoreguidelines-pro-type-const-cast)
          const_cast<char**>(kwlist),
          &stream_id,
          &device_index,
          &device_type)) {
  }

  auto stream = at::xpu::XPUStream::unpack3(
      stream_id,
      static_cast<c10::DeviceIndex>(device_index),
      static_cast<c10::DeviceType>(device_type));

  auto device = c10::xpu::current_device();
  if (device != stream.device_index()) {
    c10::xpu::set_device(stream.device_index());
  }
  at::xpu::setCurrentXPUStream(stream);
  Py_RETURN_NONE;
  END_HANDLE_TH_ERRORS
}

PyObject* THXPModule_xpuSynchronize(PyObject* self, PyObject* arg) {
  HANDLE_TH_ERRORS
  TORCH_CHECK(THPUtils_checkLong(arg), "invalid argument to synchronize");
  auto device_index = THPUtils_unpackDeviceIndex(arg);
  {
    pybind11::gil_scoped_release no_gil;
    // Only the SYCL queues we have reserved will be synchronized, see Note
    // [Synchronize Streams on Device].
    c10::xpu::syncStreamsOnDevice(device_index);
  }
  Py_RETURN_NONE;
  END_HANDLE_TH_ERRORS
}

PyObject* THXPModule_emptyCache(PyObject* self, PyObject* noargs) {
  HANDLE_TH_ERRORS
  c10::xpu::XPUCachingAllocator::emptyCache();
  END_HANDLE_TH_ERRORS
  Py_RETURN_NONE;
}

PyObject* THXPModule_memoryStats(PyObject* self, PyObject* arg) {
  HANDLE_TH_ERRORS
  TORCH_CHECK(THPUtils_checkLong(arg), "invalid argument to memory_stats");
  const auto device_index = THPUtils_unpackDeviceIndex(arg);

  using c10::CachingDeviceAllocator::DeviceStats;
  using c10::CachingDeviceAllocator::Stat;
  using c10::CachingDeviceAllocator::StatArray;
  using c10::CachingDeviceAllocator::StatType;

  const auto statToDict = [](const Stat& stat) {
    py::dict dict;

    dict["current"] = stat.current;
    dict["peak"] = stat.peak;
    dict["allocated"] = stat.allocated;
    dict["freed"] = stat.freed;
    return dict;
  };

  const auto statArrayToDict = [=](const StatArray& statArray) {
    const std::array<const char*, static_cast<size_t>(StatType::NUM_TYPES)>
        statTypeNames = {"all", "small_pool", "large_pool"};
    py::dict dict;
    for (const auto i : c10::irange(statTypeNames.size())) {
      dict[statTypeNames[i]] = statToDict(statArray[i]);
    }
    return dict;
  };

  const DeviceStats stats =
      c10::xpu::XPUCachingAllocator::getDeviceStats(device_index);

  py::dict result;
  result["allocated_bytes"] = statArrayToDict(stats.allocated_bytes);
  result["reserved_bytes"] = statArrayToDict(stats.reserved_bytes);
  result["active_bytes"] = statArrayToDict(stats.active_bytes);
  result["requested_bytes"] = statArrayToDict(stats.requested_bytes);

  return result.release().ptr();
  END_HANDLE_TH_ERRORS
}

PyObject* THXPModule_resetPeakMemoryStats(PyObject* self, PyObject* arg) {
  HANDLE_TH_ERRORS
  TORCH_CHECK(
      THPUtils_checkLong(arg), "invalid argument to reset_peak_memory_stats");
  const auto device_index = THPUtils_unpackDeviceIndex(arg);
  c10::xpu::XPUCachingAllocator::resetPeakStats(device_index);
  END_HANDLE_TH_ERRORS
  Py_RETURN_NONE;
}

PyObject* THXPModule_resetAccumulatedMemoryStats(
    PyObject* self,
    PyObject* arg) {
  HANDLE_TH_ERRORS
  TORCH_CHECK(
      THPUtils_checkLong(arg),
      "invalid argument to reset_accumulated_memory_stats");
  const auto device_index = THPUtils_unpackDeviceIndex(arg);
  c10::xpu::XPUCachingAllocator::resetAccumulatedStats(device_index);
  END_HANDLE_TH_ERRORS
  Py_RETURN_NONE;
}

// XPU module initialization

static void registerXpuDeviceProperties(PyObject* module) {
  // Add _xpuDevicePropertires class to torch._C
  using namespace c10::xpu;
  auto get_device_type = [](const DeviceProp& prop) {
    std::ostringstream stream;
    using namespace sycl::info;
    switch (prop.device_type) {
      case device_type::cpu:
        stream << "cpu";
        break;
      case device_type::gpu:
        stream << "gpu";
        break;
      case device_type::accelerator:
        stream << "accelerator";
        break;
      case device_type::host:
        stream << "host";
        break;
      default:
        stream << "unknown device type:"
               << static_cast<typename std::underlying_type_t<device_type>>(
                      prop.device_type);
        break;
    }
    return stream.str();
  };
  auto gpu_subslice_count = [](const DeviceProp& prop) {
    return (prop.gpu_eu_count / prop.gpu_eu_count_per_subslice);
  };
#if SYCL_COMPILER_VERSION >= 20250000
  auto get_device_architecture = [](const DeviceProp& prop) {
    return static_cast<int64_t>(prop.architecture);
  };
#endif
  auto m = py::handle(module).cast<py::module>();

#define DEFINE_READONLY_MEMBER(member) \
  def_readonly(#member, &DeviceProp::member)

#define THXP_FORALL_DEVICE_PROPERTIES(_)                         \
  py::class_<DeviceProp>(m, "_XpuDeviceProperties")              \
      ._(name)                                                   \
      ._(platform_name)                                          \
      ._(vendor)                                                 \
      ._(driver_version)                                         \
      ._(version)                                                \
      ._(max_compute_units)                                      \
      ._(gpu_eu_count)                                           \
      ._(max_work_group_size)                                    \
      ._(max_num_sub_groups)                                     \
      ._(sub_group_sizes)                                        \
      ._(has_fp16)                                               \
      ._(has_fp64)                                               \
      ._(has_atomic64)                                           \
      ._(has_bfloat16_conversions)                               \
      ._(has_subgroup_matrix_multiply_accumulate)                \
      ._(has_subgroup_matrix_multiply_accumulate_tensor_float32) \
      ._(has_subgroup_2d_block_io)

  THXP_FORALL_DEVICE_PROPERTIES(DEFINE_READONLY_MEMBER)
      .def_readonly("total_memory", &DeviceProp::global_mem_size)
      .def_property_readonly("gpu_subslice_count", gpu_subslice_count)
#if SYCL_COMPILER_VERSION >= 20250000
      .def_property_readonly("architecture", get_device_architecture)
#endif
      .def_property_readonly("type", get_device_type)
      .def(
          "__repr__",
          [&get_device_type, &gpu_subslice_count](const DeviceProp& prop) {
            std::ostringstream stream;
            stream << "_XpuDeviceProperties(name='" << prop.name
                   << "', platform_name='" << prop.platform_name << "', type='"
                   << get_device_type(prop) << "', driver_version='"
                   << prop.driver_version << "', total_memory="
                   << prop.global_mem_size / (1024ull * 1024) << "MB"
                   << ", max_compute_units=" << prop.max_compute_units
                   << ", gpu_eu_count=" << prop.gpu_eu_count
                   << ", gpu_subslice_count=" << gpu_subslice_count(prop)
                   << ", max_work_group_size=" << prop.max_work_group_size
                   << ", max_num_sub_groups=" << prop.max_num_sub_groups
                   << ", sub_group_sizes=[" << prop.sub_group_sizes
                   << "], has_fp16=" << prop.has_fp16
                   << ", has_fp64=" << prop.has_fp64
                   << ", has_atomic64=" << prop.has_atomic64 << ")";
            return stream.str();
          });
}

static void bindGetDeviceProperties(PyObject* module) {
  // Add method to torch.xpu
  auto m = py::handle(module).cast<py::module>();
  m.def(
      "_get_device_properties",
      [](c10::DeviceIndex device) -> c10::xpu::DeviceProp* {
        return at::xpu::getDeviceProperties(device);
      },
      py::return_value_policy::reference);
}

static void initXpuMethodBindings(PyObject* module) {
  auto m = py::handle(module).cast<py::module>();
  m.def("_xpu_getMemoryInfo", [](c10::DeviceIndex device_index) {
#if SYCL_COMPILER_VERSION >= 20250000
    auto total = at::xpu::getDeviceProperties(device_index)->global_mem_size;
    auto& device = c10::xpu::get_raw_device(device_index);
    TORCH_CHECK(
        device.has(sycl::aspect::ext_intel_free_memory),
        "The device (",
        at::xpu::getDeviceProperties(device_index)->name,
        ") doesn't support querying the available free memory. ",
        "You can file an issue at https://github.com/pytorch/pytorch/issues ",
        "to help us prioritize its implementation.");
    auto free = device.get_info<sycl::ext::intel::info::device::free_memory>();
    return std::make_tuple(free, total);
#else
  TORCH_CHECK_NOT_IMPLEMENTED(
      false,
      "torch.xpu.mem_get_info requires PyTorch to be built with SYCL compiler version 2025.0.0 or newer.");
#endif
  });
  m.def(
      "_xpu_getStreamFromExternal",
      [](uintptr_t data_ptr, c10::DeviceIndex device_index) {
        sycl::queue* ext_queue =
            // NOLINTNEXTLINE(performance-no-int-to-ptr)
            reinterpret_cast<sycl::queue*>(reinterpret_cast<void*>(data_ptr));
        at::xpu::XPUStream stream =
            c10::xpu::getStreamFromExternal(ext_queue, device_index);
        return std::make_tuple(
            stream.id(), stream.device_index(), stream.device_type());
      });
}

// Callback for python part. Used for additional initialization of python
// classes
static PyObject* THXPModule_initExtension(PyObject* self, PyObject* noargs) {
  HANDLE_TH_ERRORS
  TORCH_INTERNAL_ASSERT(!torch::utils::is_device_in_bad_fork(at::kXPU));
  torch::utils::register_fork_handler_for_device_init(at::kXPU);
  at::globalContext().lazyInitDevice(c10::DeviceType::XPU);

  auto m = THPObjectPtr(PyImport_ImportModule("torch.xpu"));
  if (!m)
    throw python_error();

  auto set_module_attr = [&](const char* name, PyObject* v) {
    if (PyObject_SetAttrString(m, name, v) < 0) {
      throw python_error();
    }
  };

  auto num_gpus = c10::xpu::device_count();
  THPObjectPtr default_xpu_generators(
      PyTuple_New(static_cast<Py_ssize_t>(num_gpus)));
  for (const auto i : c10::irange(num_gpus)) {
    const auto& gen = at::xpu::detail::getDefaultXPUGenerator(i);
    auto* cast_gen = THPGenerator_initDefaultGenerator(gen);
    PyTuple_SetItem(default_xpu_generators.get(), i, cast_gen);
  }
  set_module_attr("default_generators", default_xpu_generators.get());
  bindGetDeviceProperties(m);

  Py_RETURN_NONE;
  END_HANDLE_TH_ERRORS
}

// NOLINTNEXTLINE(*-c-arrays*, *-global-variables)
static struct PyMethodDef _THXPModule_methods[] = {
    {"_xpu_init", THXPModule_initExtension, METH_NOARGS, nullptr},
    {"_xpu_setDevice", THXPModule_setDevice_wrap, METH_O, nullptr},
    {"_xpu_exchangeDevice", THXPModule_exchangeDevice_wrap, METH_O, nullptr},
    {"_xpu_maybeExchangeDevice",
     THXPModule_maybeExchangeDevice_wrap,
     METH_O,
     nullptr},
    {"_xpu_getDevice", THXPModule_getDevice_wrap, METH_NOARGS, nullptr},
    {"_xpu_getDeviceCount",
     THXPModule_getDeviceCount_wrap,
     METH_NOARGS,
     nullptr},
    {"_xpu_getArchFlags", THXPModule_getArchFlags, METH_NOARGS, nullptr},
    {"_xpu_isInBadFork", THXPModule_isInBadFork_wrap, METH_NOARGS, nullptr},
    {"_xpu_getCurrentStream",
     THXPModule_getCurrentStream_wrap,
     METH_O,
     nullptr},
    {"_xpu_getCurrentRawStream",
     THXPModule_getCurrentStream_raw,
     METH_O,
     nullptr},
    {"_xpu_setStream",
     castPyCFunctionWithKeywords(THXPModule_setStream_wrap),
     METH_VARARGS | METH_KEYWORDS,
     nullptr},
    {"_xpu_synchronize", THXPModule_xpuSynchronize, METH_O, nullptr},
    {"_xpu_emptyCache", THXPModule_emptyCache, METH_NOARGS, nullptr},
    {"_xpu_memoryStats", THXPModule_memoryStats, METH_O, nullptr},
    {"_xpu_resetAccumulatedMemoryStats",
     THXPModule_resetAccumulatedMemoryStats,
     METH_O,
     nullptr},
    {"_xpu_resetPeakMemoryStats",
     THXPModule_resetPeakMemoryStats,
     METH_O,
     nullptr},
    {nullptr}};

PyMethodDef* THXPModule_methods() {
  return _THXPModule_methods;
}

namespace torch::xpu {

void initModule(PyObject* module) {
  registerXpuDeviceProperties(module);
  initXpuMethodBindings(module);
}

} // namespace torch::xpu<|MERGE_RESOLUTION|>--- conflicted
+++ resolved
@@ -12,29 +12,6 @@
 
 using namespace torch;
 
-<<<<<<< HEAD
-=======
-static bool in_bad_fork = false; // True for children forked after xpu init
-
-#ifndef WIN32
-// Called in the forked child if xpu has already been initialized
-static void forked_child() {
-  in_bad_fork = true;
-  torch::utils::set_requires_device_init(at::kXPU, true);
-}
-#endif
-
-// Should be called before the first xpu call. It is mainly called in lazy_init.
-// Note: This is distinct from initExtension because a stub xpu implementation
-// has some working functions (e.g. device_count) but cannot fully initialize.
-static void poison_fork() {
-#ifndef WIN32
-  static auto result [[maybe_unused]] =
-      pthread_atfork(nullptr, nullptr, forked_child);
-#endif
-}
-
->>>>>>> 9c9a934e
 // XPU management methods
 
 PyObject* THXPModule_getArchFlags(PyObject* self, PyObject* noargs) {
