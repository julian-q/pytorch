from __future__ import annotations

import contextlib
import dataclasses
import functools
import typing
import warnings
import weakref
from abc import abstractmethod
from dataclasses import dataclass
from typing import (
    Any,
    Callable,
    ClassVar,
    ContextManager,
    Dict,
    Generic,
    List,
    NewType,
    Optional,
    Protocol,
    Set,
    Tuple,
    Type,
    TYPE_CHECKING,
    TypeVar,
    Union,
)
from typing_extensions import override, TypedDict, TypeGuard, TypeIs, Unpack

import torch
from torch._C._autograd import CreationMeta
from torch._C._functorch import (
    _add_batch_dim,
    _unwrap_functional_tensor,
    _wrap_functional_tensor,
    get_unwrapped,
    is_batchedtensor,
    is_functorch_wrapped_tensor,
    is_gradtrackingtensor,
    is_legacy_batchedtensor,
    maybe_get_bdim,
    maybe_get_level,
    peek_interpreter_stack,
)
from torch._logging import trace_structured
from torch.utils._mode_utils import no_dispatch
from torch.utils._python_dispatch import is_traceable_wrapper_subclass
from torch.utils.weak import WeakIdKeyDictionary


if TYPE_CHECKING:
    from torch._C._functorch import CInterpreter
    from torch._guards import Source
    from torch._subclasses.fake_tensor import FakeTensor, FakeTensorMode

    # Import here to avoid cycle
    # Import the following modules during type checking to enable code intelligence features,
    # Do not import unconditionally, as they import sympy and importing sympy is very slow
    from torch.fx.experimental.symbolic_shapes import ShapeEnv, SymbolicContext


def _is_fake_tensor(t: object) -> TypeIs[FakeTensor]:
    from torch._subclasses.fake_tensor import FakeTensor

    return isinstance(t, FakeTensor)


DimList = List
_TensorLikeT = TypeVar("_TensorLikeT", "MetaTensorDesc", torch.Tensor)
_T = TypeVar("_T")
_TensorT = TypeVar("_TensorT", bound=torch.Tensor)
_TensorT_cov = TypeVar("_TensorT_cov", bound=torch.Tensor, covariant=True)


def safe_is_leaf(t: Union[MetaTensorDesc, torch.Tensor]) -> bool:
    try:
        return t.is_leaf
    except RuntimeError:
        # inference mode can trigger this
        return False


def safe_grad(t: _TensorLikeT) -> Optional[_TensorLikeT]:
    with warnings.catch_warnings():
        warnings.filterwarnings("ignore", "The .grad attribute of a Tensor")
        return t.grad


def _expect_safe_grad(t: _TensorLikeT) -> _TensorLikeT:
    grad = safe_grad(t)
    assert grad is not None
    return grad


def assert_eq(a: _T, b: _T) -> None:
    assert a == b, f"{a} != {b}"


def assert_metadata_eq(
    assert_eq: Callable[[object, object], None],
    m1: Union[MetaTensorDesc, torch.Tensor],
    m2: torch.Tensor,
    *,
    skip_symbolic: bool = False,
    skip_leaf: bool = False,
) -> None:
    m1 = (
        MetaTensorDescriber().describe_tensor(m1)
        if isinstance(m1, torch.Tensor)
        else m1
    )

    def go(m1: MetaTensorDesc, m2: torch.Tensor) -> None:
        assert_eq(m1.dtype, m2.dtype)
        if not skip_symbolic:
            assert_eq(m1.shape, m2.shape)
        assert_eq(m1.requires_grad, m2.requires_grad)
        if not skip_leaf:
            assert_eq(m1.is_leaf, m2.is_leaf)
        # MetaTensorDesc doesn't store grad_fn; inferred from leaf
        # assert_eq(m1.grad_fn is None, m2.grad_fn is None)
        assert_eq(m1.is_sparse, m2.is_sparse)
        assert_eq(m1.is_inference, m2.is_inference())
        assert_eq(m1.is_conj, m2.is_conj())
        assert_eq(m1.is_neg, m2.is_neg())
        assert_eq(m1.grad is not None, safe_grad(m2) is not None)
        if m1.grad is not None:
            go(m1.grad, _expect_safe_grad(m2))
        # TODO: move "assert_eq(m1.layout, m2.layout)" out of sparse
        #       branches (but not ready for prime time yet)...
        if m1.is_sparse:
            assert_eq(m1.layout, m2.layout)
            assert_eq(m1.dense_dim, m2.dense_dim())
            assert_eq(m1.sparse_dim, m2.sparse_dim())
            assert_eq(m1.is_coalesced, m2.is_coalesced())
        elif is_sparse_compressed(m1):
            assert_eq(m1.layout, m2.layout)
            assert_eq(m1.dense_dim, m2.dense_dim())
            assert_eq(m1.sparse_dim, m2.sparse_dim())
        else:
            if not skip_symbolic:
                assert_eq(m1.stride, m2.stride())
                assert_eq(m1.storage_offset, m2.storage_offset())
            assert_eq(m1.is_view, m2._is_view())
            if m1.is_view:
                assert m1.base is not None
                assert m2._base is not None
                go(m1.base, m2._base)
        # TODO: test if is resizable (no direct query for this atm)
        # TODO: audit AutogradMeta to see if it matches
        # TODO: test forward AD

    return go(m1, m2)


# TypeGuard (not TypeIs): False does not imply !torch.Tensor
def is_sparse_coo(t: object) -> TypeGuard[torch.Tensor]:
    return isinstance(t, torch.Tensor) and t.layout is torch.sparse_coo


def is_sparse_compressed_layout(layout: torch.layout) -> bool:
    return layout in {
        torch.sparse_csr,
        torch.sparse_csc,
        torch.sparse_bsr,
        torch.sparse_bsc,
    }


# TypeGuard (not TypeIs): False does not imply !torch.Tensor
def is_sparse_compressed(t: object) -> TypeGuard[torch.Tensor]:
    return isinstance(t, torch.Tensor) and is_sparse_compressed_layout(t.layout)


# TypeGuard (not TypeIs): False does not imply !torch.Tensor
def is_sparse_any(t: object) -> TypeGuard[torch.Tensor]:
    return is_sparse_coo(t) or is_sparse_compressed(t)


def _checked_cast(ty: Type[_T], obj: object) -> _T:
    assert isinstance(obj, ty), f"expected {ty} but got {type(obj)}"
    return obj


def _get_real_storage(base: torch.UntypedStorage) -> torch.UntypedStorage:
    return base.real_storage  # type: ignore[attr-defined]


def _set_real_storage(
    base: torch.UntypedStorage, real_storage: torch.UntypedStorage
) -> None:
    base.real_storage = real_storage  # type: ignore[attr-defined]


# Don't use id() directly, because those can get reallocated over time.
MetaStorageId = NewType("MetaStorageId", int)
MetaTensorId = NewType("MetaTensorId", int)


_DescriberId = NewType("_DescriberId", int)
DESCRIBER_NEXT_ID = _DescriberId(0)


class MetaTensorDescriber:
    """
    Given a Tensor/Storage, generate a MetaTensorDesc/MetaStorageDesc
    for it, which is enough information to reconstruct a meta tensor/fake tensor
    corresponding to a Tensor as faithfully as possible.

    This is a stateful conversion object because we keep track of the IDs
    of the tensors/storages passed to us, so we can consistently give
    the same ID when we see the same tensor/storage.
    """

    def __init__(self, *, copy_data: bool = False) -> None:
        global DESCRIBER_NEXT_ID
        self.id = DESCRIBER_NEXT_ID
        DESCRIBER_NEXT_ID = _DescriberId(DESCRIBER_NEXT_ID + 1)
        self.next_tensor_id: MetaTensorId = MetaTensorId(0)
        self.next_storage_id: MetaStorageId = MetaStorageId(0)
        # Tensor -> int
        self.lookup_tensor = WeakIdKeyDictionary()
        # Storage -> int
        self.lookup_storage = WeakIdKeyDictionary()
        self.copy_data = copy_data
        self.traced_tensors: Set[int] = set()
        self.traced_storages: Set[int] = set()

    def get_tensor_id(self, t: torch.Tensor) -> MetaTensorId:
        if t not in self.lookup_tensor:
            self.lookup_tensor[t] = self.next_tensor_id
            self.next_tensor_id = MetaTensorId(self.next_tensor_id + 1)
        return self.lookup_tensor[t]

    def get_storage_id(self, s: torch.UntypedStorage) -> MetaStorageId:
        if s not in self.lookup_storage:
            self.lookup_storage[s] = self.next_storage_id
            self.next_storage_id = MetaStorageId(self.next_storage_id + 1)
        return self.lookup_storage[s]

    def describe_storage(
        self, s: torch.UntypedStorage, *, trace: bool = False
    ) -> MetaStorageDesc:
        r = MetaStorageDesc(
            id=self.get_storage_id(s),
            size=s.size(),
            # NB: We don't do the copy yet; copy happens when we start
            # creating the new storages
            data=s if self.copy_data else None,
        )
        if trace and r.id not in self.traced_storages:
            trace_structured(
                "describe_storage",
                metadata_fn=lambda: r.as_json(self.id),
            )
            self.traced_storages.add(r.id)
        return r

    def describe_tensor(
        self, t: torch.Tensor, *, recurse: bool = True, trace: bool = False
    ) -> MetaTensorDesc:
        is_leaf = safe_is_leaf(t)
        is_view = t._is_view()
        is_sparse = t.is_sparse
        layout = t.layout
        is_nested = t.is_nested
        is_traceable_wrapper_subclass_v = is_traceable_wrapper_subclass(t)
        is_functorch_wrapped = is_functorch_wrapped_tensor(t)
        is_mkldnn = t.is_mkldnn
        is_batchedtensor_v = is_batchedtensor(t)
        is_legacy_batchedtensor_v = is_legacy_batchedtensor(t)
        is_gradtrackingtensor_v = is_gradtrackingtensor(t)
        is_functional = torch._is_functional_tensor(t)

        storage = None
        # NB: For compatibility, I default this to zero, as sometimes people
        # still have stuffed zero into storage offset even though the tensor
        # doesn't meaningfully have an offset
        storage_offset = 0
        if not (
            is_sparse
            or is_sparse_compressed_layout(layout)
            or (is_nested and not is_traceable_wrapper_subclass_v)
            or is_mkldnn
            # TODO: TBH, functorch wrapped tensors probably should have
            # storage associated with them
            or is_functorch_wrapped
            or is_legacy_batchedtensor_v
        ):
            # NB: We actually don't use storage to do views, but might as well
            # put it in for accuracy
            storage = self.describe_storage(t.untyped_storage(), trace=trace)
            storage_offset = t.storage_offset()  # type: ignore[assignment]

        stride = None
        if not (
            is_sparse
            or is_sparse_compressed_layout(layout)
            or (is_nested and not is_traceable_wrapper_subclass_v)
        ):
            # stride/storage_offset are called from is_functorch_wrapped,
            # view_from_base, empty_create_subclass,
            # sym_sizes_strides_storage_offset (empty_create)
            stride = t.stride()

        # NB: this technically should refer to functorch unwrapped tensor, but
        # I am (perhaps abusively) using it to store both the functorch and
        # non-functorch functional tensor
        unwrapped = None
        autograd_meta_from = None
        current_level = None
        if is_batchedtensor_v or is_gradtrackingtensor_v:
            unwrapped = self.describe_tensor(get_unwrapped(t), trace=trace)
        # xla and lazy tensors present as functional tensors, but we want them
        # to be handled specially
        elif is_functional and t.device.type not in ("xla", "lazy"):
            if t._is_view():
                raise RuntimeError(
                    "Cannot safely fakify a view because this process drops the view information right now."
                )
            if not is_functorch_wrapped:
                torch._sync(t)
                unwrapped = self.describe_tensor(
                    torch._from_functional_tensor(t), trace=trace
                )
                autograd_meta_from = t
            else:
                reapply_views = torch._C._functionalization_reapply_views_tls()
                # NB: has side effects!
                unwrapped = self.describe_tensor(
                    _unwrap_functional_tensor(t, reapply_views), trace=trace
                )
                # TODO: It's pretty suspicious that functional tensors don't have
                # valid level and thus we just grab whatever the current level
                # is
                current_level = torch._C._functorch.current_level()

        maybe_functorch_stack = None
        if is_functorch_wrapped:
            with torch._functorch.pyfunctorch.temporarily_clear_interpreter_stack() as maybe_functorch_stack:
                pass

        attrs = None
        ctx = None
        type_v = None
        if is_traceable_wrapper_subclass_v:
            assert hasattr(t, "__tensor_flatten__")
            raw_attrs, ctx = t.__tensor_flatten__()
            attrs = {
                attr: self.describe_tensor(getattr(t, attr), trace=trace)
                for attr in raw_attrs
            }
            type_v = type(t)

        from torch.nested._internal.nested_tensor import _tensor_symint_registry

        view_func = ViewFunc.from_tensor(t)

        # TODO: Is it important to enable torch.inference_mode before querying
        # these values?
        r: MetaTensorDesc = MetaTensorDesc(
            id=self.get_tensor_id(t),
            storage=storage,
            is_inference=t.is_inference(),
            is_leaf=is_leaf,
            requires_grad=t.requires_grad,
            # NB: ndim should be OK too but there is a disaster at
            # python test/dynamo/test_subclasses.py -k test_user_overidden_property_unsupported
            # Actually, this means that we have a little bit of a problem
            # here, which is that there is some sensitivity to how exactly an
            # access is done if you have a __torch_function__ subclass.  Maybe
            # should disable torch function before doing accesses?
            ndim=t.dim(),
            dtype=t.dtype,
            is_sparse=is_sparse,
            is_mkldnn=is_mkldnn,
            is_functorch_wrapped=is_functorch_wrapped,
            is_batchedtensor=is_batchedtensor_v,
            is_legacy_batchedtensor=is_legacy_batchedtensor_v,
            is_gradtrackingtensor=is_gradtrackingtensor_v,
            is_view=is_view,
            is_conj=t.is_conj(),
            is_neg=t.is_neg(),
            is_parameter=isinstance(t, torch.nn.Parameter),
            is_traceable_wrapper_subclass=is_traceable_wrapper_subclass_v,
            is_nested=is_nested,
            nested_int=(
                _tensor_symint_registry[t].node.nested_int()
                if t in _tensor_symint_registry
                else None
            ),
            is_functional=is_functional,
            layout=layout,
            device=t.device,
            size=t.size(),
            stride=stride,
            storage_offset=storage_offset,
            dynamo_dynamic_indices=list(getattr(t, "_dynamo_dynamic_indices", set())),
            sparse_dim=(
                t.sparse_dim() if t.is_sparse or is_sparse_compressed(t) else None
            ),
            dense_dim=t.dense_dim() if t.is_sparse or is_sparse_compressed(t) else None,
            is_coalesced=t.is_coalesced() if t.is_sparse else None,
            # TODO: I actually think recursing here is correct, but we have at
            # least an infinite cycle from base -> values -> base
            # https://github.com/pytorch/pytorch/issues/122089
            crow_indices=(
                self.describe_tensor(t.crow_indices(), recurse=False, trace=trace)
                if recurse and t.layout in {torch.sparse_csr, torch.sparse_bsr}
                else None
            ),
            col_indices=(
                self.describe_tensor(t.col_indices(), recurse=False, trace=trace)
                if recurse and t.layout in {torch.sparse_csr, torch.sparse_bsr}
                else None
            ),
            ccol_indices=(
                self.describe_tensor(t.ccol_indices(), recurse=False, trace=trace)
                if recurse and t.layout in {torch.sparse_csc, torch.sparse_bsc}
                else None
            ),
            row_indices=(
                self.describe_tensor(t.row_indices(), recurse=False, trace=trace)
                if recurse and t.layout in {torch.sparse_csc, torch.sparse_bsc}
                else None
            ),
            values=(
                self.describe_tensor(t.values(), recurse=False, trace=trace)
                if recurse and is_sparse_compressed(t)
                else None
            ),
            grad=(
                self.describe_tensor(grad, trace=trace)
                if (grad := safe_grad(t)) is not None
                else None
            ),
            creation_meta=(
                torch._C._autograd._get_creation_meta(t) if t._is_view() else None
            ),
            unwrapped=unwrapped,
            level=(
                maybe_get_level(t)
                if is_batchedtensor_v or is_gradtrackingtensor_v
                else None
            ),
            bdim=maybe_get_bdim(t) if is_batchedtensor_v else None,
            base=(
                self.describe_tensor(t._base, trace=trace)
                if recurse and t._is_view() and t._base is not None
                else None
            ),
            fake_mode=torch._subclasses.fake_tensor.maybe_get_fake_mode(t),
            view_func=view_func,
            attrs=attrs,
            ctx=ctx,
            type=type_v,
            # NB: even if functorch is enabled, don't actually save the
            # interpreter stack here unless we are actually functorch wrapped;
            # it's irrelevant for non-functorch stuff
            functorch_stack=maybe_functorch_stack,
            autograd_meta_from=autograd_meta_from,
            current_level=current_level,
            data=t if self.copy_data else None,
        )
        if trace and r.id not in self.traced_tensors:
            trace_structured(
                "describe_tensor",
                metadata_fn=lambda: r.as_json(self.id),
            )
            self.traced_tensors.add(r.id)
        return r


@dataclass(frozen=True)
class MetaStorageDesc:
    id: MetaStorageId
    size: int
    # NB: this is only populated with copy_data True, it is not directly
    # serializable in JSON, you want to do something special here anyway
    data: Optional[torch.UntypedStorage]

    def as_json(self, describer_id: _DescriberId) -> Dict[str, object]:
        return {
            "id": self.id,
            "describer_id": describer_id,
            "size": self.size if isinstance(self.size, int) else repr(self.size),
        }


@dataclass(frozen=True)
class ViewFunc(Generic[_TensorT]):
    @abstractmethod
    def apply(
        self,
        t: _TensorT,
        new_base: _TensorT,
        symint_visitor_fn: Optional[Callable[[int], int]] = None,
        tensor_visitor_fn: Optional[Callable[[torch.Tensor], _TensorT]] = None,
    ) -> _TensorT:
        ...

    @staticmethod
    def from_tensor(t: torch.Tensor) -> ViewFunc:
        if _is_fake_tensor(t):
            return _FakeTensorViewFunc()
        else:
            return _CustomViewFunc(t._view_func_unsafe)


@dataclass(frozen=True)
class _FakeTensorViewFunc(ViewFunc["FakeTensor"]):
    @override
    def apply(
        self,
        t: torch.Tensor,
        new_base: torch.Tensor,
        symint_visitor_fn: Optional[Callable[[int], int]] = None,
        tensor_visitor_fn: Optional[Callable[[torch.Tensor], FakeTensor]] = None,
    ) -> FakeTensor:
        return torch._subclasses.fake_tensor.FakeTensor._view_func_unsafe(
            t, new_base, symint_visitor_fn, tensor_visitor_fn
        )


@dataclass(frozen=True)
class _CustomViewFunc(ViewFunc[_TensorT], Generic[_TensorT]):
    func: Callable[
        [
            torch.Tensor,
            Optional[Callable[[int], int]],
            Optional[Callable[[torch.Tensor], _TensorT]],
        ],
        _TensorT,
    ]

    @override
    def apply(
        self,
        t: torch.Tensor,
        new_base: torch.Tensor,
        symint_visitor_fn: Optional[Callable[[int], int]] = None,
        tensor_visitor_fn: Optional[Callable[[torch.Tensor], _TensorT]] = None,
    ) -> _TensorT:
        # ignore `t`
        return self.func(new_base, symint_visitor_fn, tensor_visitor_fn)


<<<<<<< HEAD
# A callback where the device is either optional or required.
# All of these satisfy this protocol:
#   def mk(arg: Callable[[], torch.Tensor], device: Union[torch.device, str])
#   def mk(arg: Callable[[], torch.Tensor], device: Union[torch.device, str] = "meta")
#   def mk(arg: Callable[[], torch.Tensor], device: Optional[Union[torch.device, str]] = None)
class _MetaTensorCallback(Protocol, Generic[_TensorT_cov]):
    def __call__(
        self, arg: Callable[[], torch.Tensor], /, *, device: Union[torch.device, str]
    ) -> _TensorT_cov:
        ...


=======
>>>>>>> 6772ab63
class _MetaTensorCallbackKwargs(TypedDict, total=False):
    device: Union[torch.device, str]


<<<<<<< HEAD
# A callback where the device may not be provided (is optional).
# All of these satisfy this protocol:
#   def mk(arg: Callable[[], torch.Tensor], device: Union[torch.device, str] = "meta")
#   def mk(arg: Callable[[], torch.Tensor], device: Optional[Union[torch.device, str]] = None)
class _MetaTensorCallbackOptDevice(Protocol, Generic[_TensorT_cov]):
=======
class _MetaTensorCallback(Protocol, Generic[_TensorT_cov]):
>>>>>>> 6772ab63
    def __call__(
        self,
        arg: Callable[[], torch.Tensor],
        /,
        **kwargs: Unpack[_MetaTensorCallbackKwargs],
    ) -> _TensorT_cov:
        ...


@dataclass(frozen=True)
class MetaTensorDesc(Generic[_TensorT]):
    id: MetaTensorId
    ndim: int
    dtype: torch.dtype
    device: torch.device

    # NB: Sometimes, size, stride and storage_offset contain SymInt, in which
    # case this is NOT serializable.  That only happens when you're
    # re-fakeifying a fake tensor with an existing ShapeEnv... maybe we
    # can get rid of this use case entirely.  Notably, even if we are
    # fakeifying a real tensor into a fake tensor with symbolic shapes, the
    # size here is NOT dynamic
    # NB: These also contain SymInt because wrap_meta_outputs_with_default_device_logic
    # goes through this codepath.  But it really should not LOL.
    # NB: size could potentially be None as you can override it and make it
    # throw an error, but we don't currently have any subclasses that do this
    # except C++ nested tensor but we're going to have nested int to make this
    # defined on NJT
    size: Tuple[int, ...]
    dynamo_dynamic_indices: List[int]

    layout: torch.layout = torch.strided
    is_inference: bool = False
    is_leaf: bool = False
    requires_grad: bool = False
    is_sparse: bool = False
    is_mkldnn: bool = False
    is_functorch_wrapped: bool = False
    is_batchedtensor: bool = False
    is_legacy_batchedtensor: bool = False
    is_gradtrackingtensor: bool = False
    is_view: bool = False
    is_nested: bool = False
    # We eagerly symbolicize the associated nested int for e.g. offsets / lengths
    # metadata if that offsets is already associated with a nested int.
    # See test_construct_from_jagged_with_input_offsets_mixed_case.
    nested_int: Optional[int] = None
    is_traceable_wrapper_subclass: bool = False
    is_functional: bool = False
    is_conj: bool = False
    is_neg: bool = False
    is_parameter: bool = False
    stride: Optional[Tuple[int, ...]] = None
    storage_offset: int = 0
    # NB: We have a choice whether or not to store the id or a direct pointer
    # to the data structure.  For ease of use, we store the data structure,
    # but this means that when we serialize, we have to swizzle these pointers
    # back into ids (so we have accurate aliasing relationships)
    storage: Optional[MetaStorageDesc] = None
    sparse_dim: Optional[int] = None  # is_sparse, is_sparse_compressed
    dense_dim: Optional[int] = None  # is_sparse, is_sparse_compressed
    is_coalesced: Optional[bool] = None  # is_sparse
    crow_indices: Optional[MetaTensorDesc] = None  # is_sparse_compressed
    col_indices: Optional[MetaTensorDesc] = None  # is_sparse_compressed
    ccol_indices: Optional[MetaTensorDesc] = None  # is_sparse_compressed
    row_indices: Optional[MetaTensorDesc] = None  # is_sparse_compressed
    values: Optional[MetaTensorDesc] = None  # is_sparse_compressed
    unwrapped: Optional[MetaTensorDesc] = None  # is_functorch_wrapped
    bdim: Optional[int] = None  # is_functorch_wrapped
    base: Optional[MetaTensorDesc] = None  # is_view
    attrs: Optional[Dict[str, MetaTensorDesc]] = None  # is_traceable_wrapper_subclass
    creation_meta: Optional[CreationMeta] = None
    grad: Optional[MetaTensorDesc] = None

    # Everything below is NOT serializable, need some more work

    _UNSERIALIZABLE: ClassVar[Set[str]] = {
        "ctx",
        "type",
        "fake_mode",
        # view_func isn't serializable when it's a _CustomViewFunc
        "view_func",
        "level",
        "current_level",
        "functorch_stack",
        "autograd_meta_from",
        "data",
        "nested_int",
    }

    ctx: Optional[object] = None  # is_traceable_wrapper_subclass
    type: Optional[Type] = None  # is_traceable_wrapper_subclass
    fake_mode: Optional[FakeTensorMode] = None
    view_func: Optional[ViewFunc] = None
    # level looks serializable, but actually it is meaningless without
    # the functorch_stack below
    level: Optional[int] = None  # is_functorch_wrapped
    current_level: Optional[int] = None
    functorch_stack: Optional[List[CInterpreter]] = None
    autograd_meta_from: Optional[torch.Tensor] = None

    # This is only populated on copy_data, and typically is not used at all,
    # except for some of our meta-ification paths that don't properly use
    # storage (pro-tip: you should use storage)
    data: Optional[torch.Tensor] = None

    # Faithfully serializing functorch tensors will not be too difficult.
    # We only need to consider grad/vmap interpreters, and their internal
    # state is only bools (mostly what the grad enabled/disabled state
    # should be in the lower layer).  Beyond that, tensors just need to
    # precisely indicate which particular interpreter they correspond
    # to (we then replace level with a pointer to the interpreter stack.)
    # However, this use of functorch is very "non-lexical" so it's not
    # entirely clear how to make it all lexical again, so we haven't done
    # it for now.

    # NB: This will reference numeric IDs, and it is assumed that you've
    # already serialized everything this recursively references
    def as_json(self, describer_id: _DescriberId) -> Dict[str, object]:
        def json(k: str, v: object) -> object:
            # Some best-effort debugging serialization for unserializable
            # fields (feel free to add other special cases as appropriate)
            if k in ["data", "autograd_meta_from"]:
                return None  # never repr these
            if k in MetaTensorDesc._UNSERIALIZABLE:
                return repr(v)
            if isinstance(v, (torch.device, torch.dtype, torch.layout)):
                return repr(v)
            if isinstance(v, torch.SymInt):
                return repr(v)
            if isinstance(v, (tuple, list)):
                return [json(k, v1) for v1 in v]
            if isinstance(v, (MetaStorageDesc, MetaTensorDesc)):
                return v.id
            if isinstance(v, CreationMeta):
                return str(v)
            if k == "attrs" and isinstance(v, dict):
                return {k1: v1.id for k1, v1 in v.items()}
            return v

        r = {
            field.name: json(field.name, getattr(self, field.name))
            for field in dataclasses.fields(self)
            if not (
                getattr(self, field.name) is field.default
                or (
                    field.name == "dynamo_dynamic_indices"
                    and not getattr(self, field.name)
                )
            )
        }
        r.update({"describer_id": describer_id})
        return r

    @property
    def shape(self) -> Tuple[int, ...]:
        return self.size


# A more faithful reproduction would do a copy on the entire
# storage, but this needs to be done carefully because the
# underlying storage could have larger extent than is implied
# by size/stride.  The real fix is to properly call
# meta_storage recursively here.
#
# These "safe" functions are intended to be used under no_dispatch() mode.
# The no_dispatch() here is intended to prevent ambient fake tensor mode from
# fakeifying the operation.  But if we are given an honest to goodness
# FakeTensor as src, we MUST NOT run the copy/clone operation.  A better way
# to do this would be to not use no_dispatch and instead just disable fake
# tensor mode only (allowing for subclass dispatch to occur)
def _safe_copy(dst: torch.Tensor, src: Optional[torch.Tensor]) -> None:
    if type(src) is not torch.Tensor:
        return
    dst.copy_(src)


def _safe_clone(src: torch.Tensor) -> Optional[torch.Tensor]:
    if type(src) is not torch.Tensor:
        return None
    return src.clone()


# This is a class for converting multiple tensors into meta tensors which
# share the same view/storage structure.  The operation model is you allocate
# one of these, and then call it repeatedly on all the tensors you want to
# convert.  It's important to use the same object for tensors you want to
# share storage because this is how we correlate shared storages to the same
# meta storages. This class will hold weak references to cached tenosrs
# and tensor storages.
class MetaConverter(Generic[_TensorT]):
    def __init__(self, *, copy_data: bool = False) -> None:
        # Maps MetaStorageId to UntypedStorage
        self.storage_memo: weakref.WeakValueDictionary[
            MetaStorageId, torch.UntypedStorage
        ] = weakref.WeakValueDictionary()
        # Maps MetaTensorId to torch.Tensor (typically a meta tensor or
        # FakeTensor)
        self.tensor_memo: weakref.WeakValueDictionary[
            MetaTensorId, _TensorT
        ] = weakref.WeakValueDictionary()
        self.hit = 0
        self.miss = 0
        self.del_hook = None
        self.arg_cnt = 0
        # Ensures real_storage/real_tensor are populated on the resulting
        # metaified storage/tensor.  The naming of this attribute is load
        # bearing: FakeTensor relies on real tensor being set to exactly this
        # value
        self.copy_data = copy_data
        self.describer = MetaTensorDescriber(copy_data=copy_data)

    def successful(self) -> bool:
        return self.hit > 0 and self.miss == 0

    def get_tensor_memo(self, t: MetaTensorDesc) -> Optional[torch.Tensor]:
        return self.tensor_memo.get(t.id, None)

    def _checked_get_tensor_memo(self, t: MetaTensorDesc) -> _TensorT:
        r = self.tensor_memo.get(t.id, None)
        assert r is not None
        return r

    def set_tensor_memo(self, t: MetaTensorDesc, v: _TensorT) -> None:
        self.tensor_memo[t.id] = v

    def get_storage_memo(self, s: MetaStorageDesc) -> Optional[torch.UntypedStorage]:
        return self.storage_memo.get(s.id, None)

    def set_storage_memo(self, s: MetaStorageDesc, v: torch.UntypedStorage) -> None:
        self.storage_memo[s.id] = v

    def meta_storage(
        self,
        s: MetaStorageDesc,
        callback: Callable[[Callable[[], torch.Tensor]], _TensorT],
    ) -> torch.UntypedStorage:
        # If we are fakeifying a tensor that has a secretly-zero-sized storage,
        # Need to make sure to resize the meta storage too.
        if (memo := self.get_storage_memo(s)) is None:
            r_s = callback(
                lambda: torch.empty(s.size, dtype=torch.uint8, device="meta"),
            ).untyped_storage()
            if self.copy_data:
                # NB: no_dispatch is needed because internally storage copy is
                # implemented as Tensor operations
                with torch.no_grad(), no_dispatch():
                    assert s.data is not None
                    _set_real_storage(r_s, s.data.clone())
            self.set_storage_memo(s, r_s)
            return r_s
        else:
            return memo

    @classmethod
    def _checked_cast_tensor_t(cls, t: torch.Tensor) -> _TensorT:
        # TODO: how to check _TensorT?
        return typing.cast(_TensorT, t)

    @classmethod
    def _identity_callable(
        cls,
        t: Callable[[], torch.Tensor],
        device: Optional[Union[torch.device, str]] = None,
    ) -> _TensorT:
        return cls._checked_cast_tensor_t(t())

    @classmethod
    def _backward_error(cls, t: _TensorT) -> _TensorT:
        errfn = torch._C._functions.DelayedError(
            "Internal error: Tried to backward() through example input",
            1,
        )
        err = errfn(t)
        return typing.cast(_TensorT, err)

    # This function assumes that it's possible to do the conversion
    # NB: name here is used in a conventional way by Dynamo; it corresponds
    # precisely to the Source.name() of the tensor we're fakeifying and
    # corresponds to a valid Python expression.  When we construct sub-names
    # as part of this process, we will maintain this invariant!  (Even though
    # other users of this may not need it this property to be upheld.)
    def meta_tensor(
        self,
        t: MetaTensorDesc,
        shape_env: Optional[ShapeEnv],
<<<<<<< HEAD
        callback_: _MetaTensorCallback[_TensorT],
        source: Optional[Source],
        symbolic_context: Optional[SymbolicContext],
    ) -> _TensorT:
        callback: _MetaTensorCallbackOptDevice = functools.partial(
            callback_, device=t.device
        )
=======
        callback: _MetaTensorCallback[_TensorT],
        source: Optional[Source],
        symbolic_context: Optional[SymbolicContext],
    ) -> _TensorT:
        callback = functools.partial(callback, device=t.device)
>>>>>>> 6772ab63
        if source is None:
            from torch._dynamo.source import ConstantSource

            # TODO: make a dedicated UnknownSource for this?
            source = ConstantSource(
                f"__meta_utils_unknown_tensor{len(self.tensor_memo)}"
            )

        # This indicates you set no_dispatch() before calling into this
        # function.  This is an error: we may be creating fake tensors and
        # will perform operations on them which need fake tensor mode to
        # be active.  You will segfault if you are in a no_dispatch() block.
        assert not torch._C._dispatch_tls_local_exclude_set().has(
            torch._C.DispatchKey.Python
        )
        self.arg_cnt += 1

        # When we make as_strided calls, we end up generating a guard
        # that the new as_strided tensor is in bounds for the old storage
        # for the base (since as_strided calls can "bust" out of their
        # bounding box.)  This guard is unnecessary: if a user is able
        # to provide us a tensor with the view base setup this way, we
        # don't need to produce a guard, because the fact that they
        # were able to produce the view base means its in bounds.
        #
        # Now, ordinarily, this guard would be harmless.  However, the
        # generated guard refers to variables bound on the base variable.
        # At the moment, Dynamo doesn't actually guard on x._base, because
        # according to Voz this results in a lot of spurious invalidations,
        # and also if the user doesn't directly make use of _base, its
        # pointless anyway (because programs should be parametric over
        # whether or not the input tensor is a view or not--unless you're
        # mutating the input, but that's a whole 'nother ballgame).  So
        # for expediency, we suppress these guards so we don't have to
        # deal with this (yet, anyway.)
        #
        # NB: An old version of this code suppressed guards for ALL operations
        # happening during meta conversion, not just as_strided calls.
        # This is too aggressive: we do duck sizing and 0/1 simplification
        # as we allocate variables, and we do need to register guards for
        # these cases.
        maybe_suppress: Callable[[], Any] = contextlib.nullcontext
        if shape_env is not None:
            maybe_suppress = shape_env.suppress_guards

        def sym_sizes_strides_storage_offset(
            t: MetaTensorDesc,
            src: torch._guards.Source,
            symbolic_context: Optional[
                torch.fx.experimental.symbolic_shapes.SymbolicContext
            ] = symbolic_context,
        ) -> Tuple[Tuple[int, ...], Tuple[int, ...], int]:
            assert t.stride is not None
            if shape_env is not None:
                fake_mode = t.fake_mode
                if fake_mode is not None and fake_mode.shape_env is shape_env:
                    # Don't reallocate the sizes; the shape envs are the same,
                    # so reuse the old sizes/strides/etc
                    return (t.size, t.stride, t.storage_offset)
                else:
                    # TODO: deduplicate this
                    t_size = tuple(
                        shape_env._maybe_specialize_sym_int_with_hint(sz)
                        for sz in t.size
                    )
                    t_stride = tuple(
                        shape_env._maybe_specialize_sym_int_with_hint(sd)
                        for sd in t.stride
                    )
                    t_storage_offset = shape_env._maybe_specialize_sym_int_with_hint(
                        t.storage_offset
                    )
                    return shape_env._create_symbolic_sizes_strides_storage_offset(
                        t_size,
                        t_stride,
                        t_storage_offset,
                        [d in t.dynamo_dynamic_indices for d in range(t.ndim)],
                        src,
                        symbolic_context=symbolic_context,
                    )
            else:
                return (t.size, t.stride, t.storage_offset)

        def empty_create(
            inner_t: MetaTensorDesc,
            inner_src: torch._guards.Source,
            symbolic_context: Optional[
                torch.fx.experimental.symbolic_shapes.SymbolicContext
            ] = symbolic_context,
        ) -> torch.Tensor:
            (
                inner_sizes,
                inner_strides,
                _inner_storage_offset,
            ) = sym_sizes_strides_storage_offset(inner_t, inner_src, symbolic_context)
            return torch.empty_strided(
                inner_sizes,
                inner_strides,
                dtype=inner_t.dtype,
                device="meta",
            )

        # Creates a subclass instance with empty inner tensors according to the specified
        # symbolic context.
        def empty_create_subclass(
            t: MetaTensorDesc,
            outer_size: Tuple[int, ...],
            outer_stride: Tuple[int, ...],
            symbolic_context: Optional[
                torch.fx.experimental.symbolic_shapes.SymbolicContext
            ] = symbolic_context,
            source: Optional[torch._guards.Source] = source,
        ) -> _TensorT:
            from torch._dynamo.source import AttrSource
            from torch.fx.experimental.symbolic_shapes import SubclassSymbolicContext

            assert t.attrs is not None
            assert t.type is not None
            # NB: t.ctx could be None if the subclass in question has no
            # meaningful context

            # Note: transform_subclass will use __tensor_unflatten__ to generate
            # a fresh subclass wrapper with outer sizes / strides according to the
            # outer symbolic context (passed in to this function). Inner size / stride
            # / storage offset symbols are allocated according to the appropriate inner
            # symbolic contexts, after which the checks in transform_subclass() will
            # relate them to the outer metadata as possible.
            #
            # Morally, the code here is same as transform_subclass, but we've
            # written it from scratch to read EmptyCreateSubclass
            outer_size = outer_size if outer_size is not None else t.size
            outer_stride = outer_stride if outer_stride is not None else t.stride

            assert symbolic_context is None or isinstance(
                symbolic_context, SubclassSymbolicContext
            )

            def _empty_create_subclass(
                t: MetaTensorDesc,
                outer_size: Optional[Tuple[int, ...]],
                outer_stride: Optional[Tuple[int, ...]],
                symbolic_context: Optional[
                    torch.fx.experimental.symbolic_shapes.SymbolicContext
                ],
<<<<<<< HEAD
                callback: _MetaTensorCallbackOptDevice[_TensorT],
=======
                callback: _MetaTensorCallback[_TensorT],
>>>>>>> 6772ab63
                source: torch._guards.Source,
            ) -> _TensorT:
                # We are hitting plain meta_desc tensor so actually
                # create a tensor here.
                if t.attrs is None:
                    return self.meta_tensor(
                        t,
                        shape_env,
                        callback,
                        source,
                        symbolic_context,
                    )

                inner_tensors = {}
                for attr, meta_tensor_desc in t.attrs.items():
                    current_context = None
                    if symbolic_context is not None:
                        assert isinstance(symbolic_context, SubclassSymbolicContext)
                        if (
                            current_context_ := symbolic_context.inner_contexts[attr]
                        ) is not None:
                            current_context = _checked_cast(
                                torch.fx.experimental.symbolic_shapes.SymbolicContext,
                                current_context_,
                            )

                    current_source = AttrSource(source, attr)
                    inner_callback = functools.partial(
                        callback, device=meta_tensor_desc.device
                    )
                    new_empty_tensor = _empty_create_subclass(
                        meta_tensor_desc,
                        meta_tensor_desc.size,
                        meta_tensor_desc.stride,
                        current_context,
                        inner_callback,
                        current_source,
                    )
                    inner_tensors[attr] = new_empty_tensor

                assert t.type is not None
                return t.type.__tensor_unflatten__(
                    inner_tensors, t.ctx, outer_size, outer_stride
                )

            assert source is not None
            sub = _empty_create_subclass(
                t, outer_size, outer_stride, symbolic_context, callback, source
            )

            # NB: Purposefully guard here to simplify the inner / outer symbols.
            # Using sym_eq() for symbolic comparison can result in an expression that's too
            # difficult to guard on, so we use == here.
            assert sub.shape == outer_size, (
                f"Expected return value from {t.type}__tensor_unflatten__() to have "
                f"shape equal to {outer_size}, but got: {sub.shape}"
            )
            assert sub.stride() == outer_stride, (
                f"Expected return value from {t.type}__tensor_unflatten__() to have "
                f"stride equal to {outer_stride}, but got: {sub.stride()}"
            )

            return sub

        # Returns an all-dynamic symbolic context used for metafying the given tensor with
        # fully dynamic dims. This is useful when fake-ifying intermediate tensors in
        # closed-over ViewFunc state, as we don't have symbolic contexts for them, but we
        # don't want to over-specialize during view replay.
        def all_dynamic_symbolic_context(
            t: MetaTensorDesc,
            source: torch._guards.Source,
            shape_env: Optional[torch.fx.experimental.symbolic_shapes.ShapeEnv],
            callback: _MetaTensorCallback[_TensorT],
        ) -> torch.fx.experimental.symbolic_shapes.SymbolicContext:
            from torch._dynamo.source import AttrSource
            from torch.fx.experimental.symbolic_shapes import (
                DimDynamic,
                StatelessSymbolicContext,
                SubclassSymbolicContext,
            )

            view_base_context: Optional[
                torch.fx.experimental.symbolic_shapes.SymbolicContext
            ] = None
            if t.is_view:
                assert t.base is not None
                view_base_context = all_dynamic_symbolic_context(
                    t.base, AttrSource(source, "_base"), shape_env, callback
                )

            t_symbolic_context: torch.fx.experimental.symbolic_shapes.SymbolicContext
            t_dynamic_sizes = [DimDynamic.DYNAMIC] * t.ndim
            if t.is_traceable_wrapper_subclass:
                assert t.attrs is not None
                inner_contexts: Dict[
                    str, torch.fx.experimental.symbolic_shapes.SymbolicContext
                ] = {}
                for attr, inner in t.attrs.items():
                    assert isinstance(attr, str)
                    inner_contexts[attr] = all_dynamic_symbolic_context(
                        inner, AttrSource(source, attr), shape_env, callback
                    )
                t_symbolic_context = SubclassSymbolicContext(
                    dynamic_sizes=t_dynamic_sizes,
                    constraint_sizes=[None] * t.ndim,
                    inner_contexts=inner_contexts,  # type: ignore[arg-type]
                    tensor_source=source,
                    view_base_context=view_base_context,
                )
            else:
                t_symbolic_context = StatelessSymbolicContext(
                    dynamic_sizes=t_dynamic_sizes,
                    constraint_sizes=[None] * t.ndim,
                    view_base_context=view_base_context,
                )

            return t_symbolic_context

        # Returns a fake-ified version of an input view tensor t, given an already fake-ified
        # base. At a high level, we want two things:
        #   1. fake_t should have the same view relationship to the given fake base as the
        #      input t has to its _base.
        #   2. fake_t should have symbolic sizes / strides / storage offset according to the
        #      appropriate symbolic context (i.e. from the automatic dynamic algorithm).
        #
        # We currently take different strategies across view types:
        #   * For dense -> dense views, accomplish both (1) and (2) simultaneously via an
        #     as_strided() call on the fake-ified base, passing symbolic metadata.
        #   * For views involving subclasses, perform view replay using view funcs to
        #     achieve (1). It's necessary for (2) to swap out any closed-over state in
        #     the view funcs with symbolicized SymInts and fake-ified tensors. Doing this
        #     avoids specialization (and thus over-eager simplification of symbols) that
        #     could occur during view replay on the fake-ified base.
        #
        # Examples:
        #   * t.unsqueeze(-1) with dense t is a dense -> dense view. It can be modeled
        #     with an as_strided() call on the fake base passing symbolic metadata.
        #   * sub.select(dim=0, index=3) is a subclass -> subclass view. The index arg
        #     is made symbolic to avoid invalid specialization and view replay is then
        #     done to reconstruct the view.
        #   * _nested_from_jagged(values, offsets) is a dense -> subclass view
        #     that returns a subclass instance from a dense values tensor. The offsets
        #     tensor is closed over in the view func, as it can be considered view metadata.
        #     First, the offsets tensor is fake-ified according to the inner symbolic
        #     context and with the correct relationship to the outer size / stride metadata.
        #     Then view replay is done, swapping in the fake offsets so the view replay output
        #     is fully fake with no invalid specialization.
        def view_from_base(
            base: _TensorT,
            t: MetaTensorDesc,
            shape_env: Optional[
                torch.fx.experimental.symbolic_shapes.ShapeEnv
            ] = shape_env,
        ) -> _TensorT:
            # fake-ify t's metadata according to the outer symbolic context
            (sizes, strides, storage_offset) = sym_sizes_strides_storage_offset(
                t, source
            )
            if (
                not t.is_traceable_wrapper_subclass
                and not is_traceable_wrapper_subclass(base)
            ):
                # Dense -> Dense view case uses as_strided() to construct view relationship.
                # TODO: Change this logic to use view replay for consistency?
                # It's likely there is no view func available.
                with maybe_suppress():
                    return self._checked_cast_tensor_t(
                        base.as_strided(sizes, strides, storage_offset)
                    )

            from torch._dynamo.source import EphemeralSource
            from torch.fx.experimental.symbolic_shapes import (
                StatelessSymbolicContext,
                sym_eq,
            )

            def symint_visitor_fn(s: int) -> int:
                nonlocal symbolic_context
                from torch.fx.experimental.symbolic_shapes import DimDynamic

                all_static_sizes = (
                    symbolic_context is not None
                    and isinstance(symbolic_context, StatelessSymbolicContext)
                    and all(
                        x is DimDynamic.STATIC for x in symbolic_context.dynamic_sizes
                    )
                )
                # Can't just rely on shape env being None - dynamo always initializes it
                if all_static_sizes or shape_env is None:
                    return s

                # NB: The symbol here is expected to be simplified out because we a priori
                # allocate inner and outer symbols according to the appropriate symbolic
                # contexts and prefer those over this symbol during symbol simplification
                # (via usage of EphemeralSource below). This -shouldn't- happen, but if
                # this symbol somehow leaks out beyond the view tensor's shape metadata, our
                # assumption of it being simplified out will fail and it may be guarded on,
                # which will hard error.
                sym_source = EphemeralSource("symint_visitor_fn")

                symbol = shape_env.create_symbol(s, sym_source, positive=None)
                return shape_env.create_symintnode(symbol, hint=s, source=sym_source)

            real_to_fake_mapping = {}
            if t.is_traceable_wrapper_subclass:
                assert t.attrs is not None
                # NB: t.ctx could be None if the subclass in question has no
                # meaningful context
                assert t.type is not None

                # Fake-ify t naively here; this is only done so we can get fake-ified inner
                # tensors with the correct relationships to the outer sizes / strides for use
                # in view replay. It's done beforehand here because it's not easy to do when
                # visiting tensors one-by-one during view replay.
                #
                # Example:
                #   Consider a Dense -> NJT view. NJT has (values, offsets) components and we
                #   want a view of values with the offsets closed over. As the offsets component
                #   is needed to describe the output view, it's important that it's fakeified
                #   correctly.
                fake_t: _TensorT = empty_create_subclass(
                    t, outer_size=sizes, outer_stride=strides
                )
                attrs, _ = fake_t.__tensor_flatten__()  # type: ignore[attr-defined]
                for attr in attrs:
                    real_to_fake_mapping[t.attrs[attr].id] = getattr(fake_t, attr)

            def tensor_visitor_fn(
                visited_t: torch.Tensor,
                # These arguments are never passed, we just use them to close
                # over these relevant values
                shape_env: Optional[
                    torch.fx.experimental.symbolic_shapes.ShapeEnv
                ] = shape_env,
<<<<<<< HEAD
                callback: _MetaTensorCallbackOptDevice[_TensorT] = callback,
=======
                callback: _MetaTensorCallback[_TensorT] = callback,
>>>>>>> 6772ab63
            ) -> torch.Tensor:
                # It's possible to close over an undefined tensor (e.g. NJT's lengths).
                if visited_t is None:
                    return None

                # NB: visited_t being a Tensor here is very naughty!  Should
                # have already been described

                # Fake inner tensors of view subclasses will come from the mapping built above.
                visited_id = self.describer.get_tensor_id(visited_t)
                fake_visited_t = real_to_fake_mapping.get(visited_id, None)
                if fake_visited_t is not None:
                    return fake_visited_t

                visited_desc = self.describer.describe_tensor(visited_t)

                # For other closed-over tensor state, fake-ify it as all dynamic with an
                # ephemeral source. This avoids invalid specialization during view replay.
                # If we find that in practice the usage of ephemeral sources isn't enough
                # to guarantee that we don't have guards on these symbols, we may need to
                # explicitly suppress guards (as is done for _base in the dense -> dense
                # view case).
                temp_source = EphemeralSource("tensor_visitor_fn")
                return self.meta_tensor(
                    visited_desc,
                    shape_env,
                    callback,
                    temp_source,
                    all_dynamic_symbolic_context(
                        visited_desc, temp_source, shape_env, callback
                    ),
                )

            # Replay the view, swapping out any non-symbolic SymInts or real tensors
            # for symbolic SymInts or fake tensors.
            assert t.view_func is not None
            # NB: we do NOT suppress guards here, we need to remove ephemeral
            # sources
            fake_t = t.view_func.apply(t, base, symint_visitor_fn, tensor_visitor_fn)

            # Ensure the output has symbolic shapes according to the outer symbolic context.
            # These checks should simplify out any symbols created for closed-over view func
            # SymInts.
            torch._check(sym_eq(fake_t.size(), sizes))
            torch._check(sym_eq(fake_t.stride(), strides))
            torch._check(sym_eq(fake_t.storage_offset(), storage_offset))
            return fake_t

        if self.get_tensor_memo(t) is None:
            GRAD_TENSOR_SENTINEL_VALUE = -2

            with torch.inference_mode(t.is_inference):
                if t.is_sparse:
                    is_leaf = t.is_leaf

                    # The lambda function below is similar to
                    # `t.to(device='meta')` except the latter
                    # preserves nnz value
                    r = callback(
                        lambda: torch.ops.aten._sparse_coo_tensor_with_dims(
                            t.sparse_dim,
                            t.dense_dim,
                            t.size,
                            dtype=t.dtype,
                            layout=torch.sparse_coo,
                            device="meta",
                        )
                    )
                    if self.copy_data:
                        # Pray that sparse clone doesn't lose information
                        assert t.data is not None
                        with torch.no_grad(), no_dispatch():
                            assert _is_fake_tensor(r)
                            r.real_tensor = _safe_clone(t.data)
                    assert safe_is_leaf(r), "the callback you passed in doesn't detach"
                    # Note [is_coalesced is dispatched]
                    # Strangely enough, is_coalesced() is a dispatched operator,
                    # which means that it will get caught by fake tensor mode.
                    # Ordinarily this would error, but there's some logic in
                    # fake tensor ensure this doesn't happen.
                    r._coalesced_(bool(t.is_coalesced))
                    if t.requires_grad:
                        r.requires_grad = True
                    if t.requires_grad and not is_leaf:
                        # This should probably use DelayedError,
                        # but clone is fine for now for sparse tensors.
                        # (DelayedError does not work for sparse because it causes
                        # the Fake sparse tensor to "lose" its fakeness)
                        r = self._checked_cast_tensor_t(r.clone())
                        with torch.enable_grad():
                            r._coalesced_(bool(t.is_coalesced))
                elif is_sparse_compressed_layout(t.layout):
                    is_leaf = t.is_leaf

                    if t.layout in {torch.sparse_bsr, torch.sparse_bsc}:
                        assert t.sparse_dim is not None
                        assert t.dense_dim is not None
                        assert t.values is not None
                        batch_dim = t.ndim - t.sparse_dim - t.dense_dim
                        blocksize = t.values.shape[batch_dim + 1 : batch_dim + 3]
                    else:
                        blocksize = ()
                    if t.layout in {torch.sparse_csr, torch.sparse_bsr}:
                        assert t.crow_indices is not None
                        index_dtype = t.crow_indices.dtype
                    else:
                        assert t.ccol_indices is not None
                        index_dtype = t.ccol_indices.dtype

                    r = callback(
                        lambda: torch.ops.aten._sparse_compressed_tensor_with_dims(
                            0,
                            t.dense_dim,
                            t.shape,
                            blocksize,
                            index_dtype,
                            layout=t.layout,
                            dtype=t.dtype,
                            device="meta",
                        )
                    )
                    if self.copy_data:
                        # Pray sparse clone doesn't lose information
                        assert t.data is not None
                        with torch.no_grad(), no_dispatch():
                            assert _is_fake_tensor(r)
                            r.real_tensor = _safe_clone(t.data)
                    assert safe_is_leaf(r), "the callback you passed in doesn't detach"
                    if t.requires_grad:
                        r.requires_grad = True
                    if t.requires_grad and not is_leaf:
                        r = self._backward_error(r)
                elif t.is_nested and not t.is_traceable_wrapper_subclass:
                    # TODO: Handle this better in Dynamo?
                    # There are checks there now, but this can still be triggered by a dense
                    # tensor graph input that is a view of a strided NT.
                    from torch._dynamo.exc import unimplemented

                    unimplemented(
                        "strided nested tensors are not supported by meta conversion"
                    )
                elif t.is_mkldnn:
                    is_leaf = t.is_leaf
                    (
                        sizes,
                        strides,
                        _storage_offset,
                    ) = sym_sizes_strides_storage_offset(t, source)
                    # TODO: This doesn't seem right, where's the MKLDNN'ness
                    # lol
                    r = callback(
                        lambda: torch.empty_strided(
                            sizes, strides, dtype=t.dtype, device="meta"
                        )
                    )
                    if self.copy_data:
                        with torch.no_grad(), no_dispatch():
                            assert t.size is not None
                            assert t.stride is not None
                            assert _is_fake_tensor(r)
                            r.real_tensor = torch.empty_strided(
                                t.size, t.stride, dtype=t.dtype, device=t.device
                            )
                            assert t.data is not None
                            _safe_copy(r.real_tensor, t.data)
                    assert safe_is_leaf(r), "the callback you passed in doesn't detach"
                    if t.requires_grad:
                        r.requires_grad = True
                    if t.requires_grad and not is_leaf:
                        r = self._backward_error(r)
                elif t.is_functorch_wrapped:
                    if t.is_view:
                        from torch._dynamo.exc import unimplemented

                        unimplemented(
                            "view functorch tensors are not supported by meta conversion"
                        )

                    # Wraps a functorch tensor class (BatchedTensor, GradTrackingTensor)
                    # in a FakeTensor
                    def _to_fake_tensor(t: MetaTensorDesc) -> _TensorT:
                        # TODO: why aren't the recursive calls going to
                        # meta_tensor
                        r: _TensorT
                        if t.is_batchedtensor:
                            assert t.unwrapped is not None
                            assert t.level is not None
                            assert t.bdim is not None
                            ft = _to_fake_tensor(t.unwrapped)
                            lvl = t.level
                            bdim = t.bdim
                            # You cannot create functorch tensors without
                            # having the ambient funtorch interpreter stack
                            # available, as the level refers to things in the
                            # stack
                            with torch._functorch.pyfunctorch.temporarily_restore_interpreter_stack(
                                t.functorch_stack
                            ):
                                r = self._checked_cast_tensor_t(
                                    _add_batch_dim(ft, bdim, lvl)
                                )
                        elif t.is_gradtrackingtensor:
                            assert t.unwrapped is not None
                            assert t.level is not None
                            disable_functorch = torch._C._DisableFuncTorch
                            with disable_functorch():
                                ft = _to_fake_tensor(t.unwrapped)
                            lvl = t.level
                            if lvl == GRAD_TENSOR_SENTINEL_VALUE:
                                r = ft
                            else:
                                with torch._functorch.pyfunctorch.temporarily_restore_interpreter_stack(
                                    t.functorch_stack
                                ):
                                    r = self._checked_cast_tensor_t(
                                        torch._C._functorch._wrap_for_grad(ft, lvl),
                                    )

                            is_leaf = t.is_leaf
                            if t.requires_grad and safe_is_leaf(r):
                                r.requires_grad = True
                            elif t.requires_grad and not is_leaf:
                                r = self._backward_error(r)
                        elif t.is_functional:
                            assert t.unwrapped is not None
                            assert t.current_level is not None
                            ft = self.meta_tensor(
                                t.unwrapped,
                                shape_env,
                                callback,
                                # NB: reuse these exactly, we treat the
                                # functional tensor as "invisible".
                                # TODO: Actually this all probably doesn't
                                # work, take a closer look.
                                source,
                                symbolic_context,
                            )
                            r = self._checked_cast_tensor_t(
                                _wrap_functional_tensor(ft, t.current_level),
                            )
                            # TODO: is_leaf/requires_grad?
                        else:
                            assert t.stride is not None

                            sizes = t.size
                            strides = t.stride
                            r = callback(
                                lambda: torch.empty_strided(
                                    sizes,
                                    strides,
                                    dtype=t.dtype,
                                    device="meta",
                                ),
                                # device="meta",
                            )
                            if self.copy_data:
                                with torch.no_grad(), no_dispatch():
                                    r.real_tensor = torch.empty_strided(  # type: ignore[attr-defined]
                                        t.size,
                                        t.stride,
                                        dtype=t.dtype,
                                        device=t.device,
                                    )
                                    assert t.data is not None
                                    _safe_copy(r.real_tensor, t.data)  # type: ignore[attr-defined]
                        return r

                    r = _to_fake_tensor(t)

                elif t.is_functional and t.device.type not in ["xla", "lazy"]:
                    assert t.unwrapped is not None
                    assert not t.is_functorch_wrapped  # handled above
                    unwrapped = self.meta_tensor(
                        t.unwrapped,
                        shape_env,
                        callback,
                        source,
                        symbolic_context,
                    )
                    r = self._checked_cast_tensor_t(
                        torch._to_functional_tensor(unwrapped)
                    )
                    torch._mirror_autograd_meta_to(t.autograd_meta_from, r)  # type: ignore[attr-defined]

                elif t.is_view:
                    # Construct views in two steps: recursively meta-fy their
                    # base, and then create view(s) off that.  NB: doing it
                    # directly from storage is WRONG because this won't cause
                    # version counters to get shared.

                    assert t.base is not None

                    base_symbolic_context = None
                    if shape_env and symbolic_context is not None:
                        from torch.fx.experimental.symbolic_shapes import (
                            StatelessSymbolicContext,
                        )

                        assert isinstance(symbolic_context, StatelessSymbolicContext)
                        # NB: This should generally be set when the input is a view,
                        # but the exception right now is for fake-ifying grads, which is
                        # a work in progress.
                        if symbolic_context.view_base_context is not None:
                            base_symbolic_context = symbolic_context.view_base_context

                    base = self.meta_tensor(
                        t.base,
                        shape_env,
                        callback,
                        torch._dynamo.source.AttrSource(source, "_base"),
                        base_symbolic_context,
                    )

                    def is_c_of_r(
                        complex_dtype: torch.dtype, real_dtype: torch.dtype
                    ) -> bool:
                        return (
                            utils.is_complex_dtype(complex_dtype)
                            and utils.corresponding_real_dtype(complex_dtype)
                            == real_dtype
                        )

                    # In some situations, MetaConverter may be called in a
                    # context where autograd is disabled.  For the _is_view
                    # assert to pass, we have to setup the autograd view
                    # metadata anyway.  Do this by reenabling the
                    # ADInplaceOrView key.  This is kind of a hack.
                    old_exclude = torch._C._dispatch_tls_is_dispatch_key_excluded(
                        torch._C.DispatchKey.ADInplaceOrView
                    )
                    torch._C._dispatch_tls_set_dispatch_key_excluded(
                        torch._C.DispatchKey.ADInplaceOrView, False
                    )
                    try:
                        if base.dtype == t.dtype:
                            pass
                        elif is_c_of_r(base.dtype, t.dtype):
                            base = self._checked_cast_tensor_t(torch.view_as_real(base))
                        elif is_c_of_r(t.dtype, base.dtype):
                            base = self._checked_cast_tensor_t(
                                torch.view_as_complex(base)
                            )
                        else:
                            # This is not guaranteed to succeed.  If it fails, it
                            # means there is another dtype-converting view function
                            # that hasn't been handled here
                            base = self._checked_cast_tensor_t(base.view(t.dtype))

                        # This is very tricky.  Naively, you might expect this
                        # to hold:
                        #
                        #   if t.requires_grad and not safe_is_leaf(t)
                        #       assert t._base.requires_grad
                        #
                        # But it's not true!  As you can see in the following
                        # program:
                        #
                        #   x = torch.zeros(4)
                        #   y = x.view(1, 4)
                        #   y.requires_grad = True
                        #   z = y.view(1, 1, 4)
                        #   assert z._base is x
                        #
                        # So we may have to do *two* views out of the base to
                        # recreate this situation.
                        if t.is_leaf:
                            # Leaf views that track view metadata are created by
                            # creating a view inside a no_grad block
                            with torch.no_grad():
                                r = view_from_base(base, t)
                            # As it's a leaf, we can directly assign requires_grad
                            r.requires_grad = t.requires_grad
                        else:
                            if t.base.requires_grad == t.requires_grad:
                                # Easy case, just run the view op
                                with torch.enable_grad():
                                    r = view_from_base(base, t)

                                # NB: We don't actaully faithfully replicate
                                # autograd connectivity, but that doesn't matter
                                # today. See following for more info:
                                # https://gist.github.com/soulitzer/e03f015b314c3f5fcf80888c69390913
                            else:
                                # Obscure case.  Create a leaf view and give it the
                                # correct requires_grad, then do the final view.
                                # NB: Can't have a non-leaf without requiring grad!
                                assert t.requires_grad
                                with torch.no_grad():
                                    mid = self._checked_cast_tensor_t(
                                        base.view(base.shape)
                                    )
                                mid.requires_grad = t.requires_grad
                                with torch.enable_grad():
                                    r = view_from_base(mid, t)
                        # The CreationMeta influences whether or not inplace
                        # mutation is an error or not.  So we need to make
                        # sure we properly propagate this as well.
                        assert t.creation_meta is not None
                        torch._C._autograd._set_creation_meta(r, t.creation_meta)
                    finally:
                        torch._C._dispatch_tls_set_dispatch_key_excluded(
                            torch._C.DispatchKey.ADInplaceOrView, old_exclude
                        )

                else:
                    is_leaf = t.is_leaf

                    # Graph-Break for wrapped tensors
                    if (
                        not (t.is_batchedtensor or t.is_gradtrackingtensor)
                        and t.is_functorch_wrapped
                    ) or t.is_legacy_batchedtensor:
                        return NotImplemented

                    (
                        sizes,
                        strides,
                        storage_offset,
                    ) = sym_sizes_strides_storage_offset(t, source, symbolic_context)

                    # If we have a subclass that desugars into dense tensors,
                    # perform our callback on each inner tensor.
                    if t.is_traceable_wrapper_subclass:
                        r = empty_create_subclass(
                            t, outer_size=sizes, outer_stride=strides
                        )
                    else:
                        r = callback(
                            lambda: torch.empty_strided(
                                sizes,
                                strides,
                                dtype=t.dtype,
                                device="meta",
                            )
                        )
                        if self.copy_data:
                            with torch.no_grad(), no_dispatch():
                                assert t.size is not None
                                assert t.stride is not None
                                assert _is_fake_tensor(r)
                                r.real_tensor = torch.empty_strided(
                                    t.size, t.stride, dtype=t.dtype, device=t.device
                                )
                                _safe_copy(r.real_tensor, t.data)

                    assert safe_is_leaf(r), "the callback you passed in doesn't detach"
                    if t.requires_grad:
                        r.requires_grad = t.requires_grad
                        if not is_leaf:
                            # Fake up some autograd history.
                            # Note: we *used* to call .clone() here to mock up some autograd history.
                            # This is bad for subclasses.
                            # Consider the case where you have a wrapper subclass that is contiguous,
                            # but its inner tensor is noncontiguous().
                            # .clone() (or other ops) will have the side effect of changing
                            # the metadata of the inner tensor.
                            # So instead, we now have a dedicated fn to set autograd history,
                            # without inadvertently changing other metadata.
                            r = self._backward_error(r)

                    s = t.storage
                    assert s is not None
                    if s.id not in self.storage_memo and (
                        r.is_nested
                        or (
                            r.stride() == strides
                            and r.storage_offset() == storage_offset
                        )
                    ):
                        # You're normal and happy, install the fresh storage into the memo
                        self.set_storage_memo(s, r.untyped_storage())
                        if self.copy_data:
                            assert _is_fake_tensor(r)
                            assert r.real_tensor is not None
                            _set_real_storage(
                                r.untyped_storage(), r.real_tensor.untyped_storage()
                            )
                    else:
                        # You're in crazy town; somehow you gave us a tensor
                        # that wasn't a view, but had nonzero storage offset,
                        # nontrivial strides (such that clone() couldn't
                        # preserve them), or already aliases with another
                        # tensor's storage.  The most typical way to end
                        # up here is with set_.  So use set_ to bludgeon this
                        # in.
                        r_s = self.meta_storage(s, callback=callback)
                        # NB: In principle, this should always work, but there
                        # is some subtle difference in the autograd metadata
                        # that means we will backprop the set_ call, even if
                        # r is declared as an input to grad.
                        # See https://github.com/pytorch/pytorch/issues/87956
                        # for the reproducer.
                        # NB: The in_kernel_invocation_manager here is necessary
                        # for fake tensor.  If we run the set_ call with fake
                        # tensor on, r will improperly report that it is NOT a
                        # meta tensor but a cpu tensor, and then the set_ call
                        # will fail due to device mismatch.  no_dispatch() is
                        # not enough, because the fake tensor will still claim
                        # to be a CPU tensor and you'll end up in the CPU
                        # kernel.  Arguably this is a hack; a cleaner way to
                        # solve this is to have a FakeStorage concept which
                        # would report it's CPU device--no problem now!  But
                        # this is difficult to do because we don't have storage
                        # subclasses.  Relevant test is
                        # DynamicShapesFunctionTests::test_add_dynamic_shapes in
                        # test/dynamo/test_dynamic_shapes.py
                        maybe_fake_mgr: ContextManager[None] = contextlib.nullcontext()
                        from torch._subclasses.fake_tensor import (
                            in_kernel_invocation_manager,
                            maybe_get_fake_mode,
                        )

                        mb_fake_mode = maybe_get_fake_mode(r)
                        if mb_fake_mode is not None:
                            maybe_fake_mgr = in_kernel_invocation_manager(mb_fake_mode)
                        with torch.no_grad(), maybe_suppress():
                            with maybe_fake_mgr:
                                r.set_(r_s, storage_offset, sizes, strides)
                            if self.copy_data:
                                with torch.no_grad(), no_dispatch():
                                    assert _is_fake_tensor(r)
                                    assert r.real_tensor is not None
                                    assert t.stride is not None
                                    r.real_tensor.set_(
                                        _get_real_storage(r_s),
                                        t.storage_offset,
                                        t.size,
                                        t.stride,
                                    )

                if t.grad is not None:
                    from torch._dynamo.source import AttrSource

                    # TODO: Use a valid grad-specific symbolic context instead of recycling
                    # the one from t. This isn't correct if e.g. t._is_view() != t.grad._is_view().
                    r.grad = self.meta_tensor(
                        t.grad,
                        shape_env,
                        callback,
                        AttrSource(source, "grad"),
                        symbolic_context,
                    )
                torch._C._set_conj(r, t.is_conj)
                torch._C._set_neg(r, t.is_neg)
            # This can be skipped if necessary for performance reasons
            skip_leaf = (
                t.is_gradtrackingtensor and t.level == GRAD_TENSOR_SENTINEL_VALUE
            )
            assert_metadata_eq(assert_eq, t, r, skip_symbolic=True, skip_leaf=skip_leaf)
            # Thanks to storage resizing, it's possible to end up with a tensor
            # that advertises a real size, but has a storage that actually has zero bytes.
            # Need to reflect this in the generated FakeTensor.
            from torch.fx.experimental.symbolic_shapes import guard_size_oblivious

            if t.storage is not None and guard_size_oblivious(t.storage.size == 0):
                r.untyped_storage().resize_(0)

            if t.is_parameter:
                r._is_param = True

            # See Note: [Creating symbolic nested int]
            if t.nested_int is not None:
                assert _is_fake_tensor(r)
                r.nested_int_memo = r.fake_mode.create_symbolic_nested_int(
                    nt_tensor_id=t.nested_int
                )

            self.set_tensor_memo(t, r)

        return self._checked_get_tensor_memo(t)

    def __call__(
        self,
        t: torch.Tensor,
        shape_env: Optional[ShapeEnv] = None,
        *,
        callback: Optional[_MetaTensorCallback[_TensorT]] = None,
        source: Optional[Source] = None,
        symbolic_context: Optional[SymbolicContext] = None,
        # Controls whether or not we should dump the tensor metadata to structured logs
        # when source is not None.  Because we refakify after Dynamo is done,
        # we don't want to dump info again from AOTAutograd, it is redundant.
        trace: bool = True,
    ) -> _TensorT:
        callback_: _MetaTensorCallback[_TensorT]
        if callback is None:
            callback_ = self._identity_callable
        else:
            callback_ = callback
        # TODO: zero tensors?  We appear to have eliminated them by
        # excluding complex for now

        # Filter out cases we don't support
        # TODO: This can probably be simplified quite a bit
        if isinstance(t, torch.Tensor):
            if (
                # Lazy tensors are not supported.  Note that XLA is
                # implemented on top of lazy tensor, not excluded here; we
                # have some special handling for it; this is for XLA Dynamo
                # integration
                t.device.type == "lazy"
                or
                # Quantization is not supported
                t.is_quantized
                or
                # Views out of sparse tensors not currently supported (plain
                # sparse is supported htough)
                (t._is_view() and t._base is not None and t._base.is_sparse)
            ):
                self.miss += 1
                return NotImplemented
            else:
                self.hit += 1
        elif torch.overrides.is_tensor_like(t):
            self.miss += 1
            return NotImplemented
        else:
            # non-Tensor types don't count as hit or miss
            return t

        if source is None:
            trace = False

        # Describe the tensor.  NB: do NOT disable ambient modes, we may need
        # to query them when figuring out what to put in here
        t_desc = self.describer.describe_tensor(t, trace=trace)

        if trace:
            assert source is not None
            trace_structured(
                "describe_source",
                metadata_fn=lambda: {
                    "describer_id": self.describer.id,
                    "id": t_desc.id,
                    "source": source.name(),
                },
            )

        # Do the meta-fication.  Here, we disable all the ambient modes, to
        # better simulate what would be like to re-fakeify from a fresh
        # process
        with contextlib.ExitStack() as exit_stack:
            exit_stack.enter_context(torch._dispatch.python.suspend_functionalization())
            st = peek_interpreter_stack()
            if st is not None:
                exit_stack.enter_context(
                    torch._functorch.pyfunctorch.temporarily_clear_interpreter_stack()
                )

            r = self.meta_tensor(
                t_desc,
                shape_env,
                callback_,
                source,
                symbolic_context,
            )

        if type(t) is torch.nn.Parameter:
            # NB: Cannot directly use Parameter constructor
            # because that would force a detach, not desirable
            r._is_param = True

        # TODO: return the description for later
        return r


import torch._prims_common as utils<|MERGE_RESOLUTION|>--- conflicted
+++ resolved
@@ -546,7 +546,6 @@
         return self.func(new_base, symint_visitor_fn, tensor_visitor_fn)
 
 
-<<<<<<< HEAD
 # A callback where the device is either optional or required.
 # All of these satisfy this protocol:
 #   def mk(arg: Callable[[], torch.Tensor], device: Union[torch.device, str])
@@ -559,21 +558,15 @@
         ...
 
 
-=======
->>>>>>> 6772ab63
 class _MetaTensorCallbackKwargs(TypedDict, total=False):
     device: Union[torch.device, str]
 
 
-<<<<<<< HEAD
 # A callback where the device may not be provided (is optional).
 # All of these satisfy this protocol:
 #   def mk(arg: Callable[[], torch.Tensor], device: Union[torch.device, str] = "meta")
 #   def mk(arg: Callable[[], torch.Tensor], device: Optional[Union[torch.device, str]] = None)
 class _MetaTensorCallbackOptDevice(Protocol, Generic[_TensorT_cov]):
-=======
-class _MetaTensorCallback(Protocol, Generic[_TensorT_cov]):
->>>>>>> 6772ab63
     def __call__(
         self,
         arg: Callable[[], torch.Tensor],
@@ -860,7 +853,6 @@
         self,
         t: MetaTensorDesc,
         shape_env: Optional[ShapeEnv],
-<<<<<<< HEAD
         callback_: _MetaTensorCallback[_TensorT],
         source: Optional[Source],
         symbolic_context: Optional[SymbolicContext],
@@ -868,13 +860,6 @@
         callback: _MetaTensorCallbackOptDevice = functools.partial(
             callback_, device=t.device
         )
-=======
-        callback: _MetaTensorCallback[_TensorT],
-        source: Optional[Source],
-        symbolic_context: Optional[SymbolicContext],
-    ) -> _TensorT:
-        callback = functools.partial(callback, device=t.device)
->>>>>>> 6772ab63
         if source is None:
             from torch._dynamo.source import ConstantSource
 
@@ -1019,11 +1004,7 @@
                 symbolic_context: Optional[
                     torch.fx.experimental.symbolic_shapes.SymbolicContext
                 ],
-<<<<<<< HEAD
                 callback: _MetaTensorCallbackOptDevice[_TensorT],
-=======
-                callback: _MetaTensorCallback[_TensorT],
->>>>>>> 6772ab63
                 source: torch._guards.Source,
             ) -> _TensorT:
                 # We are hitting plain meta_desc tensor so actually
@@ -1258,11 +1239,7 @@
                 shape_env: Optional[
                     torch.fx.experimental.symbolic_shapes.ShapeEnv
                 ] = shape_env,
-<<<<<<< HEAD
                 callback: _MetaTensorCallbackOptDevice[_TensorT] = callback,
-=======
-                callback: _MetaTensorCallback[_TensorT] = callback,
->>>>>>> 6772ab63
             ) -> torch.Tensor:
                 # It's possible to close over an undefined tensor (e.g. NJT's lengths).
                 if visited_t is None:
