# mypy: allow-untyped-defs

from __future__ import annotations


"""
This file does three things:
- Contains the definition of SymNode
- Installs all the magic methods into SymBool, SymFloat, SymFloat at import time
- Does not depend on sympy at import time

As this file is imported from within torch/__init__.py we do not want it to depend on SymPy
to avoid having to load SymPy at import time, as doing so is *very* slow.
"""


import builtins
import functools
import inspect
import itertools
import logging
import math
import operator
import sys
import traceback
from functools import lru_cache, update_wrapper
from typing import Optional, Set, TYPE_CHECKING, Union

import torch

# NB: The sym_* functions are used via getattr() and must be imported here.
from torch import (  # noqa: F401
    sym_float,
    sym_ite,
    sym_max,
    sym_min,
    sym_not,
    SymBool,
    SymFloat,
    SymInt,
)
from torch._guards import TracingContext
from torch._logging import dtrace_structured
from torch.utils._traceback import format_frame


if TYPE_CHECKING:
    from torch.fx.experimental.symbolic_shapes import ShapeEnv

log = logging.getLogger(__name__)
sym_node_log = torch._logging.getArtifactLogger(__name__, "sym_node")


__all__ = ["SymNode", "method_to_operator", "magic_methods"]


from torch.types import py_sym_types as SymTypes


def _to_symtype(t):
    if t is bool:
        return SymBool
    if t is int:
        return SymInt
    if t is float:
        return SymFloat
    return t


# TODO: An incomplete list
# 1. Set variables to be equal when we do equality
# 2. Specialize on 0/1 when we do subtraction
class SymNode:
    """
    This is a type erased SymInt/SymFloat which we use to do actual operations.
    End users don't touch this.  Magic methods are NOT defined on this object.
    """

    # Note [optimized_summation]: indicates that SymNode is an Add expression of the form
    # a + b + c + d... etc where all terms are unique symbols. This allows us to do some optimizations
    # for common patterns see _optimized_add.

    # The unfortunate reason we have this here is because sympy sets  __slots__ = () for add expression,
    # so we cannot add the attribute directly to the sympy expression. Furthermore, we cannot use it as
    # a weak dictionary key either! So instead, we attach the attribute here to the SymNode.
    _optimized_summation: bool = False

    def __init__(
        self,
        expr,
        shape_env,
        pytype,
        hint: Optional[Union[int, float, bool]],
        constant=None,
        fx_node=None,
        optimized_summation=False,
    ):
        self._expr = expr
        self.shape_env = shape_env
        self.pytype = pytype
        self._optimized_summation = optimized_summation

        # What's the difference between hint and constant?
        #
        # - A constant is known to be invariant across invocations of the model;
        #   it will always be this value.  We only really know this when we
        #   encounter an honest-to-goodness literal (when wrapping it into
        #   a SymNode, we set constant.)  Most of the time, constant is None
        #
        # - A hint is a *particular* value from the particular run we are
        #   tracing, but it may vary the next time around.  It's useful to
        #   keep this around, as if we need a concrete value from a SymNode,
        #   we will return the hint and guard on the expression that produced
        #   it giving the same hint next time around.  The hint is not
        #   guaranteed to be set either: if you have an unbacked SymNode,
        #   there won't be any hint; it was the result of some tensor-dependent
        #   computation, but we don't know what it actually is because we
        #   haven't actually run the tensor computation.
        #
        # If _hint is None, we will query maybe_evaluate_static(compute_hint=True)
        # in hopes that we've learned enough about the unbacked symints to
        # discharge the hint; otherwise, you're likely to just error out.
        #
        # (A previous version of this system had some optimizations to only
        # recompute when it was possible we had learned enough about the
        # unbacked symint that a hint was now possible, but as we added more
        # potential refinements to unbacked symints this got harder to keep
        # in sync, so we've deleted it for now.)

        def compute_hint():
            from torch.fx.experimental.symbolic_shapes import has_free_unbacked_symbols

            # This occasionally gets exercised by, e.g.,
            # convert_shape_to_symint.  It's just a nicety so you don't HAVE
            # to have a correct hint on hand when making a SymNode.
            # Don't attempt to compute for unbacked, this can be quite
            # expensive.
            if has_free_unbacked_symbols(self.expr):
                return None
            hint = self.shape_env._maybe_evaluate_static(self.expr, compute_hint=True)
            if hint is not None:
                hint = self.pytype(hint) if not isinstance(hint, SymTypes) else hint
            return hint

        if hint is not None:
            assert type(hint) is pytype or type(hint) is _to_symtype(pytype), (
                "Cannot create SymNode of type "
                f"{pytype} with incompatible hint of type {type(hint)}"
            )
            if self.shape_env and self.shape_env._translation_validation_enabled:
                # This is technically not TV, but this assert is expensive so
                # let's only do it when we're already doing expensive things
                computed_hint = compute_hint()
                assert (
                    hint == computed_hint
                ), f"{hint} != {computed_hint} (for {self.expr})"
        else:
            hint = compute_hint()
        self._hint = hint
        self.constant: Optional[Union[int, float, bool]] = constant

        # Record the FX node of the current node if we are doing translation
        # validation. They will be used for building the input assertions for
        # the translation validation problem.
        tx_validation_en = (
            self.shape_env and self.shape_env._translation_validation_enabled
        )
        self.fx_node = tx_validation_en and fx_node

    def with_shape_env(self, shape_env: ShapeEnv) -> SymNode:
        return SymNode(
            self._expr, shape_env, self.pytype, self._hint, self.constant, self.fx_node
        )

    def _value_eq(self, other: SymNode) -> bool:
        # Purposely don't include the shape_env in the eq.
        return (
            self._expr == other._expr
            and self.pytype == other.pytype
            and self._hint == other._hint
            and self.constant == other.constant
            and self.fx_node == other.fx_node
        )

    def _value_hash(self) -> int:
        # Purposely don't include the shape_env in the hash.
        return hash((self._expr, self.pytype, self._hint, self.constant, self.fx_node))

    @property
    def expr(self):
        return self.shape_env.replace(self._expr)

    @property
    def hint(self):
        return self._hint

    def has_hint(self):
        return self._hint is not None

    def require_hint(self, fallback=None):
        if self._hint is None:
            if fallback is not None:
                return fallback
            # NB: we expect this to raise
            return self.shape_env.size_hint(self.expr)
        return self._hint

    def maybe_as_int(self):
        if self.expr.is_number:
            return int(self.expr)
        else:
            return None

    # NB: This does conversions, not sure if this is good or not
    def maybe_as_float(self):
        import sympy

        if isinstance(self.expr, sympy.Float):
            return float(self.expr)
        else:
            return None

    def maybe_as_bool(self):
        import sympy

        if self.expr is sympy.true:
            return True
        elif self.expr is sympy.false:
            return False
        else:
            return None

    def is_int(self):
        return self.pytype is int

    def is_float(self):
        return self.pytype is float

    def is_bool(self):
        return self.pytype is bool

    def is_nested_int(self):
        # Unbacked SymInts cannot be nested int today
        return (
            self._hint is not None
            and isinstance(self._hint, SymInt)
            and self._hint.node.is_nested_int()
        )

    def wrap_int(self, num):
        assert type(num) is int
        import sympy

        return SymNode(
            sympy.Integer(num), self.shape_env, int, num, constant=num, fx_node=num
        )

    def wrap_float(self, num):
        assert type(num) is float
        import sympy

        return SymNode(
            sympy.Float(num), self.shape_env, float, num, constant=num, fx_node=num
        )

    def wrap_bool(self, num):
        assert type(num) is bool
        import sympy

        return SymNode(
            sympy.true if num else sympy.false,
            self.shape_env,
            bool,
            num,
            constant=num,
            fx_node=num,
        )

    def clone(self):
        return self

    def str(self):
        return f"{self.expr}"

    def __str__(self):
        return self.str()

    def __repr__(self):
        rep = [
            f"SymNode({self._expr}, shape_env={self.shape_env}, pytype={self.pytype}",
        ]
        if self._hint is not None:
            rep.append(f"hint={self._hint}")
        if self.constant is not None:
            rep.append(f"constant={self.constant}")
        if self.fx_node is not None:
            rep.append(f"fx_node={self.fx_node}")
        return ", ".join(rep) + ")"

    def _graph_repr(self) -> builtins.str:
        # Representation used by GraphModule to create a pythonic version of a graph
        return self.str()

    # These methods call the metaprogrammed methods, they're hand written
    # here so we get good stack traces
    def abs(self) -> SymNode:
        return self._abs()  # type: ignore[attr-defined]

    def pos(self) -> SymNode:
        return self._pos()  # type: ignore[attr-defined]

    def round(self, ndigits=None) -> SymNode:
        return self._round(ndigits)  # type: ignore[attr-defined]

    def trunc(self) -> SymNode:
        return self._trunc()  # type: ignore[attr-defined]

    def add(self, other) -> SymNode:
        return self._add(other)  # type: ignore[attr-defined]

    def sub(self, other) -> SymNode:
        return self._sub(other)  # type: ignore[attr-defined]

    def mul(self, other) -> SymNode:
        return self._mul(other)  # type: ignore[attr-defined]

    def mod(self, other) -> SymNode:
        return self._mod(other)  # type: ignore[attr-defined]

    def float_pow(self, other) -> SymNode:
        return self._float_pow(other)  # type: ignore[attr-defined]

    def pow_by_natural(self, other) -> SymNode:
        return self._pow_by_natural(other)  # type: ignore[attr-defined]

    def and_(self, other) -> SymNode:
        return self._and_(other)  # type: ignore[attr-defined]

    def or_(self, other) -> SymNode:
        return self._or_(other)  # type: ignore[attr-defined]

    def float_truediv(self, other) -> SymNode:
        return self._float_truediv(other)  # type: ignore[attr-defined]

    def int_truediv(self, other) -> SymNode:
        return self._int_truediv(other)  # type: ignore[attr-defined]

    def int_floordiv(self, other) -> SymNode:
        return self._int_floordiv(other)  # type: ignore[attr-defined]

    def lshift(self, other) -> SymNode:
        return self._lshift(other)  # type: ignore[attr-defined]

    def rshift(self, other) -> SymNode:
        return self._rshift(other)  # type: ignore[attr-defined]

    def sym_not(self) -> SymNode:  # noqa: F811
        return self._sym_not()  # type: ignore[attr-defined]

    def eq(self, other) -> SymNode:
        return self._eq(other)  # type: ignore[attr-defined]

    def ne(self, other) -> SymNode:
        return self._ne(other)  # type: ignore[attr-defined]

    def gt(self, other) -> SymNode:
        return self._gt(other)  # type: ignore[attr-defined]

    def lt(self, other) -> SymNode:
        return self._lt(other)  # type: ignore[attr-defined]

    def le(self, other) -> SymNode:
        return self._le(other)  # type: ignore[attr-defined]

    def ge(self, other) -> SymNode:
        return self._ge(other)  # type: ignore[attr-defined]

    def floor(self) -> SymNode:
        return self._floor()  # type: ignore[attr-defined]

    def is_integer(self) -> SymNode:
        return self._is_integer()  # type: ignore[attr-defined]

    def sym_float(self) -> SymNode:  # noqa: F811
        return self._sym_float()  # type: ignore[attr-defined]

    def sym_int(self) -> SymNode:
        return self._sym_int()  # type: ignore[attr-defined]

    def ceil(self) -> SymNode:
        return self._ceil()  # type: ignore[attr-defined]

    def neg(self) -> SymNode:
        return self._neg()  # type: ignore[attr-defined]

    def sym_min(self, other) -> SymNode:  # noqa: F811
        return self._sym_min(other)  # type: ignore[attr-defined]

    def sym_max(self, other) -> SymNode:  # noqa: F811
        return self._sym_max(other)  # type: ignore[attr-defined]

    def sym_ite(self, then_val, else_val) -> SymNode:
        return self._sym_ite(then_val, else_val)  # type: ignore[attr-defined]

    def is_contiguous(self, sizes, strides) -> SymNode:
        return self._is_contiguous(sizes, strides)  # type: ignore[attr-defined]

    def is_channels_last_contiguous_2d(self, sizes, strides) -> SymNode:
        return self._is_channels_last_contiguous_2d(sizes, strides)  # type: ignore[attr-defined]

    def is_channels_last_contiguous_3d(self, sizes, strides) -> SymNode:
        return self._is_channels_last_contiguous_3d(sizes, strides)  # type: ignore[attr-defined]

    def is_channels_last_strides_2d(self, sizes, strides) -> SymNode:
        return self._is_channels_last_strides_2d(sizes, strides)  # type: ignore[attr-defined]

    def is_channels_last_strides_3d(self, sizes, strides) -> SymNode:
        return self._is_channels_last_strides_3d(sizes, strides)  # type: ignore[attr-defined]

    def is_non_overlapping_and_dense_indicator(self, sizes, strides) -> SymNode:
        return self._is_non_overlapping_and_dense_indicator(sizes, strides)  # type: ignore[attr-defined]

    # Make C++ happy
    def sym_or(self, other):
        return self.or_(other)

    def sym_and(self, other):
        return self.and_(other)

    # Integer bitwise ops
    def bitwise_and(self, other):
        return self._bitwise_and(other)  # type: ignore[attr-defined]

    def bitwise_or(self, other):
        return self._bitwise_or(other)  # type: ignore[attr-defined]

    # There is no int_truediv available from C++
    def truediv(self, other):
        return self.float_truediv(other)

    def floordiv(self, other) -> SymNode:
        return self.int_floordiv(other)

    # We didn't bind integer pow in C++
    def pow(self, other):
        return self.float_pow(other)

    def is_non_overlapping_and_dense(self, sizes, strides):
        return self.is_non_overlapping_and_dense_indicator(sizes, strides).eq(to_node(self, 1))  # type: ignore[attr-defined]

    def int_(self):
        return self.guard_int("", 0)  # NB: uses Python backtrace

    # This one is currently done by hand, but if we add other variadic
    # functions consider factoring it out to be metaprogrammed too.  Note that
    # some load bearing logic is directly in torch.sym_sum

    def sym_sum(self, args) -> SymNode:
        import sympy

        # Inner impl
        from torch.fx.experimental.proxy_tensor import (
            get_proxy_mode,
            handle_sym_dispatch,
        )

        if get_proxy_mode():
            return to_node(
                self,
                handle_sym_dispatch(
                    torch.sym_sum,
                    (tuple(wrap_node(a) for a in args),),
                    {},
                ),
            )
        exprs = [a.expr for a in args]
        out = sympy.Add(*exprs)

        size_hints = []
        out_hint = None
        for a in args:
            if a.hint is None:
                break
            size_hints.append(a.hint)
        else:
            out_hint = sum(size_hints)

        fx_node, _ = self.shape_env._create_fx_call_function(
            torch.sym_sum, (tuple(a.fx_node for a in args),)
        )

        # NB: Only for integers!
        return SymNode(out, self.shape_env, int, out_hint, fx_node=fx_node)

    # You can manually trigger a guard with this function
    def guard_int(self, file, line):
        # TODO: use the file/line for some useful diagnostic on why a
        # guard occurred
        r = self.shape_env.evaluate_expr(self.expr, self.hint, fx_node=self.fx_node)
        try:
            return int(r)
        except Exception:
            log.warning("Failed to convert to int: %s", r)
            raise

    def guard_float(self, file, line):
        # TODO: use the file/line for some useful diagnostic on why a
        # guard occurred
        r = self.shape_env.evaluate_expr(self.expr, self.hint, fx_node=self.fx_node)
        try:
            return float(r)
        except Exception:
            log.warning("Failed to convert to float: %s", r)
            raise

    def guard_bool(self, file, line):
        # TODO: use the file/line for some useful diagnostic on why a
        # guard occurred
        r = self.shape_env.evaluate_expr(self.expr, self.hint, fx_node=self.fx_node)
        try:
            return bool(r)
        except Exception:
            log.warning("Failed to convert to bool: %s", r)
            raise

    def expect_true(self, file, line):
        from torch.fx.experimental.symbolic_shapes import free_unbacked_symbols

        if (
            self.has_hint()
            and not free_unbacked_symbols(self.expr)
            and not self.shape_env.prefer_deferred_runtime_asserts_over_guards
        ):
            # OK to generate guards
            return self.guard_bool(file, line)
        # Generate a deferred runtime assert (this might actually end up doing
        # a regular guard if we can!)
        # TODO: file/line here is very important, because the assert has been
        # deferred so you can't backtrace easily
        return self.shape_env.defer_runtime_assert(
            self.expr, f"{file}:{line}", fx_node=self.fx_node
        )

    def expect_size(self, file, line):
        from torch.fx.experimental.symbolic_shapes import _advise_is_size

        b = self.ge(self.wrap_int(0))
        # Generate a deferred runtime assert
        r = b.expect_true(file, line)
        # Refine compile time range, but only if it's unbacked.
        # If you refine range for hinted variables, you can end up making
        # improper deductions since compile time reasoning may be
        # incompatible with runtime reasoning.
        if r and not self.has_hint():
            _advise_is_size(SymInt(self))
        return r

    def guard_size_oblivious(self, file, line):
        """
        Like guard_bool, but if we encounter unbacked symbols, if those symbols
        are size-like, we will treat them as >= 2 for the purposes of the analysis.

        This CHANGES the runtime semantics, but all size-oblivious sites have been
        audited to ensure that the runtime semantics don't change in a material way.
        Acceptable runtime semantic changes are, e.g., squeeze() no longer dropping
        an unbacked one size, or a tensor reporting as non-contiguous even if it's
        contiguous if it would have been reported contiguous due to being empty.
        """
        # TODO: use the file/line for some useful diagnostic on why a
        # guard occurred
        r = self.shape_env.evaluate_expr(
            self.expr,
            self.hint,
            fx_node=self.fx_node,
            size_oblivious=True,
            expr_sym_node=self,
        )
        try:
            return bool(r)
        except Exception:
            log.warning("Failed to convert to bool: %s", r)
            raise

    def bool_(self):
        return self.guard_bool("", 0)

    def is_symbolic(self):
        return True

    def nested_int(self):
        return None

    def is_constant(self):
        return False


# TODO: this probably needs the sizes-strides eval functions
METHOD_TO_OPERATOR = {
    "pos": operator.pos,
    "abs": operator.abs,
    "add": operator.add,
    "and": operator.and_,
    "bitwise_and": operator.and_,
    "ceil": math.ceil,
    "eq": operator.eq,
    "floor": math.floor,
    "trunc": math.trunc,
    "int_floordiv": operator.floordiv,
    "ge": operator.ge,
    "gt": operator.gt,
    "is_integer": lambda x: x.is_integer(),
    "le": operator.le,
    "lshift": operator.lshift,
    "lt": operator.lt,
    "mod": operator.mod,
    "mul": operator.mul,
    "ne": operator.ne,
    "neg": operator.neg,
    "or": operator.or_,
    "bitwise_or": operator.or_,
    "float_pow": operator.pow,
    "pow_by_natural": operator.pow,
    "round": builtins.round,
    "rshift": operator.rshift,
    "sub": operator.sub,
    "sym_float": sym_float,
    "sym_ite": sym_ite,
    "sym_max": sym_max,
    "sym_min": sym_min,
    "sym_not": sym_not,
    "float_truediv": operator.truediv,
    "int_truediv": operator.truediv,
}

unary_magic_methods = {
    "abs",
    "sym_float",
    "sym_int",
    "ceil",
    "floor",
    "neg",
    "sym_not",
    "pos",
    "trunc",
}


# Adding math ops: sqrt, cos, sin, ...
def _get_sym_node_fn(name):
    def fn(self):
        return getattr(self, f"_sym_{name}")()

    return fn


math_op_names = (
    "sqrt",
    "cos",
    "cosh",
    "sin",
    "sinh",
    "tan",
    "tanh",
    "asin",
    "acos",
    "atan",
    "log2",
)
for name in math_op_names:
    sym_name = f"sym_{name}"
    priv_sym_name = f"_{sym_name}"
    setattr(SymNode, sym_name, _get_sym_node_fn(name))
    METHOD_TO_OPERATOR[sym_name] = getattr(torch, priv_sym_name)
    unary_magic_methods.add(sym_name)
    __all__.append(sym_name)


# Unary methods that are not magic methods
unary_nonmagic_methods = {
    "is_integer",
}

unary_methods = unary_magic_methods | unary_nonmagic_methods

# Most methods are only registered on SymInt and SymFloat
# Some methods are only be registered on SymBool
only_bool_magic_methods = {"and", "or", "sym_not", "sym_ite"}
# Methods that implicitly convert SymBool into SymInt
bool_becomes_int_magic_methods = {"add", "sub", "mul"}
# Methods that are also on SymBool, in addition to on SymInt and SymFloat
also_bool_magic_methods = {"eq"}
bool_magic_methods = only_bool_magic_methods | also_bool_magic_methods

# Methods that are only for float
only_float_magic_methods = {"is_integer", "round", "sym_int", "sym_log2"}


magic_methods_on_operator_with_trailing_underscore = {"and", "or"}
# remap necessary because an op name can have a bitwise and boolean implementation
bitwise_ops = {
    "bitwise_and": "and",
    "bitwise_or": "or",
}


always_float_magic_methods = {"int_truediv", "float_truediv", "sym_float", "float_pow"}

for name in math_op_names:
    sym_name = f"sym_{name}"
    always_float_magic_methods.add(sym_name)


always_int_magic_methods = {"ceil", "floor", "trunc", "pow_by_natural"}
always_bool_magic_methods = {
    "eq",
    "ne",
    "gt",
    "lt",
    "le",
    "ge",
    "and",
    "or",
    "sym_not",
    "is_non_overlapping_and_dense",
    "is_integer",
}

# Methods that have a `__foo__` as well as `__rfoo__`


def _sympy_float_truediv(a, b):
    from torch.utils._sympy.functions import FloatTrueDiv

    return FloatTrueDiv(a, b)


def _sympy_int_truediv(a, b):
    from torch.utils._sympy.functions import IntTrueDiv

    return IntTrueDiv(a, b)


def _sympy_floordiv(a, b):
    from torch.utils._sympy.functions import FloorDiv

    return FloorDiv(a, b)


def _sympy_mod(a, b):
    from torch.utils._sympy.functions import Mod, PythonMod

    if a.is_nonnegative and b.is_nonnegative:
        return Mod(a, b)
    else:
        return PythonMod(a, b)


def _sympy_pow_by_natural(a, b):
    from torch.utils._sympy.functions import PowByNatural

    return PowByNatural(a, b)


def _sympy_float_pow(a, b):
    from torch.utils._sympy.functions import FloatPow

    return FloatPow(a, b)


def _sympy_and(a, b):
    import sympy

    return sympy.And(a, b)


def _sympy_or(a, b):
    import sympy

    return sympy.Or(a, b)


def _sympy_lshift(a, b):
    from torch.utils._sympy.functions import LShift

    return LShift(a, b)


def _sympy_rshift(a, b):
    from torch.utils._sympy.functions import RShift

    return RShift(a, b)


def _binary_search_insert_arg(ordered_args, new_arg):
    """
    If new_arg is found in ordered_args None is returned, else the new
    ordered_args with new_arg inserted
    """
    if len(ordered_args) == 0:
        return [new_arg]

    from sympy.core.basic import _args_sortkey as sort_key, Basic

    # Fast path when new_arg > ordered_args[-1].
    if sort_key(ordered_args[-1]) < sort_key(new_arg):
        return ordered_args + [new_arg]

    # Fast path when new_arg < ordered_args[0].
    if sort_key(ordered_args[0]) > sort_key(new_arg):
        return [new_arg] + ordered_args

    low, high = 0, len(ordered_args) - 1

    while low <= high:
        mid = (low + high) // 2
        compare_result = Basic.compare(ordered_args[mid], new_arg)
        if compare_result == 0:
            return None
        elif compare_result < 0:
            low = mid + 1
        else:
            high = mid - 1

    ordered_args.insert(low, new_arg)
    return ordered_args


def _optimized_add(
    lhs, rhs, lhs_is_optimized_summation=False, rhs_is_optimized_summation=False
):
    """
    Custom optimization for Add used to optimize incremental binary summations of certain properties. The idea
    is when we know the expression is a summation of unique symbols all we need to know is the correct order of symbols,
    and no other optimizations are needed. We pass evaluate=false, with the correct order of args and save the following.
    1. Avoid running other optimizations when the Add is constructed.
    2. Manually figure out the order of the args for the new expression in log(n) comparisons instead of nLog(n)
    (comparing terms is expensive and shows in the profiles).
    The function returns a tuple of (1) a boolean that indicates whether the output is a summation of unique symbols,
    (2) the result sympy expression.
    """
    import sympy
    from sympy.core.basic import _args_sortkey as sortkey

    def make_optimized(ordered_args):
        result = sympy.Add(*ordered_args, evaluate=False)
        return (True, result)

    from torch.utils._sympy.functions import _is_symbols_binary_summation

    lhs_is_optimized_summation |= _is_symbols_binary_summation(lhs)
    rhs_is_optimized_summation |= _is_symbols_binary_summation(rhs)

    if lhs_is_optimized_summation and rhs_is_optimized_summation:
        # (a0+a1..) + (a2+a3..) => (a0+a1+a2+a3)
        if sortkey(lhs._args[-1]) < sortkey(rhs._args[0]):
            return make_optimized(lhs._args + rhs._args)
        #  (a2+a3..) + (a0+a1..) => (a0+a1+a2+a3)
        if sortkey(lhs._args[0]) > sortkey(rhs._args[-1]):
            return make_optimized(rhs._args + lhs._args)

    # (a0+a2) + a1 => (a0+a1+a2)
    if lhs_is_optimized_summation and rhs.is_symbol:
        new_args = _binary_search_insert_arg(list(lhs._args), rhs)
        if new_args is not None:
            return make_optimized(new_args)

    # a1 + (a0+a2)=> (a0+a1+a2)
    if rhs_is_optimized_summation and lhs.is_symbol:
        new_args = _binary_search_insert_arg(list(rhs._args), lhs)
        if new_args is not None:
            return make_optimized(new_args)

    result = sympy.Add(lhs, rhs)
    return (_is_symbols_binary_summation(result), result)


def _bitwise_and(a, b):
    from torch.utils._sympy.functions import BitwiseFn_bitwise_and

    return BitwiseFn_bitwise_and(a, b)


def _bitwise_or(a, b):
    from torch.utils._sympy.functions import BitwiseFn_bitwise_or

    return BitwiseFn_bitwise_or(a, b)


reflectable_magic_methods = {
    "add": _optimized_add,
    "sub": operator.sub,
    "mul": operator.mul,
    "mod": _sympy_mod,
    "pow_by_natural": _sympy_pow_by_natural,
    "float_pow": _sympy_float_pow,
    "and": _sympy_and,
    "bitwise_and": _bitwise_and,
    "or": _sympy_or,
    "bitwise_or": _bitwise_or,
    "float_truediv": _sympy_float_truediv,
    "int_truediv": _sympy_int_truediv,
    "int_floordiv": _sympy_floordiv,
    "lshift": _sympy_lshift,
    "rshift": _sympy_rshift,
}


def _floor_ceil_helper(a, fn):
    import sympy

    if isinstance(a, sympy.Mul):
        aa = a.args
        if len(aa) == 2 and isinstance(aa[0], sympy.Float) and aa[1].is_integer:
            coef = sympy.Integer(aa[0])
            if aa[0] == coef:  # structural equality test
                return coef * aa[1]
    if (
        isinstance(a, sympy.Float)
        and a == sympy.Integer(a)
        or isinstance(a, sympy.Integer)
    ):
        return sympy.Integer(a)
    return fn(a)


def _sympy_floor(a):
    from torch.utils._sympy.functions import FloorToInt

    return FloorToInt(a)


# NB: this is Python trunc semantics which returns an int.  Do NOT use this to
# represent torch.trunc (which is float to float)
def _sympy_trunc(a):
    from torch.utils._sympy.functions import TruncToInt

    return TruncToInt(a)


def _sympy_ceil(a):
    from torch.utils._sympy.functions import CeilToInt

    return CeilToInt(a)


def _sympy_eq(a, b):
    import sympy

    return sympy.Eq(a, b)


def _sympy_ne(a, b):
    import sympy

    return sympy.Ne(a, b)


def _sympy_gt(a, b):
    import sympy

    return sympy.Gt(a, b)


def _sympy_lt(a, b):
    import sympy

    return sympy.Lt(a, b)


def _sympy_le(a, b):
    import sympy

    return sympy.Le(a, b)


def _sympy_ge(a, b):
    import sympy

    return sympy.Ge(a, b)


def _sympy_min(a, b):
    from torch.utils._sympy.functions import Min

    return Min(a, b)


def _sympy_max(a, b):
    from torch.utils._sympy.functions import Max

    return Max(a, b)


def _sympy_ite(a, t, f):
    import sympy

    return sympy.Piecewise((t, a), (f, True))


current_module = sys.modules[__name__]


def _get_sym_math_fn(name):
    def fn(a):
        import torch.utils._sympy.functions

        return getattr(torch.utils._sympy.functions, f"OpaqueUnaryFn_{name}")(a)

    return fn


for name in math_op_names:
    priv_sympy_name = f"_sympy_{name}"
    fn = _get_sym_math_fn(name)
    fn.__qualname__ = fn.__name__ = priv_sympy_name
    setattr(current_module, priv_sympy_name, fn)

del fn, name, priv_sympy_name  # type: ignore[possibly-undefined]


def _sympy_abs(a):
    import sympy

    return sympy.Abs(a)


def _sympy_round(number, ndigits=None):
    from torch.utils._sympy.functions import RoundDecimal, RoundToInt

    if ndigits is None:
        return RoundToInt(number)
    else:
        return RoundDecimal(number, ndigits)


def _sympy_sym_float(a):
    from torch.utils._sympy.functions import ToFloat

    # NB: Cannot use a * 1.0 here, because 0 * 1.0 is 0 which incorrectly
    # reports that it is an integer
    return ToFloat(a)


def _sympy_is_integer(a):
    import sympy

    from torch.utils._sympy.functions import ToFloat

    return sympy.Eq(ToFloat(sympy.floor(a)), a)


magic_methods = {
    **reflectable_magic_methods,
    "sym_not": operator.invert,
    "pos": operator.pos,
    "eq": _sympy_eq,
    "ne": _sympy_ne,
    "gt": _sympy_gt,
    "lt": _sympy_lt,
    "le": _sympy_le,
    "ge": _sympy_ge,
    "floor": _sympy_floor,
    "trunc": _sympy_trunc,
    "sym_float": _sympy_sym_float,
    "ceil": _sympy_ceil,
    "neg": operator.neg,
    "sym_min": _sympy_min,
    "sym_max": _sympy_max,
    "sym_ite": _sympy_ite,
    "abs": _sympy_abs,
    "round": _sympy_round,
    "is_integer": _sympy_is_integer,
}


for name in math_op_names:
    sym_name = f"sym_{name}"
    magic_methods[sym_name] = getattr(current_module, f"_sympy_{name}")

del name, sym_name, math_op_names, current_module  # type: ignore[possibly-undefined]


def sympy_is_contiguous(sizes, strides):
    dim = len(sizes)
    return sympy_is_contiguous_generic(sizes, strides, list(range(dim - 1, -1, -1)))


def sympy_is_contiguous_generic(sizes, strides, dim_order):
    import sympy

    dim = len(sizes)

    if len(dim_order) != dim:
        return sympy.false

    is_contiguous = sympy.true
    z = sympy.S.One
    # Contiguous if the strides make sense (or the dim is size 1)
    for d in dim_order:
        is_contiguous &= sympy.Eq(sizes[d], sympy.S.One) | sympy.Eq(strides[d], z)
        z *= sizes[d]
    # OR if any size is zero
    for d in range(dim):
        is_contiguous |= sympy.Eq(sizes[d], sympy.S.Zero)
    return is_contiguous


# NB: There is a TODO in C++ to allow omitting the batch dim.  If that
# happens you will need to refactor this


def sympy_is_channels_last_contiguous_2d(sizes, strides):
    return sympy_is_contiguous_generic(sizes, strides, [1, 3, 2, 0])


def sympy_is_channels_last_contiguous_3d(sizes, strides):
    return sympy_is_contiguous_generic(sizes, strides, [1, 4, 3, 2, 0])


def sympy_is_channels_last_strides_generic(sizes, strides, dim_order):
    import sympy

    from torch.utils._sympy.functions import Max

    dim = len(sizes)

    if dim != len(dim_order):
        return sympy.false

    m = sympy.S.Zero
    r = sympy.true

    # special case for trivial C dimension. default to NCHW
    r &= sympy.Ne(strides[1], 0)

    for d in dim_order:
        r &= sympy.Ne(sizes[d], 0) & (strides[d] >= m)
        # Fallback to NCHW as default layout for ambiguous cases
        # This is the flaw of implicit memory_format from strides.
        # N111 tensor with identical strides for size 1 dimension;
        # Two cases could lead us here:
        # a. N111 contiguous Tensor ([N,1,1,1]@[1,1,1,1])
        # b. N11W contiguous Tensor sliced on the W-dimension.
        # ([N,1,1,1]@[W,W,W,W])
        if d == 0:
            r &= sympy.Ne(m, strides[1])
        # This is necessary to:
        # 1. distinguish the memory_format of N1H1;
        #     [H, 1, 1, 1] channels_last stride
        #     [H, H, 1, 1] contiguous stride
        # 2. permutation of 1C1W:
        #     [1, C, 1, H]@[HC, H, H, 1] transpose(1, 3)
        #     [1, H, 1, C]@[HC, 1, H, H] shouldn't be identified as
        #     channels_last
        m = strides[d] * Max(sizes[d], 1)

    return r


def sympy_is_channels_last_strides_2d(sizes, strides):
    return sympy_is_channels_last_strides_generic(sizes, strides, [1, 3, 2, 0])


def sympy_is_channels_last_strides_3d(sizes, strides):
    return sympy_is_channels_last_strides_generic(sizes, strides, [1, 4, 3, 2, 0])


def _sympy_is_non_overlapping_and_dense_indicator(sizes, strides):
    from torch.utils._sympy.functions import IsNonOverlappingAndDenseIndicator

    return IsNonOverlappingAndDenseIndicator(*sizes, *strides)


sizes_strides_methods = {
    # TODO: These could also be done with indicators, maybe it is better
    # for reasoning to do it that way
    "is_contiguous": sympy_is_contiguous,
    "is_channels_last_contiguous_2d": sympy_is_channels_last_contiguous_2d,
    "is_channels_last_contiguous_3d": sympy_is_channels_last_contiguous_3d,
    "is_channels_last_strides_2d": sympy_is_channels_last_strides_2d,
    "is_channels_last_strides_3d": sympy_is_channels_last_strides_3d,
    "is_non_overlapping_and_dense_indicator": _sympy_is_non_overlapping_and_dense_indicator,
}

alternate_impl_if_hinted_methods = {
    "sym_min": builtins.min,
    "sym_max": builtins.max,
}


def to_node(self, num):
    if isinstance(num, SymTypes):
        return num.node
    elif type(num) is bool:
        return self.wrap_bool(num)
    elif type(num) is int:
        return self.wrap_int(num)
    elif type(num) is float:
        return self.wrap_float(num)
    else:
        # NotImplemented is important so that Python tries the
        # other magic method
        return NotImplemented


def wrap_node(x):
    # TODO: let C++ also take advantage of this
    if isinstance(x, SymNode) and x.constant is not None:
        return x.constant
    if x.is_int():
        return SymInt(x)
    elif x.is_float():
        return SymFloat(x)
    elif x.is_bool():
        return SymBool(x)
    else:
        raise AssertionError(f"unrecognized return type {x}")


def method_to_operator(method):
    return METHOD_TO_OPERATOR[method]


def _make_node_magic(method, func):
    func = lru_cache(256)(func)

    if method in magic_methods_on_operator_with_trailing_underscore:
        method_attr = f"{method}_"
    else:
        method_attr = method
    
    def uninteresting_files() -> Set[str]:
        import inspect

        import torch

        mods = [
            torch._dynamo.eval_frame,
            torch._dynamo.utils,
            torch.fx.experimental.sym_node,
            torch,
        ]
        import torch._dynamo.guards

        return (
            {inspect.getfile(m) for m in mods}
            | torch._dynamo.guards.uninteresting_files()
            | {"<string>"}
        )

    def capture_provenance(fn):
        @functools.wraps(fn)
        def wrapper(self, other=None):
            if other is None:
                result = fn(self)
            else:
                result = fn(self, other)
            if torch._logging._internal.GET_DTRACE_STRUCTURED:
                floc = None
                user_stack = None
                user_top_stack = None
                user_bottom_stack = None

                if len(TracingContext.extract_stack()) > 0:
                    user_stack = TracingContext.extract_stack()
                    user_top_stack = format_frame(user_stack[0], line=True)
                    user_bottom_stack = format_frame(user_stack[-1], line=True)

<<<<<<< HEAD
    def uninteresting_files() -> Set[str]:
        import inspect

        import torch

        mods = [
            torch._dynamo.eval_frame,
            torch._dynamo.utils,
            torch.fx.experimental.sym_node,
            torch,
        ]
        import torch._dynamo.guards

        return (
            {inspect.getfile(m) for m in mods}
            | torch._dynamo.guards.uninteresting_files()
            | {"<string>"}
        )

    def capture_provenance(fn):
        @functools.wraps(fn)
        def wrapper(self, other):
            result = fn(self, other)
            if torch._logging._internal.GET_DTRACE_STRUCTURED:
                floc = None
                user_stack = None
                user_top_stack = None
                user_bottom_stack = None

                if len(TracingContext.extract_stack()) > 0:
                    user_stack = TracingContext.extract_stack()
                    user_top_stack = format_frame(user_stack[0], line=True)
                    user_bottom_stack = format_frame(user_stack[-1], line=True)

=======
>>>>>>> 3822a88d
                frame = inspect.currentframe()
                try:
                    while frame is not None:
                        if (
                            floc is None
                            and frame.f_code.co_filename not in uninteresting_files()
                        ):
                            floc = format_frame(
                                traceback.FrameSummary(
                                    frame.f_code.co_filename,
                                    frame.f_lineno,
                                    frame.f_code.co_name,
                                ),
                                line=True,
                            )
                        if frame.f_back is None and user_top_stack is None:
                            user_top_stack = format_frame(
                                traceback.FrameSummary(
                                    frame.f_code.co_filename,
                                    frame.f_lineno,
                                    frame.f_code.co_name,
                                ),
                                line=True,
                            )
                            break
                        frame = frame.f_back
                finally:
                    del frame

<<<<<<< HEAD
                def get_id(sym_node) -> Optional[int]:
                    # We don't want to return an ID if the input is a constant
                    return None if sym_node.constant is not None else id(sym_node)
=======
                if other is not None:
                    arguments = [str(self), str(other)]
                else:
                    arguments = [str(self)]
>>>>>>> 3822a88d

                dtrace_structured(
                    "expression_created",
                    metadata_fn=lambda: {
                        "method": method,
<<<<<<< HEAD
                        "result": str(result),
                        "result_id": id(result),
                        "arguments": [str(self), str(other)],
                        "arguments_id": [
                            i for i in (get_id(self), get_id(other)) if i is not None
                        ],
=======
                        "arguments": arguments,
                        "result": str(result),
>>>>>>> 3822a88d
                        "user_bottom_stack": str(user_bottom_stack),
                        "user_top_stack": str(user_top_stack),
                        "floc": str(floc),
                    },
                )

            return result

        return wrapper

<<<<<<< HEAD
    # @capture_provenance
=======
    @capture_provenance
>>>>>>> 3822a88d
    def binary_magic_impl(self, other):
        from torch.fx.experimental.proxy_tensor import (
            get_proxy_mode,
            handle_sym_dispatch,
        )

        op = method_to_operator(method)

        out_hint = None
        if self.hint is not None and other.hint is not None:
            out_hint = op(self.hint, other.hint)

        alternate_impl = alternate_impl_if_hinted_methods.get(method)
        if alternate_impl and out_hint is not None:
            return to_node(self, alternate_impl(wrap_node(self), wrap_node(other)))

        if get_proxy_mode():
            return to_node(
                self, handle_sym_dispatch(op, (wrap_node(self), wrap_node(other)), {})
            )
        assert isinstance(other, SymNode)
        optimized_summation = False
        try:
            if method == "mod":
                from torch.utils._sympy.functions import Mod, PythonMod

                # Special handling for mod that requires access to the value
                # ranges
                shape_env = self.shape_env
                if (
                    self.expr.is_nonnegative
                    or shape_env.bound_sympy(self.expr).lower >= 0
                ) and (
                    other.expr.is_nonnegative
                    or shape_env.bound_sympy(other.expr).lower >= 0
                ):
                    out = Mod(self.expr, other.expr)
                else:
                    out = PythonMod(self.expr, other.expr)
            elif method == "add":
                # see Note [optimized_summation]
                (optimized_summation, out) = func(
                    self.expr,
                    other.expr,
                    self._optimized_summation,
                    other._optimized_summation,
                )
            else:
                # TODO: consider constant prop here
                out = func(self.expr, other.expr)
        except Exception:
            log.warning("failed to eval %s(%s, %s)", method, self.expr, other.expr)
            raise
        sym_node_log.debug("%s %s %s -> %s", method, self.expr, other.expr, out)
        pytype: type
        # This is not strictly correct. In Python, a**b may return complex when
        # a < 0 and b is a float: (-1)**2.1. Same for sympy.sqrt(-3.14). This
        # returns a float while both arguments are ints: 2**(-1). Also, max and
        # min do not type promote. To avoid having data-dependent control flow
        # here, we just set the type to float if one of the args is a float. In
        # case of a type mismatch, we assume that it will be detected during
        # evaluation.
        if method in always_float_magic_methods:
            pytype = float
        elif method in always_bool_magic_methods:
            pytype = bool
        elif self.pytype is float or other.pytype is float:
            pytype = float
        else:
            pytype = self.pytype

        if (
            pytype is not None
            and out_hint is not None
            and not isinstance(out_hint, SymTypes)
        ):
            out_hint = pytype(out_hint)

        # Create a FX node that corresponds to the operation being applied to
        # this node.
        fx_node, _ = self.shape_env._create_fx_call_function(
            op, (self.fx_node, other.fx_node)
        )

        result = SymNode(
            out,
            self.shape_env,
            pytype,
            out_hint,
            fx_node=fx_node,
            optimized_summation=optimized_summation,  # see Note [optimized_summation]
        )
        return result

    @capture_provenance
    def unary_magic_impl(self):
        from torch.fx.experimental.proxy_tensor import (
            get_proxy_mode,
            handle_sym_dispatch,
        )

        op = method_to_operator(method)
        if get_proxy_mode():
            return to_node(self, handle_sym_dispatch(op, (wrap_node(self),), {}))
        # TODO: consider constant prop here
        expr = self.expr
        if method == "floor" or method == "ceiling":
            expr = self.shape_env._simplify_floor_div(expr)

        try:
            out = func(expr)
        except Exception:
            log.warning("failed to eval %s(%s)", method, expr)
            raise
        sym_node_log.debug("%s %s -> %s", func, expr, out)
        out_hint = None
        if self.hint is not None:
            out_hint = op(self.hint)
        pytype: type
        if method in always_int_magic_methods:
            pytype = int
        elif method in always_bool_magic_methods:
            pytype = bool
        elif method in always_float_magic_methods:
            pytype = float
        else:
            pytype = self.pytype

        fx_node, _ = self.shape_env._create_fx_call_function(op, (self.fx_node,))
        return SymNode(out, self.shape_env, pytype, out_hint, fx_node=fx_node)

    if method in unary_methods:
        setattr(SymNode, f"_{method_attr}", unary_magic_impl)
    elif method == "sym_ite":

        def sym_ite_impl(pred_node, then_node, else_node):
            from torch.fx.experimental.proxy_tensor import (
                get_proxy_mode,
                handle_sym_dispatch,
            )

            out_hint = then_node.hint if pred_node.hint else else_node.hint
            if get_proxy_mode():
                return to_node(
                    pred_node,
                    handle_sym_dispatch(
                        sym_ite,
                        (
                            wrap_node(pred_node),
                            wrap_node(then_node),
                            wrap_node(else_node),
                        ),
                        {},
                    ),
                )

            try:
                out = func(pred_node.expr, then_node.expr, else_node.expr)
            except Exception:
                log.warning(
                    "failed to eval %s(%s, %s, %s)",
                    method,
                    pred_node.expr,
                    then_node.expr,
                    else_node.expr,
                )
                raise

            fx_node, _ = pred_node.shape_env._create_fx_call_function(
                sym_ite, (pred_node.fx_node, then_node.fx_node, else_node.fx_node)
            )
            return SymNode(
                out, pred_node.shape_env, then_node.pytype, out_hint, fx_node=fx_node
            )

        setattr(SymNode, f"_{method_attr}", sym_ite_impl)
    elif method == "round":

        def round_impl(self, ndigits=None):
            from torch.fx.experimental.proxy_tensor import (
                get_proxy_mode,
                handle_sym_dispatch,
            )

            op = builtins.round
            if get_proxy_mode():
                return to_node(
                    self, handle_sym_dispatch(op, (wrap_node(self), ndigits), {})
                )

            expr = self.expr
            try:
                out = func(expr, ndigits)
            except Exception:
                log.warning("failed to eval %s(%s, ndigits=%s)", method, expr, ndigits)
                raise

            if ndigits is None:
                pytype = int
            else:
                pytype = self.pytype

            out_hint = None
            if self.hint is not None:
                out_hint = op(self.hint, ndigits)

            # Internally, None is used as sentinel to indicate that a something is not a node on an FX graph. At the
            # same time, there is no way to wrap a plain None into an FX node. Thus, there is no way to pass None here
            # without triggering some asserts that check whether we are mixing FX nodes with untracked arguments. The
            # hack down below works, because all round function down the line all take ndigits=None as default in their
            # signature.
            # TODO: Remove the args construction below if a different sentinel is used by FX.
            # ezyang(May 2024): LOL
            args = [self.fx_node]
            if ndigits is not None:
                args.append(ndigits)
            fx_node, _ = self.shape_env._create_fx_call_function(op, tuple(args))
            return SymNode(out, self.shape_env, pytype, out_hint, fx_node=fx_node)

        setattr(SymNode, f"_{method_attr}", round_impl)
    else:
        setattr(SymNode, f"_{method_attr}", binary_magic_impl)


def _make_node_sizes_strides(method, func):
    # NB: don't LRU cache, lots of arguments

    def sizes_strides_impl(self, sizes, strides):
        from torch.fx.experimental.proxy_tensor import (
            get_proxy_mode,
            handle_sym_dispatch,
        )

        op = getattr(sys.modules[__name__], method)
        if get_proxy_mode():
            return to_node(
                self,
                handle_sym_dispatch(
                    op,
                    ([wrap_node(s) for s in sizes], [wrap_node(s) for s in strides]),
                    {},
                ),
            )
        size_exprs = [s.expr for s in sizes]
        stride_exprs = [s.expr for s in strides]
        try:
            out = func(size_exprs, stride_exprs)
        except Exception:
            log.warning("failed to eval %s(%s, %s)", method, size_exprs, stride_exprs)
            raise
        # bool is never expandable

        size_hints = []
        out_hint = None
        for s in sizes:
            if s.hint is None:
                break
            size_hints.append(s.hint)
        else:
            stride_hints = []
            for s in strides:
                if s.hint is None:
                    break
                stride_hints.append(s.hint)
            else:
                out_hint = op(size_hints, stride_hints)

        # NB: This is the indicator function, not the actual bool!
        pytype: type
        if method.endswith("_indicator"):
            pytype = int
        else:
            pytype = bool
        return SymNode(out, self.shape_env, pytype, out_hint)

    setattr(SymNode, f"_{method}", sizes_strides_impl)

    # TODO: This is technically hotpath, but in the ideal end state
    # guards on this will resolve at a higher level so you never
    # spend time in this code
    def sizes_strides_user(sizes, strides):
        import sympy

        from torch.fx.experimental.symbolic_shapes import (
            eval_is_non_overlapping_and_dense,
        )

        for a in itertools.chain(sizes, strides):
            if isinstance(a, SymInt):
                return wrap_node(
                    getattr(a.node, method)(
                        [to_node(a.node, b) for b in sizes],
                        [to_node(a.node, b) for b in strides],
                    )
                )
        if method == "is_non_overlapping_and_dense_indicator":
            return eval_is_non_overlapping_and_dense(sizes, strides)
        else:
            # TODO: this is an awful implementation
            return bool(
                func(
                    [sympy.sympify(a) for a in sizes],
                    [sympy.sympify(a) for a in strides],
                )
            )

    # Skip for is_non_overlapping_and_dense_indicator
    if not hasattr(sys.modules[__name__], method):
        setattr(sys.modules[__name__], method, sizes_strides_user)


for method, func in magic_methods.items():
    _make_node_magic(method, func)

for method, func in sizes_strides_methods.items():
    _make_node_sizes_strides(method, func)


def _make_user_magic(method, user_type):
    # User magic takes care of wrapping the other operand into a node,
    # so that our internal logic can assume everything is nodes

    if method in magic_methods_on_operator_with_trailing_underscore:
        method_attr = f"sym_{method}"
    else:
        method_attr = method

    def get_constant(x: Union[SymInt, int, SymFloat, float, SymBool, bool]):
        if isinstance(x, (int, float, bool)):
            return x
        if isinstance(x, SymBool):
            return x.node.guard_bool("", 0)
        raise AssertionError("expect to be called with constant SymBools")

    def is_constant(x):
        if isinstance(x, (int, float, bool)):
            return True
        if isinstance(x, (SymInt, SymFloat, SymBool)):
            return x.node.is_constant()
        return False

    # Promotion rules for binary operations.  NB: we preserve PYTHON semantics
    #   - if args are same type, do nothing
    #   - if one arg is float, promote other arg to float
    #       - nb: this applies to floordiv, even though output is integral
    #       (it's still float)
    #   - pow is funny business
    #       - if both ints
    #       - trigger a guard on exponent >= 0
    #           - if non-negative, output is int
    #           - otherwise, output is float
    #   - otherwise, promote other arg to float
    #       - nb: complex is impossible to handle correctly lol, with
    #       negative base and integral float need to diverge semantics and
    #       just always return complex.  Neener neener pretend this problem
    #       doesn't exist
    #   - equality is pain: Python does the fancy thing where it unpacks the
    #     mantissa from the float and then compares that against the int.
    #     Which means it is able to tell that
    #     9007199254740993 != 9007199254740992. (rather than if the LHS was
    #     promoted to float, in which case it would have truncated to the RHS
    #     and subsequently been equal).  We'll model this exactly by having
    #     special mixed type equality operations.  Unfortunately, we need to
    #     do this for all comparison operations (maybe I'll only implement
    #     compare)
    #   - sym_ite mumble mumble really shouldn't allow mixed but whatever

    if method in bool_becomes_int_magic_methods:

        def promote(x):
            """Implements True+True=2, which works in python but not sympy"""
            if isinstance(x, SymBool):
                return SymInt(x.node.wrap_int(int(x)))
            return x

    else:

        def promote(x):
            return x

    def promote2(self, other):
        # TODO: Remove eq and other relations from this list.
        # CPython has fancy implementations for these to get as much precision
        # as possible instead of just promoting to float64 and praying, so we
        # need to handle them specially too.
        # Also, note that int_truediv doesn't go through this path: both
        # arguments are "int" so there isn't any promotion
        if method not in [
            "add",
            "sub",
            "mul",
            "mod",
            "float_pow",
            "float_truediv",
            "int_floordiv",
            "sym_min",
            "sym_max",
            # TODO: remove these
            "eq",
            "ne",
            "gt",
            "lt",
            "le",
            "ge",
        ]:
            return self, other
        f_self = isinstance(self, (float, torch.SymFloat))
        f_other = isinstance(other, (float, torch.SymFloat))
        if f_self or f_other:
            if not f_self:
                self = torch.sym_float(self)
            if not f_other:
                other = torch.sym_float(other)
        return self, other

    # Before and after performing the operation, check if any operands are constant.
    # If so, extract out the constant values first. If `self` itself is a
    # constant, then "redispatch" by calling back into the operator. Sometimes
    # this means that operations involving SymBool return plain bools.
    # Alternatively, we could also rewrap into constant Symbool (i.e. by
    # implementing wrap_bool in ConstantSymNodeImpl), but we're not doing that
    # today for no particular reason.
    def unary_magic_impl(self):
        self = promote(self)
        if is_constant(self):
            return (method_to_operator(method))(get_constant(self))
        return wrap_node(getattr(self.node, method_attr)())

    def binary_magic_impl(self, other):
        if not isinstance(other, (int, float, bool, SymInt, SymFloat, SymBool)):
            return NotImplemented
        sym_node_log.debug("MAGIC %s %s %s", method, self, other)
        self = promote(self)
        other = promote(other)
        self, other = promote2(self, other)
        if is_constant(self):
            return (method_to_operator(method))(get_constant(self), other)
        if is_constant(other):
            other = get_constant(other)
        other_node = to_node(self.node, other)
        if other_node is NotImplemented:
            return NotImplemented
        ret = wrap_node(getattr(self.node, method_attr)(other_node))
        return get_constant(ret) if is_constant(ret) else ret

    def rbinary_magic_impl(self, other):
        if not isinstance(other, (int, float, bool, SymInt, SymFloat, SymBool)):
            return NotImplemented
        self = promote(self)
        other = promote(other)
        self, other = promote2(self, other)
        if is_constant(self):
            return (method_to_operator(method))(get_constant(self), other)
        if is_constant(other):
            other = get_constant(other)
        other_node = to_node(self.node, other)
        if other_node is NotImplemented:
            return NotImplemented
        ret = wrap_node(getattr(other_node, method_attr)(self.node))
        return get_constant(ret) if is_constant(ret) else ret

    if method in unary_magic_methods:
        setattr(user_type, f"__{method}__", unary_magic_impl)
    elif method in unary_nonmagic_methods:
        orig = getattr(user_type, method)
        setattr(user_type, method, update_wrapper(unary_magic_impl, orig))
    elif method == "sym_ite":

        def sym_ite_magic_impl(pred, then_val, else_val):
            pred_node = pred.node
            then_node = to_node(pred_node, then_val)
            else_node = to_node(pred_node, else_val)
            if then_node is NotImplemented or else_node is NotImplemented:
                return NotImplemented
            assert (
                isinstance(then_node, SymNode)
                and isinstance(else_node, SymNode)
                and then_node.pytype == else_node.pytype
            )
            ret = wrap_node(getattr(pred.node, method_attr)(then_node, else_node))
            return get_constant(ret) if ret.node.is_constant() else ret

        setattr(user_type, f"__{method}__", sym_ite_magic_impl)
    elif method == "round":

        def round_magic_impl(self, ndigits=None):
            if is_constant(self):
                return builtins.round(get_constant(self), ndigits)

            return wrap_node(getattr(self.node, method)(ndigits))

        setattr(user_type, f"__{method}__", round_magic_impl)
    else:
        method_name = method
        if method in bitwise_ops:
            method_name = bitwise_ops[method]
        setattr(user_type, f"__{method_name}__", binary_magic_impl)
        if method in reflectable_magic_methods:
            setattr(user_type, f"__r{method_name}__", rbinary_magic_impl)


for method, func in magic_methods.items():  # type: ignore[assignment]
    if method in only_bool_magic_methods:
        _make_user_magic(method, SymBool)
        continue
    if method in only_float_magic_methods:
        _make_user_magic(method, SymFloat)
        continue
    if method in also_bool_magic_methods or method in bool_becomes_int_magic_methods:
        _make_user_magic(method, SymBool)
    _make_user_magic(method, SymInt)
    if method not in bitwise_ops:
        _make_user_magic(method, SymFloat)

del method
del func<|MERGE_RESOLUTION|>--- conflicted
+++ resolved
@@ -516,7 +516,9 @@
     def guard_bool(self, file, line):
         # TODO: use the file/line for some useful diagnostic on why a
         # guard occurred
-        r = self.shape_env.evaluate_expr(self.expr, self.hint, fx_node=self.fx_node)
+        r = self.shape_env.evaluate_expr(
+            self.expr, self.hint, fx_node=self.fx_node, expr_sym_node=self
+        )
         try:
             return bool(r)
         except Exception:
@@ -1228,7 +1230,7 @@
         method_attr = f"{method}_"
     else:
         method_attr = method
-    
+
     def uninteresting_files() -> Set[str]:
         import inspect
 
@@ -1266,43 +1268,6 @@
                     user_top_stack = format_frame(user_stack[0], line=True)
                     user_bottom_stack = format_frame(user_stack[-1], line=True)
 
-<<<<<<< HEAD
-    def uninteresting_files() -> Set[str]:
-        import inspect
-
-        import torch
-
-        mods = [
-            torch._dynamo.eval_frame,
-            torch._dynamo.utils,
-            torch.fx.experimental.sym_node,
-            torch,
-        ]
-        import torch._dynamo.guards
-
-        return (
-            {inspect.getfile(m) for m in mods}
-            | torch._dynamo.guards.uninteresting_files()
-            | {"<string>"}
-        )
-
-    def capture_provenance(fn):
-        @functools.wraps(fn)
-        def wrapper(self, other):
-            result = fn(self, other)
-            if torch._logging._internal.GET_DTRACE_STRUCTURED:
-                floc = None
-                user_stack = None
-                user_top_stack = None
-                user_bottom_stack = None
-
-                if len(TracingContext.extract_stack()) > 0:
-                    user_stack = TracingContext.extract_stack()
-                    user_top_stack = format_frame(user_stack[0], line=True)
-                    user_bottom_stack = format_frame(user_stack[-1], line=True)
-
-=======
->>>>>>> 3822a88d
                 frame = inspect.currentframe()
                 try:
                     while frame is not None:
@@ -1332,32 +1297,20 @@
                 finally:
                     del frame
 
-<<<<<<< HEAD
                 def get_id(sym_node) -> Optional[int]:
                     # We don't want to return an ID if the input is a constant
                     return None if sym_node.constant is not None else id(sym_node)
-=======
-                if other is not None:
-                    arguments = [str(self), str(other)]
-                else:
-                    arguments = [str(self)]
->>>>>>> 3822a88d
 
                 dtrace_structured(
                     "expression_created",
                     metadata_fn=lambda: {
                         "method": method,
-<<<<<<< HEAD
                         "result": str(result),
                         "result_id": id(result),
                         "arguments": [str(self), str(other)],
-                        "arguments_id": [
+                        "argument_ids": [
                             i for i in (get_id(self), get_id(other)) if i is not None
                         ],
-=======
-                        "arguments": arguments,
-                        "result": str(result),
->>>>>>> 3822a88d
                         "user_bottom_stack": str(user_bottom_stack),
                         "user_top_stack": str(user_top_stack),
                         "floc": str(floc),
@@ -1368,11 +1321,7 @@
 
         return wrapper
 
-<<<<<<< HEAD
-    # @capture_provenance
-=======
     @capture_provenance
->>>>>>> 3822a88d
     def binary_magic_impl(self, other):
         from torch.fx.experimental.proxy_tensor import (
             get_proxy_mode,
