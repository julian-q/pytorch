from __future__ import annotations


"""
``torch.fx.experimental.symbolic_shapes`` provides interfaces for interacting with
our symbolic shapes reasoning system that is used heavily in torch.compile.  Although
this is not generally considered public API, when writing framework code in PyTorch
as well as extensions to PyTorch (e.g., in custom operator implementations), you may
need to make use of these APIs to setup dynamic shapes support appropriately.
"""

import abc
import atexit
import collections
import dis
import functools
import inspect
import itertools
import logging
import math
import operator
import os
import re
import sys
import threading
import traceback
from collections import Counter, defaultdict
from collections.abc import Iterator, Mapping, Sequence
from contextlib import _GeneratorContextManager, contextmanager
from dataclasses import asdict, dataclass, field
from enum import Enum
from typing import (
    Any,
    Callable,
    cast,
    NamedTuple,
    NoReturn,
    Optional,
    TYPE_CHECKING,
    TypeVar,
    Union,
)
from typing_extensions import deprecated, TypeAlias, TypeGuard

import torch
import torch.fx
import torch.fx.traceback as fx_traceback
import torch.utils._pytree as pytree

# NB: The sym_* functions are used via getattr() and must be imported here.
from torch import SymBool, SymFloat, SymInt
from torch._guards import ShapeGuard, SLoc, Source, TracingContext
from torch._logging import dtrace_structured, LazyString, structured, trace_structured
from torch._subclasses.meta_utils import is_sparse_any
from torch._utils_internal import signpost_event
from torch.fx.experimental import _config as config
from torch.fx.experimental.recording import (
    FakeTensorMeta,
    record_shapeenv_event,
    replay_shape_env_events,
    shape_env_check_state_equal,
    ShapeEnvEvent,
)
from torch.fx.experimental.sym_node import SymNode, SymTypes
from torch.utils._ordered_set import OrderedSet
from torch.utils._python_dispatch import is_traceable_wrapper_subclass
from torch.utils._sympy.functions import (
    Application,
    CeilToInt,
    CleanDiv,
    FloorDiv,
    FloorToInt,
    IsNonOverlappingAndDenseIndicator,
    Mod,
    PythonMod,
)
from torch.utils._sympy.numbers import int_oo
from torch.utils._sympy.printers import CppPrinter, PythonPrinter
from torch.utils._sympy.singleton_int import SingletonInt
from torch.utils._sympy.solve import try_solve
from torch.utils._sympy.symbol import make_symbol, symbol_is_type, SymT
from torch.utils._sympy.value_ranges import (
    bound_sympy,
    SymPyValueRangeAnalysis,
    ValueRangeError,
    ValueRanges,
)
from torch.utils._traceback import CapturedTraceback, format_frame


if TYPE_CHECKING:
    import types

    from torch import Tensor
    from torch._subclasses.fake_tensor import FakeTensor
    from torch.types import BoolLikeType


InputList = list
DimList = list

log = logging.getLogger(__name__)

import sympy
from sympy import S


class GuardOnDataDependentSymNode(RuntimeError):
    cond: sympy.Basic

    def __init__(self, cond: sympy.Basic, *args: Any) -> None:
        super().__init__(*args)
        self.cond = cond


class PendingUnbackedSymbolNotFound(RuntimeError):
    pass


aten = torch._ops.ops.aten  # type: ignore[has-type]

__all__ = [
    "has_symbolic_sizes_strides",
    "create_contiguous",
    "ShapeEnv",
    "is_concrete_int",
    "is_concrete_float",
    "guard_int",
    "guard_float",
    "guard_scalar",
    "canonicalize_bool_expr",
    "hint_int",
    "SYMPY_INTERP",
    "free_symbols",
    "is_symbol_binding_fx_node",
    "is_concrete_bool",
    "is_nested_int",
    "SHAPEENV_EVENT_KEY",
    "CURRENT_NODE_KEY",
    "has_free_symbols",
    "has_free_unbacked_symbols",
    "sym_eq",
    "SymbolicContext",
    "StatelessSymbolicContext",
    "StatefulSymbolicContext",
    "SubclassSymbolicContext",
    "statically_known_true",
    "guard_size_oblivious",
    "check_consistent",
    "compute_unbacked_bindings",
    "ConvertIntKey",
    "rebind_unbacked",
    "resolve_unbacked_bindings",
    "is_accessor_node",
    "ValueRangesSLoc",
    "SymIntEqByExpr",
]

# FX node metadata keys for symbolic shape FX graph.
SHAPEENV_EVENT_KEY = "shapeenv_event"
CURRENT_NODE_KEY = "current_node"


def log_lru_cache_stats(wrapped_f: functools._lru_cache_wrapper[object]) -> None:
    log.debug(
        "lru_cache_stats %s: %s", wrapped_f.__name__, wrapped_f.cumulative_cache_info()  # type: ignore[attr-defined]
    )


# Note about Sympy Expr/SympyBoolean/Basic typing: the Sympy hierarchy is
#
#   Basic
#       Expr
#       SympyBoolean
#           Relational
#
# Notably, Expr and SympyBoolean are not related.  So use Basic when the
# expression could denote int, float OR bool, and otherwise use the more
# specific Expr for int/float and SympyBoolean for bool.
#
# In obscure Meta only situations, sympy.logic.boolalg doesn't exist at runtime.
# So make sure only type checker evaluates this alias.
# Xref: https://www.internalfb.com/diff/D53324783
SympyBoolean: TypeAlias = "sympy.logic.boolalg.Boolean"


_T = TypeVar("_T")
_SympyT = TypeVar("_SympyT", sympy.Expr, SympyBoolean, sympy.Basic)


class SymIntEqByExpr:
    """
    This is a wrapper around SymInt which has alternative semantics for
    equality.  Specifically, instead of erroring or guarding, we
    instead will hash/compare equality based on the underlying sympy
    expression; e.g., s0 and s1 will always compare as False.

    NB: This does NOT do fancy analysis that maybe_evaluate_static does;
    we can only reason through equalities that occur because to expressions
    canonicalize to the same expression via regular simplification.
    """

    val: Union[torch.SymInt, int]

    def __init__(self, val: Union[torch.SymInt, int]) -> None:
        self.val = val

    def __repr__(self) -> str:
        return repr(self.val)

    def _extract(self) -> sympy.Expr:
        if isinstance(self.val, torch.SymInt):
            return self.val.node.expr
        else:
            return sympy.Integer(self.val)

    def __eq__(self, other: object) -> bool:
        assert isinstance(other, SymIntEqByExpr)

        # int equality fastpath
        if type(self.val) is int and type(other.val) is int:
            return self.val == other.val

        return self._extract() == other._extract()

    def __hash__(self) -> int:
        return hash(self._extract())


def _nested_int_aware_sort(
    tup: tuple[Union[SymInt, int], int]
) -> tuple[int, Union[SymInt, int], int]:
    return (
        # Order nested ints by their coefficients.
        # 1 here to order nested ints after non-nested-ints.
        (1, tup[0].node.nested_int_coeff(), tup[1])
        if is_nested_int(tup[0])
        else (0, *tup)
    )


# Wrapper on lru_cache that reports statistics at process end
def lru_cache(
    maxsize: Optional[int],
) -> Callable[[Callable[..., _T]], functools._lru_cache_wrapper[_T]]:
    def inner(f: Callable[..., _T]) -> functools._lru_cache_wrapper[_T]:
        wrapped_f = functools.lru_cache(maxsize)(f)
        old_cache_clear = wrapped_f.cache_clear
        prev_hits = 0
        prev_misses = 0

        # TODO: There's a ref-cycle here (wrapped_f -> cumulative_cache_info
        # -> wrapped_f) but cannot be solved with weakref as wrapped_f is not
        # weakref'able on some versions of Python

        def cumulative_cache_info() -> functools._CacheInfo:
            cur = wrapped_f.cache_info()
            return functools._CacheInfo(
                prev_hits + cur.hits,
                prev_misses + cur.misses,
                cur.maxsize,
                cur.currsize,
            )

        def new_cache_clear() -> None:
            nonlocal prev_hits, prev_misses
            cur = wrapped_f.cache_info()
            prev_hits += cur.hits
            prev_misses += cur.misses
            old_cache_clear()

        wrapped_f.cache_clear = new_cache_clear  # type: ignore[attr-defined, method-assign]
        wrapped_f.cumulative_cache_info = cumulative_cache_info  # type: ignore[attr-defined, method-assign]
        if log.isEnabledFor(logging.DEBUG):
            atexit.register(log_lru_cache_stats, wrapped_f)  # type: ignore[arg-type]
        return wrapped_f

    return inner


# These are modules that contain generic code for interacting with ShapeEnv
# which are unlikely to identify a particular interesting guard statement
@lru_cache(None)
def uninteresting_files() -> set[str]:
    import torch._compile
    import torch._dynamo.eval_frame
    import torch._inductor.sizevars
    import torch._library.custom_ops
    import torch._library.fake_impl
    import torch._subclasses.fake_tensor
    import torch._subclasses.meta_utils

    mods = [
        sys.modules[__name__],
        torch.fx.experimental.recording,
        torch.fx.experimental.sym_node,
        torch.fx.interpreter,
        torch,
        torch._compile,
        torch._dynamo.eval_frame,
        torch._inductor.sizevars,
        torch._library.custom_ops,
        torch._library.fake_impl,
        torch._subclasses.meta_utils,
        torch._subclasses.fake_tensor,
    ]
    import torch._dynamo.guards

    return (
        {inspect.getfile(m) for m in mods}
        | torch._dynamo.guards.uninteresting_files()
        | {"<string>"}
    )


class ConstraintViolationError(RuntimeError):
    pass


def has_symbolic_sizes_strides(elem: torch.Tensor) -> bool:
    return elem._has_symbolic_sizes_strides


Int: TypeAlias = Union[torch.SymInt, int]


def create_contiguous(shape: Sequence[Int]) -> list[Int]:
    strides: list[Int] = [1]
    for dim in reversed(shape[:-1]):
        strides.append(dim * strides[-1])  # type: ignore[operator]
    return list(reversed(strides))


def hint_int(a: Union[torch.SymInt, int], fallback: Optional[int] = None) -> int:
    """
    Retrieve the hint for an int (based on the underlying real values as observed
    at runtime).  If no hint is available (e.g., because data dependent shapes),
    if fallback is not None, use that instead (otherwise raise an error).
    """
    if isinstance(a, torch.SymInt):
        return a.node.require_hint(fallback)
    assert type(a) is int, a
    return a


Scalar: TypeAlias = Union[torch.SymInt, torch.SymFloat, torch.SymBool, int, float, bool]


def has_hint(a: Scalar) -> bool:
    if isinstance(a, SymTypes):
        return a.node.has_hint()
    return True


def is_concrete_int(a: Union[int, SymInt]) -> bool:
    """
    Utility to check if underlying object
    in SymInt is concrete value. Also returns
    true if integer is passed in.

    Args:
        a (SymInt or int): Object to test if it int
    """
    assert isinstance(a, (SymInt, int))

    if isinstance(a, int):
        return True

    if isinstance(a.node.expr, sympy.core.numbers.Integer):
        return True

    return False


def is_concrete_float(a: Union[float, SymFloat]) -> bool:
    r"""Utility to check if underlying object
    in SymInt is concrete value. Also returns
    true if integer is passed in.

    Args:
        a (SymInt or float): Object to test if it float
    """
    assert isinstance(a, (SymFloat, float))

    if isinstance(a, float):
        return True

    if isinstance(a.node.expr, sympy.core.numbers.Float):
        return True

    return False


def guard_size_oblivious(expr: Union[torch.SymBool, bool]) -> bool:
    """
    Perform a guard on a symbolic boolean expression in a size oblivious way.
    This is typically used when a non-oblivious test would result in a guard
    on a data dependent value of which we don't know the value of at compile time.
    When a guard is tested this way, we may diverge in behavior from how regular
    PyTorch semantics would treat it.  For more information, see
    https://github.com/pytorch/pytorch/pull/118579
    """
    if isinstance(expr, torch.SymBool):
        return expr.node.guard_size_oblivious("", 0)
    else:
        assert isinstance(expr, bool), expr
        return expr


def _guard_sizes_oblivious(
    lhs_sizes: Sequence[Union[torch.SymInt, bool]],
    rhs_sizes: Sequence[Union[torch.SymInt, bool]],
) -> bool:
    """
    Leverage guard_size_oblivious to compare if two lists of int/symint are equal.
    Useful to compare sizes, strides etc.
    """

    return len(lhs_sizes) == len(rhs_sizes) and all(
        guard_size_oblivious(lhs_item == rhs_item)
        for lhs_item, rhs_item in zip(lhs_sizes, rhs_sizes)
    )


def check_consistent(new: _T, old: _T) -> None:
    """
    Test that two "meta" values (typically either Tensor or SymInt) have
    the same values, e.g., after retracing.  If we don't understand the
    quantities in question, we'll just skip the consistency check.
    """
    # TODO: do boolean equality test too, see
    # https://github.com/pytorch/pytorch/issues/124110
    scalar_types = (torch.SymInt, torch.SymFloat, int, float)

    if isinstance(new, torch.Tensor):
        assert isinstance(old, torch.Tensor)
        torch._check(
            old.dim() == new.dim(), lambda: f"{old.shape} != {new.shape} (old != new)"
        )
        # Do this manually so that each individual test is irrefutable
        # (TODO: should be a helper for this, maybe sym_eq?  That
        # gives us a compound expression and I'm not sure it
        # simplifies right now)
        for i, j in zip(old.shape, new.shape):
            torch._check(i == j, lambda: f"{old.shape} != {new.shape} (old != new)")
    # NB: bool is subclass of int
    elif isinstance(new, scalar_types) and not isinstance(new, bool):
        assert isinstance(old, scalar_types) and not isinstance(
            old, bool
        ), f"{old} != {new}"
        torch._check(old == new, lambda: f"{old} != {new} (old != new)")


def resolve_unbacked_bindings(
    shape_env: Optional[ShapeEnv],
    bindings: Optional[dict[sympy.Symbol, pytree.KeyPath]],
) -> Optional[dict[sympy.Symbol, pytree.KeyPath]]:
    if bindings is None:
        return None
    assert shape_env is not None
    return {shape_env.unbacked_renamings.get(k, k): v for k, v in bindings.items()}


Result: TypeAlias = Union[torch.Tensor, tuple[torch.Tensor, ...]]


def rebind_unbacked(
    shape_env: Optional[ShapeEnv], n: torch.fx.Node, result: Result
) -> None:
    """
    Suppose we are retracing a pre-existing FX graph that previously had
    fake tensor propagation (and therefore unbacked SymInts).  When we retrace,
    we re-propagate fake tensors, which results in new unbacked SymInts.
    When this happens, we need to tell the shape environment about the equivalence
    of the old and new unbacked SymInts.  Pass us the old torch.fx.Node (which
    has the old binding information) and the new result (which we can extract the
    new unbacked SymInts out from).
    """

    # Inputs never need rebinding
    if n.op == "placeholder":
        return

    if bindings := resolve_unbacked_bindings(
        shape_env, n.meta.get("unbacked_bindings")
    ):
        assert shape_env is not None
        for raw_u0, path in bindings.items():
            u1 = pytree.key_get(result, path)
            # Sometimes, things were previously unbacked bindings become constants.
            # There are two situations this can happen.
            #
            # First, you might have a runtime assert that causes the
            # constant-ification.  In this case, the /binding/ itself will
            # still be an unbacked symbol (because we will only force it
            # to be a constant later in fake tensor propagation).  In this
            # case, u1 is a SymInt and we still do all our work as normal.
            #
            # But second, it might be that fake tensor propagation DIRECTLY
            # converted the unbacked SymInt into a constant.  This happens
            # more rarely, but we have identified two situations it can
            # validly occur:
            #
            # - If you have a tensor_version operator, these are initially
            #   allocated as unbacked SymInts, but after AOTAutograd they
            #   get forced specialized to specific values.  In this case,
            #   there is no reason to do runtime asserts on them, this is
            #   just a hack to properly keep track of them to start.
            #
            # - If you have an item() call on a constant tensor, the result
            #   of the item() call is constant and we do not need runtime
            #   asserts on this symbol.  In
            #   https://github.com/pytorch/pytorch/issues/140625 we have a
            #   case where in the initial trace of the program we are unable
            #   to determine that torch.tensor is constant, but then
            #   subsequent passes cause torch.tensor to become a constant and
            #   then the unbacked symbol goes poof.
            #
            # In all of these cases, it is no longer necessary to generate
            # deferred runtime asserts, since other subsystems (e.g., the
            # constant-ification pass) ensure that the quantity is now truly
            # static and cannot change at runtime.  So it's OK to discard
            # in these situations.
            #
            # There is one more hazard (re
            # https://github.com/pytorch/pytorch/issues/141248), the problem
            # is that you can end up with "dangling" unbacked symbols that
            # exist in the ShapeEnv but are never bound anywhere.  You might
            # like an invariant that unbacked symbols never get lost.  But
            # we do not have this invariant, so do not try to enforce it.
            if isinstance(u1, int):
                log.info(
                    "rebind_unbacked: discard %s %s %s -> %s",
                    n.target,
                    raw_u0,
                    path,
                    u1,
                )
                continue

            # We only care about rebinding unbacked things
            if u1.node.hint is not None:
                continue

            raw_u1 = u1.node.expr
            # Simplify SymBool binding
            if (
                isinstance(raw_u1, sympy.Piecewise)
                and len(raw_u1.args) == 2
                and (
                    raw_u1_args0 := cast(
                        tuple[sympy.Basic, sympy.Basic], raw_u1.args[0]
                    )
                )
                and raw_u1_args0[0] == 1
                and isinstance(eq := raw_u1_args0[1], sympy.Eq)
                and isinstance(new_raw_u1 := eq.lhs, sympy.Symbol)
                and shape_env.var_to_range[new_raw_u1].issubset(ValueRanges(0, 1))
                and eq.rhs == 1
                and cast(tuple[sympy.Basic, sympy.Basic], raw_u1.args[1]) == (0, True)
            ):
                # This is what the pattern match above is testing
                repacked = _sympy_cast_symbool_to_symint_guardless(
                    sympy.Eq(new_raw_u1, 1)
                )
                assert repacked == raw_u1, f"{repacked} != {raw_u1}"
                # Cancel the to_int(to_bool(x)). This is sound because x in
                # [0, 1]
                raw_u1 = new_raw_u1

            if not isinstance(raw_u1, sympy.Symbol):
                assert (
                    not raw_u1.free_symbols
                ), f"should have been constant, but got {raw_u1}"
                continue

            # The old and new could be the same if you improperly hit the memo
            # while retracing.  Make sure you updated FakeTensorMode.epoch
            assert raw_u0 != raw_u1, f"{raw_u0} possible memo disaster"
            # Reuse the OLD symbol name
            shape_env._rename_unbacked_to(raw_u1, raw_u0)


# NB: You could try to expand this to cover more cases by simply
# detecting whenever you have an int output, but this is a bit
# dangerous in case someone adds a function that returns an int but is
# mutating.  So manually whitelist for now.
def is_accessor_node(node: torch.fx.Node) -> bool:
    # Dynamo only exercised condition
    if (
        node.op == "call_method"
        and isinstance(node.args[0], torch.fx.Node)
        and isinstance(node.args[0].meta.get("example_value"), torch.Tensor)
        and node.target in ["size", "stride", "storage_offset", "item"]
    ):
        return True
    if node.op == "call_function" and node.target in [
        torch.ops.aten.sym_size,
        torch.ops.aten.sym_size.default,
        torch.ops.aten.sym_size.int,
        torch.ops.aten.sym_stride,
        torch.ops.aten.sym_stride.default,
        torch.ops.aten.sym_stride.int,
        torch.ops.aten.sym_storage_offset,
        torch.ops.aten.sym_storage_offset.default,
        torch.ops.aten.sym_numel.default,
    ]:
        return True
    return False


def canonicalize_bool_expr(expr: _T) -> _T:
    """
    Canonicalize a boolean expression by transforming it into a lt / le
    inequality and moving all the non-constant terms to the rhs.
    We canonicalize And / Ors / Not via cnf and then canonicalize their subexpr
    recursively
    nb. sympy.Rel.canonical is not good enough https://github.com/sympy/sympy/issues/25924

    Args:
        expr (sympy.Expr): Expression to canonicalize
    """
    # Canonicalise an inequality by transforming it into a lt / le
    # inequality and moving all the non-constant terms to the rhs
    # We canonicalise And / Ors / Not via cnf
    # nb. Relational.canonical in sympy is broken
    # https://github.com/sympy/sympy/issues/25924

    if not isinstance(
        expr, (sympy.Rel, sympy.And, sympy.Or, sympy.Not, sympy.Eq, sympy.Ne)
    ):
        return expr

    if isinstance(expr, (sympy.And, sympy.Or, sympy.Not)):
        expr = sympy.logic.boolalg.to_cnf(expr)
    return _canonicalize_bool_expr_impl(expr)  # type: ignore[arg-type, return-value]


def _sympy_from_args(
    cls: type[Union[sympy.Add, sympy.Mul]],
    args: list[sympy.Expr],
    sort: bool = True,
    is_commutative: Optional[bool] = None,
) -> sympy.Expr:
    if not args:
        return cls.identity  # type: ignore[union-attr]
    # These args are already in canonical form, so we avoid calling
    # Add(*args) to avoid expensive Add.flatten operation
    if sort:
        if cls is sympy.Add:
            sort_fn = sympy.core.add._addsort
        elif cls is sympy.Mul:
            sort_fn = sympy.core.mul._mulsort
        else:
            raise ValueError(f"Unknown cls: {cls}")

        # we don't support non commutative with sort
        assert is_commutative is True
        if args[0].is_Number:
            rest = args[1:]
            sort_fn(rest)
            return cls._from_args([args[0]] + rest, is_commutative=is_commutative)  # type: ignore[attr-defined]
        else:
            args = args.copy()
            sort_fn(args)
            return cls._from_args(args, is_commutative=is_commutative)  # type: ignore[attr-defined]
    else:
        # if the args are already sorted, we create directly
        return cls._from_args(args, is_commutative=is_commutative)  # type: ignore[attr-defined]


def _canonicalize_bool_expr_impl(expr: SympyBoolean) -> SympyBoolean:
    """
    After canonicalization, we are guaranteed to have eliminated Ge/Gt relations
    (rewriting them to Le/Lt, respectively).
    """
    if isinstance(expr, (sympy.And, sympy.Or)):
        return type(expr)(*map(canonicalize_bool_expr, expr.args))

    opposite = {sympy.Gt: sympy.Lt, sympy.Ge: sympy.Le}
    t: Union[type[Any]]
    if isinstance(expr, tuple(opposite.keys())):
        rhs = expr.lhs - expr.rhs  # type: ignore[attr-defined]
        t = opposite[type(expr)]  # type: ignore[index]
    else:
        assert isinstance(expr, (sympy.Lt, sympy.Le, sympy.Eq, sympy.Ne))
        rhs = expr.rhs - expr.lhs
        t = type(expr)

    def is_neg(t: sympy.Expr) -> bool:
        return (t.is_Number and t.is_negative) or (
            isinstance(t, sympy.Mul) and t.args[0].is_Number and t.args[0].is_negative
        )

    lhs = S.Zero
    rhs = _reduce_to_lowest_terms(rhs)
    if isinstance(rhs, sympy.Add):
        pos = []
        neg = []
        for term in rhs.args:
            if is_neg(term):
                neg.append(-term)
            else:
                pos.append(term)
        # these are already sorted
        rhs = _sympy_from_args(sympy.Add, pos, sort=False, is_commutative=True)
        # the terms were changed, so needs a sorting
        lhs = _sympy_from_args(sympy.Add, neg, sort=True, is_commutative=True)
    elif is_neg(rhs):
        # lhs == 0
        lhs, rhs = -rhs, S.Zero
    # We don't have to evaluate here because lhs, rhs came from a Boolean
    # and it was already simplified
    return t(lhs, rhs, evaluate=False)


def _reduce_to_lowest_terms(expr: sympy.Expr) -> sympy.Expr:
    """
    Eliminates any integer factor from a given expression.
    E.g., 6x + 4y reduces to 3x + 2y.

    Useful when an expression is == or != to 0.
    """

    def integer_coefficient(x: sympy.Expr) -> int:
        if x.is_Integer:
            return abs(int(x))
        elif x.is_Mul:
            # If one of the args of a Mul is an Integer, it is the
            # first arg. eg: args(2*x*3*y) == (6, x, y)
            return abs(int(x.args[0])) if x.args[0].is_Integer else 1  # type: ignore[call-overload]
        else:
            return 1

    def div_by_factor(x: sympy.Expr, factor: int) -> sympy.Expr:
        if x.is_Integer:
            return x / factor
        elif x.is_Mul:
            if x.args[0] != factor:
                args = [x.args[0] / sympy.Integer(factor), *x.args[1:]]
            else:
                # Mul._from_args require a canonical list of args
                # so we remove the first arg (x.args[0] / factor) if it was 1
                args = list(x.args[1:])
            return _sympy_from_args(sympy.Mul, args, is_commutative=x.is_commutative)
        else:
            raise AssertionError(f"illegal arg to div_by_factor: {x}")

    if expr.is_Add:
        atoms = cast(Sequence[sympy.Expr], expr.args)
        factor = functools.reduce(math.gcd, map(integer_coefficient, atoms))
        if factor == 1:
            return expr
        atoms = [div_by_factor(x, factor) for x in atoms]
        return _sympy_from_args(
            sympy.Add, atoms, sort=True, is_commutative=expr.is_commutative
        )
    elif expr.is_Integer:
        return S.One
    elif expr.is_Mul:
        return div_by_factor(expr, integer_coefficient(expr))
    return expr


def is_concrete_bool(a: Union[bool, SymBool]) -> bool:
    """
    Utility to check if underlying object
    in SymBool is concrete value. Also returns
    true if integer is passed in.

    Args:
        a (SymBool or bool): Object to test if it bool
    """
    assert isinstance(a, (SymBool, bool))

    if isinstance(a, bool):
        return True

    if isinstance(
        a.node.expr, (sympy.logic.boolalg.BooleanTrue, sympy.logic.boolalg.BooleanFalse)
    ):
        return True

    return False


def is_nested_int(s: Union[int, SymInt]) -> TypeGuard[SymInt]:
    return isinstance(s, torch.SymInt) and s.node.is_nested_int()


IterateExprsAtom: TypeAlias = Union[
    SymInt, SymFloat, SymBool, int, float, bool, sympy.Basic, torch.Tensor
]
IterateExprs: TypeAlias = Union[IterateExprsAtom, Sequence[IterateExprsAtom]]


def _iterate_exprs(val: IterateExprs) -> Iterator[sympy.Basic]:
    if isinstance(val, SymTypes):
        # This allow applies to the jagged layout NestedTensor case as
        # nested ints are not symbolic
        if is_symbolic(val):
            yield val.node.expr
    elif isinstance(val, sympy.Basic):
        yield val
    elif isinstance(val, (int, float, bool)):
        pass
    elif isinstance(val, (tuple, list)):
        for s in val:
            yield from _iterate_exprs(s)
    elif is_sparse_any(val):
        yield from _iterate_exprs(val.size())
    elif isinstance(val, torch.Tensor):
        yield from _iterate_exprs(val.size())
        yield from _iterate_exprs(val.stride())
        yield from _iterate_exprs(val.storage_offset())
    elif val is None:
        pass
    else:
        raise AssertionError(f"cannot extract sympy expressions from {val} {type(val)}")


def free_symbols(val: IterateExprs) -> OrderedSet[sympy.Symbol]:
    if val is None:
        return OrderedSet()
    itr = _iterate_exprs(val)
    # we need at least 1 to call union, so we hand code the identity
    try:
        first_expr = next(itr)
    except StopIteration:
        return OrderedSet()

    # TODO: Apparently, returning an OrderedSet here breaks
    # python test/distributed/tensor/test_dtensor_compile.py TestDTensorCompile.test_dtensor_dynamic
    return first_expr.free_symbols.union(*(e.free_symbols for e in itr))  # type: ignore[return-value]


def has_free_symbols(val: IterateExprs) -> bool:
    """Faster version of bool(free_symbols(val))"""
    return not all(e.is_number for e in _iterate_exprs(val))


def has_free_unbacked_symbols(x: IterateExprs) -> bool:
    """Faster version of bool(free_unbacked_symbols(val))"""
    from sympy.core.traversal import iterargs

    for s in _iterate_exprs(x):
        for arg in iterargs(s):
            if arg.is_Symbol and symbol_is_type(
                arg, (SymT.UNBACKED_INT, SymT.UNBACKED_FLOAT)
            ):
                return True
    return False


# Like free_symbols, but filtered to only report unbacked symbols
def free_unbacked_symbols(x: IterateExprs) -> OrderedSet[sympy.Symbol]:
    # NB: keep synced with is_unbacked_symint
    return OrderedSet(
        s
        for s in free_symbols(x)
        if symbol_is_type(s, (SymT.UNBACKED_INT, SymT.UNBACKED_FLOAT))
    )


# WARNING: Don't use this on Dynamo produced graphs, they don't have meta
# setup!
def is_symbol_binding_fx_node(node: torch.fx.Node) -> Optional[sympy.Symbol]:
    if (
        "val" in node.meta
        and isinstance(node.meta["val"], torch.SymInt)
        and isinstance(node.meta["val"].node.expr, sympy.Symbol)
        and (
            node.op == "placeholder"
            or free_unbacked_symbols(node.meta["val"].node.expr)
        )
    ):
        return node.meta["val"].node.expr
    return None


def find_symbol_binding_fx_nodes(
    graph: torch.fx.Graph,
) -> dict[sympy.Symbol, torch.fx.Node]:
    r = {}
    # NB: Prefer first occurrence of symbol
    for node in graph.nodes:
        if (s := is_symbol_binding_fx_node(node)) is not None and s not in r:
            r[s] = node
    return r


# Analogous to ConvertIntSource
@dataclass(frozen=True)
class ConvertIntKey:
    def __str__(self) -> str:
        return ".cast_symbool_to_symint_guardless()"

    def get(self, b: bool) -> Union[int, SymInt]:
        """Get the int value from bool"""
        return cast_symbool_to_symint_guardless(b)


@dataclass(frozen=True)
class CallMethodKey:
    name: str

    def __str__(self) -> str:
        return f".{self.name}()"

    def get(self, o: Any) -> Any:
        """Call the method on object"""
        return getattr(o, self.name)()


@dataclass(frozen=True)
class InnerTensorKey:
    inner_name: str

    def __str__(self) -> str:
        return f".{self.inner_name}"

    def get(self, o: Any) -> Any:
        """Get the inner tensor attribute"""
        return getattr(o, self.inner_name)


@dataclass(frozen=True)
class DivideByKey:
    divisor: Union[int, SymInt]

    def __str__(self) -> str:
        return f".__floordiv__({self.divisor})"

    def get(self, o: int) -> int:
        """Divide object by divisor"""
        return o // self.divisor


def compute_unbacked_bindings(
    shape_env: Optional[ShapeEnv],
    example_value: object,
    old_example_value: Optional[object] = None,
    peek: bool = False,
) -> Optional[dict[sympy.Symbol, pytree.KeyPath]]:
    """
    After having run fake tensor propagation and producing example_value
    result, traverse example_value looking for freshly bound unbacked
    symbols and record their paths for later.  It is an error if
    we have allocated an unbacked SymInt but it cannot be found in
    example_value.  (NB: this means if you have a multi-output
    function, you must call this on the tuple of tensor output, you
    cannot wait!)

    The peek parameter lets you check out what the bindings are without
    changing the affected list.  This is primarily useful for ensuring
    unbacked_var_to_val is promptly populated when propagate_real_tensors is on.
    """
    if shape_env is None:
        return None

    fs = shape_env.pending_fresh_unbacked_symbols
    pending = set(fs)
    if not pending:
        return None

    if not peek:
        log.info("compute_unbacked_bindings %s", fs)
        fs.clear()

    def free_unbacked_symbols_with_path(
        a: object, path: pytree.KeyPath, real: Optional[object] = None
    ) -> dict[sympy.Symbol, pytree.KeyPath]:
        assert shape_env is not None
        r = {}
        if isinstance(a, (tuple, list)):
            # NB: real is apparently not always a tuple/list here
            # python test/inductor/test_torchinductor.py CpuTests.test_index_propagation_nested_indirect_indexing_cpu
            for i in range(len(a)):
                r.update(
                    free_unbacked_symbols_with_path(
                        a[i],
                        path + (pytree.SequenceKey(i),),
                        real=real[i] if real is not None else None,  # type: ignore[index]
                    )
                )
        elif is_traceable_wrapper_subclass(a):
            # TODO: Determine if this is correct
            attrs, _ = a.__tensor_flatten__()
            for attr in attrs:
                sub = getattr(a, attr)
                r.update(
                    free_unbacked_symbols_with_path(sub, path + (InnerTensorKey(attr),))
                )
        elif isinstance(a, torch.Tensor):
            from torch._subclasses.fake_tensor import FakeTensor

            assert isinstance(a, FakeTensor)
            r.update(
                free_unbacked_symbols_with_path(
                    a.size(),
                    path + (CallMethodKey("size"),),
                    real=a.real_tensor.size() if a.real_tensor is not None else None,
                )
            )
            r.update(
                free_unbacked_symbols_with_path(
                    a.stride(),
                    path + (CallMethodKey("stride"),),
                    real=a.real_tensor.stride() if a.real_tensor is not None else None,
                )
            )
            r.update(
                free_unbacked_symbols_with_path(
                    a.storage_offset(),
                    path + (CallMethodKey("storage_offset"),),
                    real=(
                        a.real_tensor.storage_offset()
                        if a.real_tensor is not None
                        else None
                    ),
                )
            )

        # NB: Intentionally access _expr, not expr, do not want
        # simplification!
        elif (
            isinstance(a, (torch.SymInt, torch.SymFloat))
            and isinstance(s := a.node._expr, sympy.Symbol)
            and s in pending
        ):
            r[s] = path
            if real is not None:
                assert isinstance(real, (int, float))
                shape_env.set_unbacked_var_to_val(s, real)
            pending.remove(s)
        # When an unbacked SymInt is perfectly divisible by an integer
        # constant, we replace it with the integer constant to improve
        # reasoning capabilities.  However, in synthetic examples, it is
        # then possible that the factor never is explicitly allocated.
        # Fortunately, we can compute it by division.
        elif (
            isinstance(a, torch.SymInt)
            and isinstance(s := a.node._expr, sympy.Mul)
            and len(s.args) == 2
            and isinstance(lhs := s.args[0], (sympy.Integer, sympy.Symbol))
            and isinstance(rhs := s.args[1], sympy.Symbol)
            # support exactly one unbacked for now
            and ((rhs in pending) ^ (lhs in pending))
            # support constant coefficient or backed symbolic coefficient
            and (
                isinstance(coeff := lhs if lhs not in pending else rhs, sympy.Integer)
                or coeff in a.node.shape_env.var_to_val
            )
        ):

            def _symint_wrap(s: sympy.Symbol) -> SymInt:
                return a.node.shape_env.create_symintnode(
                    s,
                    hint=int(a.node.shape_env.var_to_val[s]),
                    source=a.node.shape_env.var_to_sources.get(s, [None])[0],
                )

            unbacked = lhs if lhs in pending else rhs
            divisor: Union[int, SymInt] = (
                int(coeff) if isinstance(coeff, sympy.Integer) else _symint_wrap(coeff)
            )
            # TODO: DivideByKey needs to test divisibility at runtime!
            r[unbacked] = path + (DivideByKey(divisor),)
            if real is not None:
                assert isinstance(real, int)
                val = (
                    real // int(coeff)
                    if isinstance(coeff, sympy.Integer)
                    else CleanDiv(real, coeff)
                )
                shape_env.set_unbacked_var_to_val(unbacked, val)
            pending.remove(unbacked)
        # The annoyance here arises from the fact that SymBool is
        # allocated by allocating a SymInt and then testing if it's equal
        # to one.  So you have a complicated binding site logic for this.
        elif (
            isinstance(a, torch.SymBool)
            and isinstance(s := a.node._expr, sympy.Eq)
            # This must match create_unbacked_symbool EXACTLY
            and isinstance(s.lhs, sympy.Symbol)
            and s.rhs == 1
            and s.lhs in pending
        ):
            r[s.lhs] = path + (ConvertIntKey(),)
            if real is not None:
                assert type(real) is bool
                shape_env.set_unbacked_var_to_val(s, int(real))
            pending.remove(s.lhs)

        return r

    symbol_to_path = free_unbacked_symbols_with_path(example_value, ())
    if not peek and pending:
        extra = (
            repr((example_value.stride(), example_value.storage_offset()))
            if isinstance(example_value, torch.Tensor)
            else ""
        )
        raise PendingUnbackedSymbolNotFound(
            f"Pending unbacked symbols {pending} not in returned outputs {example_value} {extra}.\n"
            "Did you accidentally call new_dynamic_size() or item() more times "
            "than you needed to in your fake implementation?\n"
            "For more help, see https://docs.google.com/document/d/1RWrH-3wLEpzR9kCS6gGBNen_-Fs-8PVbWWFE5AcgeWE/edit"
        )

    # Why do we have to do some rebinding here?  If the original FX node
    # wasn't a binding site because you had a memo hit, but post
    # translation you aren't a memo hit anymore, there's now a new binding
    # site... but we know (because it's the same FX node) that the value
    # is actually the same, they're just not obviously equal anymore.
    #
    # The logic here is written carefully, because unlike the
    # bind_unbacked case, we are not guaranteed to have a symbol for
    # old_sym.  If we have a symbol, do regular rename unbacked to; but if
    # we don't, we need to specially eliminate the fresh unbacked symbol
    # (NB: we are /trusting/ that the memoization is correct, and that we
    # don't need to generate a new runtime assert.  This is load bearing,
    # as repropagation can happen after we've frozen runtime asserts.)
    if old_example_value is not None:
        for keypath in symbol_to_path.values():
            old_sym = pytree.key_get(old_example_value, keypath)
            new_sym = pytree.key_get(example_value, keypath)
            if isinstance(new_sym, SymTypes) and isinstance(
                new_s := new_sym.node.expr, sympy.Symbol
            ):
                if (
                    isinstance(old_sym, SymTypes)
                    and (old_s := old_sym.node.expr) != new_s
                ):
                    if isinstance(old_s, sympy.Symbol):
                        shape_env._rename_unbacked_to(new_s, old_s)
                    else:
                        shape_env._eliminate_unbacked(new_s, old_s)
                elif not isinstance(old_sym, SymTypes):
                    shape_env._eliminate_unbacked(new_s, sympy.sympify(old_sym))

    return symbol_to_path


def definitely_true(a: BoolLikeType) -> bool:
    """
    Returns True only if we can tell that a is True, possibly introducing
    a guard in the process.  If a depends on some unbacked SymInt, we may
    return False even though there may exist a possible value of the SymInt
    that would cause the expression to return True.

    When is it appropriate to use definitely_true?  First, if you can use
    a higher level combinator prefer using those instead, they are definitely
    safe (modulo short-circuiting).
    Second, it can be used if the program would behave equivalently if
    definitely_true always returned False. Finally, it even
    be OK if the program wouldn't behave equivalently, so long as the
    change is semantics preserving.  It can be semantics preserving if
    the program errors in more cases than it did previously (but otherwise
    behaves identically), or if it changes some quantity in a way that
    doesn't matter (e.g., strides often fall in this bucket.)
    """
    if isinstance(a, SymBool):
        if a.node.has_hint():
            return guard_bool(a)
        else:
            return False
    return bool(a)


def definitely_false(a: BoolLikeType) -> bool:
    """
    Returns True only if we can tell that a is False, possibly introducing
    a guard in the process.  If a depends on some unbacked SymInt, we may
    return False even though there may exist a possible value of the SymInt
    that would cause the expression a to be False.  See definitely_true
    for more usage guidance.
    """
    if isinstance(a, SymBool):
        if a.node.has_hint():
            return not guard_bool(a)
        else:
            return False
    return not bool(a)


def statically_known_true(x: Union[bool, SymBool]) -> bool:
    """
    Returns True if x can be simplified to a constant and is true.

    .. note::
        This function doesn't introduce new guards, so the expression may end
        up evaluating to true at runtime even if this function returns False.

    Args:
        x (bool, SymBool): The expression to try statically evaluating
    """
    if isinstance(x, SymBool):
        expr = x.node.expr
        shape_env = x.node.shape_env
        try:
            simplified = shape_env._maybe_evaluate_static(expr)
            if simplified is not None:
                return bool(simplified)
        except Exception:
            log.debug("Could not simplify %s", expr)
        return False
    assert isinstance(x, bool)
    return x


def sym_eq(x: _T, y: _T) -> Union[bool, SymBool]:
    """
    Like ==, but when run on list/tuple, it will recursively test equality
    and use sym_and to join the results together, without guarding.
    """
    if (isinstance(x, tuple) and isinstance(y, tuple)) or (
        isinstance(x, list) and isinstance(y, list)
    ):
        if len(x) != len(y):
            return False
        return functools.reduce(operator.and_, map(sym_eq, x, y), True)
    elif isinstance(x, (int, torch.SymInt)) and isinstance(y, (int, torch.SymInt)):
        return x == y
    else:
        raise AssertionError(f"unexpected sym_eq between {type(x)} {type(y)}")


def guard_scalar(
    a: Union[SymBool, SymInt, SymFloat, int, bool, float]
) -> Union[bool, int, float]:
    if isinstance(a, (SymBool, bool)):
        return guard_bool(a)
    elif isinstance(a, (SymInt, int)):
        return guard_int(a)
    elif isinstance(a, (SymFloat, float)):
        return guard_float(a)
    else:
        raise AssertionError(f"unrecognized scalar {a}")


def _constrain_symbol_range(
    shape_env: ShapeEnv, s: sympy.Symbol, compiler_min: int, compiler_max: int
) -> None:
    shape_env.constrain_symbol_range(s, compiler_min, compiler_max)


def _advise_is_size(a: SymInt) -> None:
    """
    Don't use this directly; use torch._check_is_size instead.

    This is a softer version of _constrain_range_for_size (with min=0,
    max=Inf).  Instead of forcibly constraining a variable (and erroring if we
    failed to constrain it), it will simply advise us that a size is
    constrained in some way.  We will always defer a runtime assert for this
    constraint if we cannot prove it at compile-time, but we we only
    *sometimes* learn useful extra information at compile-time with this
    information.  This is in contrast to constrain_range_for_size, where if
    you don't call that on a fresh unbacked symint, chances are we will choke.

    TODO: Make Dynamo handle this appropriately if this is seen in Dynamo-ed
    code.  Right now this is only really used in code with AOTAutograd trace
    through, so it is not a big problem that this isn't supported, but in
    principle all of this code should be Dynamo'able too.

    TODO: I didn't support min/max because I didn't have a use case where this
    actually helped.  In principle we can support it, it just makes the
    implementation below more complicated.
    """

    # This must always succeed, because the sole allowed caller _check_is_size
    # was responsible for expect_true'ing this
    # This assert triggers expensive sym compute, do not do it until its cheap.
    # assert a >= 0

    # NB: it's important not to constrain range for size for *hinted* SymInts,
    # because it is not only unsound, it will immediately trip our asserts
    # that hints have to be consistent with static analysis!  If you somehow
    # have an unbounded SymInt that later constrains to 1, this will be
    # inconsistent with the range
    if (
        isinstance(a, SymInt)
        and isinstance(a.node, SymNode)
        and isinstance(a.node.expr, sympy.Symbol)
        and a.node.shape_env.is_unbacked_symint(a.node.expr)
    ):
        _constrain_range_for_size(a)


def _advise_is_bounded(a: SymInt, upper_bound: Union[int, SymInt]) -> None:
    if (
        isinstance(a, SymInt)
        and isinstance(a.node, SymNode)
        and isinstance(a.node.expr, sympy.Symbol)
        and a.node.shape_env.is_unbacked_symint(a.node.expr)
        and isinstance(upper_bound, int)  # TODO: relax
    ):
        a.node.shape_env._constrain_is_bounded(a.node.expr, upper_bound)


def _constrain_range_for_size(
    a: SymInt, min: Optional[int] = None, max: Optional[int] = None
) -> None:
    """
    This function is NOT INTENDED to be used by itself.
    """

    if isinstance(a, (SymFloat, SymBool)):
        raise ValueError("Constraining SymFloat/SymBool is nyi")

    assert isinstance(a, SymInt), "can only constrain range for SymInt"
    assert isinstance(a.node.expr, sympy.Symbol), f"constraining non-Symbols NYI: {a}"

    a.node.shape_env._constrain_range_for_size(a.node.expr, min, max)


# inclusive both ways
def constrain_range(
    a: SymInt, *, min: Optional[int], max: Optional[int] = None
) -> None:
    """
    Applies a constraint that the passed in SymInt must lie between min-max
    inclusive-inclusive, WITHOUT introducing a guard on the SymInt (meaning
    that it can be used on unbacked SymInts).  If min/max are None, we assume
    that the dimension is unbounded in that direction.  Repeated application
    of constrain_range intersects the ranges.  This is a fairly low level API
    that doesn't have a lot of safety guarantees (TODO: provide higher level
    APIs).

    Currently, we use this API in the following circumstance: when we allocate
    an unbacked SymInt, denoting an integer quantity which is data dependent,
    we ordinarily do not know anything about what values it may take.  This
    means that any sort of guard on it will immediately fail.  However, in
    many cases, we know something about the unbacked SymInt: for example, we
    know that nonzero(x).size(0) must be >= 0.  We use constrain_range to
    narrow the possible range, declaring that negative symbols are impossible.
    This permits to definitely answer True to queries like 'nnz >= 0', even if
    we don't know what the actual (hinted) value of 'nnz' is.  In fact, we
    actually use constrain_range to unsoundly discharge common guards: for an
    unbacked SymInt produced by nonzero, we will also assume that it is not
    equal to 0/1 (even though these are perfectly possible values at runtime),
    because we generally expect graphs that are valid for N=2 to also be valid
    for N=1.
    """
    if min is None:
        min = -int_oo
    if max is None:
        max = int_oo

    if max < min:
        raise ValueError(
            "Maximum value to constrain_as_size can't be less than the specified min value, "
            "received min={min} and max={max}"
        )

    if isinstance(a, int):
        if not (min <= a <= max):
            raise ValueError(f"Invalid value {a} for range [{min}:{max}]")
        return

    a.node.shape_env._constrain_range(a.node.expr, min, max)


def constrain_unify(a: torch.SymInt, b: torch.SymInt) -> None:
    """
    Given two SymInts, constrain them so that they must be equal.  NB:
    this will not work with SymInts that represent nontrivial expressions
    (yet!)
    """
    if not isinstance(a, SymInt):
        if not isinstance(b, SymInt):
            assert a == b
            return
        else:
            shape_env = b.node.shape_env
    else:
        shape_env = a.node.shape_env

    shape_env._constrain_unify(a, b)


# Assume that a boolean is true for the purposes of subsequent symbolic
# reasoning.  This will keep track of corresponding runtime checks to verify
# that the result is upheld: either as a regular guard, or as a special set
# of asserts which are triggered when an unbacked SymInt is allocated.
#
# DO NOT use this function for these cases:
#
#  - This is inappropriate for "branching" conditions (where both
#    true and false result in valid programs).  We will always assume
#    the condition evaluates true, and so it will never be possible
#    to trace the false condition when you use it.  For true branching
#    on unbacked SymInts, you must use torch.cond; if you incorrectly
#    use expect_true in this case, you will make the false branch
#    unreachable (as we will simply assume that only the true branch
#    is ever exercised).
#
#  - This is inappropriate for situations where you know some other system
#    invariant guarantees that this property holds, since you don't
#    really need to insert a runtime check in that case.  Use something
#    like constrain_range in that case.
#
# This API has a hitch.  To avoid having to reimplement error reporting
# capabilities, this function CAN return False.  The invariant is that
# the surrounding code must raise an error when this function returns
# False.  This is quite low level, so we recommend using other functions
# like check() which enforce this in a more intuitive way.
#
# By the way, this name is a nod to the __builtin_expect macro,
# which is used similarly (but unlike __builtin_expect, you MUST fail
# in the unlikely branch.)  (I think expect is a good name; in recent
# versions of C++, this is replaced with [[likely]], which is weaker
# and not accurate for this function!)
def expect_true(a: Union[SymBool, bool], skip: int = 0) -> bool:
    if isinstance(a, SymBool):
        # TODO: check perf implications of this
        frame = inspect.currentframe()
        for _ in range(skip + 1):  # always run this loop at least once
            if frame is None:
                break
            frame = frame.f_back
        return a.node.expect_true(
            frame.f_code.co_filename if frame else "", frame.f_lineno if frame else 0
        )
    assert type(a) is bool, a
    return a


def guard_bool(a: Union[SymBool, bool]) -> bool:
    if isinstance(a, SymBool):
        return a.node.guard_bool("", 0)  # NB: uses Python backtrace
    assert type(a) is bool, a
    return a


def guard_int(a: Union[SymInt, int]) -> int:
    if isinstance(a, SymInt):
        return a.node.guard_int("", 0)  # NB: uses Python backtrace
    assert type(a) is int, a
    return a


def guard_float(a: Union[SymFloat, float]) -> float:
    if isinstance(a, SymFloat):
        return a.node.guard_float("", 0)  # NB: uses Python backtrace
    assert isinstance(a, float), a
    return a


# Given a GraphModule, return all the FakeTensors for all the placeholders
def fx_placeholder_vals(gm: torch.fx.GraphModule) -> list[object]:
    return [n.meta["val"] for n in gm.graph.nodes if n.op == "placeholder"]


def fx_placeholder_targets(gm: torch.fx.GraphModule) -> list[str]:
    return [n.target for n in gm.graph.nodes if n.op == "placeholder"]


# Given a GraphModule and arguments to run it with, evaluate that the guards
# for its associated ShapeEnv are satisfied by the passed arguments.  This
# WILL check for duck sizing.
def eval_guards(
    gm: torch.fx.GraphModule, *args: Tensor, ignore_static: bool = True
) -> bool:
    return gm.shape_env.evaluate_guards_for_args(  # type: ignore[operator, union-attr]
        fx_placeholder_vals(gm), args, ignore_static=ignore_static
    )


def bind_symbols(gm: torch.fx.GraphModule, *args: Tensor) -> dict[sympy.Symbol, int]:
    return gm.shape_env.bind_symbols(fx_placeholder_vals(gm), args)  # type: ignore[operator, union-attr]


class DimDynamic(Enum):
    """
    Controls how to perform symbol allocation for a dimension.  It is always
    sound to default this to DYNAMIC, but the policies DUCK and STATIC can
    result in better trace-time and compile-time performance, as they reduce
    the number of allocated symbols and generally make your graph more static.

    NB: If we notice you've applied a constraint to the dimension, we will
    force it to DYNAMIC for simplicity.

    DimDynamic is controlled by a variety of higher level UX features.
    Currently:

    - In eager mode, the default policy is DUCK.
        - The default is changed to STATIC with assume_static_by_default.
        - An individual dim is marked DYNAMIC if you mark_dynamic_dim.
    - In export mode, the default policy is STATIC.
        - An individual dim is marked DYNAMIC if you specify it in
          dynamic_shapes passed to export.
    """

    # Treat the dimension symbolically
    DYNAMIC = 0
    # Treat the dimension symbolically, but if its hint matches another
    # dynamic dimension, unify the two symbols ("duck sizing")
    DUCK = 1
    # Treat the dimension statically based on its hint
    STATIC = 2
    # Treat the dimension as a size-like unbacked
    SIZE_LIKE_UNBACKED = 3
    # Infer the strides from stride. If size is static, strides will be static as well.
    INFER_STRIDE = 4
    # Like SIZE_LIKE_UNBACKED, but there's a hint
    OBLIVIOUS_SIZE = 5


# NB: These constraints affect both clients and backends: given some
# constraint C, the client must pass inputs that satisfy the constraint,
# while a backend must not introduce guards BEYOND this constraint.
# For clarity, we document the implications on both sides for both the client
# and the backend.
#
# NB: These constraints are on a *single* dimension.  In principle, we could
# also have multi-dimension constraints, but our guess is that this is not
# actually useful and so we are not supporting it right now.
#
# NB: Strict constraints are typically only suitable for export, as in eager
# a backend like inductor may validly introduce extra, discretionary guards
# to improve performance of code.  A StrictMinMaxConstraint would be brittle
# under future optimizations performed by inductor; we don't guarantee
# eager code with StrictMinMaxConstraint will keep working in the future!


@dataclass(frozen=True)
class Constraint:
    warn_only: bool


@dataclass(frozen=True)
class StrictMinMaxConstraint(Constraint):
    """
    For clients: the size at this dimension must be within 'vr' (which
    specifies a lower and upper bound, inclusive-inclusive) AND it
    must be non-negative and should not be 0 or 1 (but see NB below).

    For backends: there must not be any guards on this dimension which
    are not implied by the given lower and upper bound.  Regardless of
    the lower bound, the backend can assume the size is non-negative
    and that it is not 0 or 1.

    An unbounded StrictMinMaxConstraint can be thought of as a strict version
    of "RelaxedUnspecConstraint".

    NB: Export will often unsoundly assume that a graph works for 0/1, even
    though at trace time we assumed size is not 0 or 1.  The idea is that
    if we produce a graph that works for a range of values, it will be OK
    for N=0/1 too.
    """

    vr: ValueRanges

    def render(self, source: Source) -> str:
        """Format the constrain equation"""
        # TODO: better printing for -oo and oo
        return f"{self.vr.lower} <= {source.name()} <= {self.vr.upper}"


@dataclass(frozen=True)
class RelaxedUnspecConstraint(Constraint):
    """
    For clients: no explicit constraint; constraint is whatever is implicitly
    inferred by guards from tracing.

    For backends: there must exist at least TWO possible values for the
    size at this dimension which satisfy the guards for this dimension.

    In other words, this constraint helps us distinguish between "we don't
    care if this dimension specializes or not" versus "this dimension must be
    unspecialized."  However, this constraint doesn't say very much about what
    specialization is permitted; for example, if we guard on a size being
    even, this would still be acceptable under an unspec constraint.  This
    makes RelaxedUnspecConstraint useful for eager mode, where your backend compiler
    may add constraints to otherwise dynamic dimensions; we can't assert that
    there are NO guards as this is brittle because compilers should be able to
    add extra constraints.  If you want to assert that there are no guards,
    use StrictMinMaxConstraint with an unbounded ValueRanges.
    """

    def render(self, source: Source) -> str:
        return f"RelaxedUnspecConstraint({source.name()})"


# NB: None here indicates the client constraint is whatever is implicitly
# inferred by guards from tracing, and that a backend can add whatever guards
# it wants (including fully specializing the value).
DimConstraint = Union[StrictMinMaxConstraint, RelaxedUnspecConstraint, None]


@dataclass(frozen=True)
class EqualityConstraint(Constraint):
    """
    Represent and decide various kinds of equality constraints between input sources.

    A "source pair" is a pair of input sources for dynamic dimensions that
    are specified equal. We represent `source_pairs` in a union-find forest
    so that we can efficiently check whether two such sources are transitively equal.

    A "derived equality" relates an input source to an expression over a root.
    The root can be another input source, corresponding to some dynamic dimension,
    or a phantom symbol that does not directly represent any dynamic dimension. We
    represent `derived_equalities` involving input sources in a transitively-closed map
    so that we can efficiently check whether an input source is transitively equal to
    a given expression over another input source.
    (NOTE: In contrast, it is easy to decide whether an input source is transitively equal
    to a given expression over a phantom symbol; such expressions are already in canonical
    form and so the problem reduces to symbolic expression equality.)
    """

    source_pairs: list[tuple[Source, Source]]
    derived_equalities: list[
        tuple[Source, Union[Source, sympy.Symbol], Callable[[sympy.Expr], sympy.Expr]]
    ]
    phantom_symbols: list[sympy.Symbol]
    relaxed_sources: set[Source]

    _parents: dict[Source, Source] = field(init=False)
    _defs: dict[Source, sympy.Expr] = field(init=False)

    def __post_init__(self) -> None:
        """
        Pre-processing to answer queries `is_equal` and `is_derived` below.

        Example: Suppose we are given:
          source_pairs [a = b, b = c]
          derived_equalities [d = c + 1, e = d - 1]
        We first construct a union find with source_pairs:
          _parents = {a: a, b: a, c: a}
        Then we compute canonical symbolic expressions, recursively applying derived_equalities
        until we bottom out:
          _defs = {d: c + 1, e: (c + 1) - 1 aka c}
        """

        # self._parents is a map from input sources to input sources where, conceptually,
        # these are directed edges in a union-find forest
        _parents: dict[Source, Source] = {}
        object.__setattr__(self, "_parents", _parents)
        # self._defs is a map from input sources to "canonical" symbolic expressions,
        # i.e., unary expressions with symbols that corresponds to regular Dims (i.e.,
        # not derived Dims)
        _defs: dict[Source, sympy.Expr] = {}
        object.__setattr__(self, "_defs", _defs)

        for source1, source2 in self.source_pairs:
            # preprocess into a union-find forest
            self._union(self._find(source1), self._find(source2))
        for source, root, fn in self.derived_equalities:
            # preprocess into a transitively-closed map
            # NOTE(avik): we reuse the union-find forest for canonicalizing input sources
            if isinstance(root, sympy.Symbol):
                self._defs[self._find(source)] = fn(root)
            else:
                self._defs[self._find(source)] = fn(self._rewrite(root))

    def _find(self, source: Source) -> Source:
        # chase edges to find the root of this equivalence class
        if source in self._parents:
            return self._find(self._parents[source])
        else:
            return source

    def _union(self, root1: Source, root2: Source) -> None:
        # merge two equivalence classes by adding an edge from one root to the other
        if root1 != root2:
            self._parents[root1] = root2

    def _rewrite(self, src: Source) -> sympy.Expr:
        # always represent the given source by the root of its equivalence class
        src = self._find(src)
        if src in self._defs:
            # simply look up the definition if it exists
            # NOTE(avik): This works because definitions are always transitively-closed;
            # otherwise we would have to do recursive rewriting.
            return self._defs[src]
        else:
            # otherwise, create a symbol representing the source
            return sympy.Symbol(src.name())

    def is_equal(self, source1: Source, source2: Source) -> bool:
        return (
            # check whether source1 and source2 have the same root
            # or are relaxed
            (src1 := self._find(source1)) in self.relaxed_sources
            or (src2 := self._find(source2)) in self.relaxed_sources
            or src1 == src2
            # check whether source1 is derived equal to source2
            or self.is_derived(source1, source2, lambda x: x)
        )

    def is_derived(
        self, src: Source, symbol_src: Source, fn: Callable[[sympy.Expr], sympy.Expr]
    ) -> bool:
        # check whether both src and symbol_src have the same definition
        return self._rewrite(src) == fn(self._rewrite(symbol_src))


def _assert_symbol_context(symbolic_context: object) -> TypeGuard[SymbolicContext]:
    assert isinstance(
        symbolic_context, SymbolicContext
    ), "Invalid symbolic_context object"
    assert (
        type(symbolic_context) is not SymbolicContext
    ), "Illegal usage of symbolic_context ABC"
    return True


def _is_supported_equivalence(expr: sympy.Expr) -> bool:
    # Currently supported Dim ops are linear expressions with integer coefficients.
    # So check that expr only contains +, *, ints, and a single occurrence of a symbol.
    # (See also documentation of dynamic_shapes._DerivedDim.)
    if isinstance(expr, (sympy.Add, sympy.Mul)):
        if len(expr.args) > 2:
            return False
        lhs, rhs = expr.args
        return (_is_supported_equivalence(lhs) and isinstance(rhs, sympy.Integer)) or (
            isinstance(lhs, sympy.Integer) and _is_supported_equivalence(rhs)
        )
    return isinstance(expr, sympy.Symbol)


def _has_uninterpretable_sympy_function(expr: sympy.Basic) -> bool:
    """
    Add functions that our sympy interpreter can't reify into FX nodes
    """
    return expr.has(
        torch.utils._sympy.functions.ToFloat,
        torch.utils._sympy.functions.TruncToInt,
        torch.utils._sympy.functions.CeilToInt,
    )


@dataclass(frozen=True)
class SymbolicContext:
    """
    Data structure specifying how we should create symbols in
    ``create_symbolic_sizes_strides_storage_offset``; e.g., should
    they be static or dynamic.

    This is an abstract base class because we are probably going to add
    another version of this that says "use exactly these SymInts, don't
    allocate fresh symbols."
    """


@dataclass(frozen=True)
class StatelessSymbolicContext(SymbolicContext):
    """
    Create symbols in ``create_symbolic_sizes_strides_storage_offset`` via
    a symbolic_context determination as given by ``DimDynamic`` and ``DimConstraint``.
    This will cause fresh symbols to be allocated
    """

    dynamic_sizes: DimList[DimDynamic]
    dynamic_strides: DimList[DimDynamic] = None  # type: ignore[assignment]
    constraint_sizes: DimList[DimConstraint] = None  # type: ignore[assignment]
    constraint_strides: DimList[DimConstraint] = None  # type: ignore[assignment]
    # If the tensor is a view, this should be populated for the base. It contains
    # information on how to allocate symbols when recursively fakeifying the base
    # during view fake-ification.
    view_base_context: Optional[SymbolicContext] = None
    # TODO: add storage offset and stride symbolic_context

    def __post_init__(self) -> None:
        if self.dynamic_strides is None:
            object.__setattr__(
                self,
                "dynamic_strides",
                [DimDynamic.INFER_STRIDE] * len(self.dynamic_sizes),
            )
        if self.constraint_sizes is None:
            object.__setattr__(
                self, "constraint_sizes", [None] * len(self.dynamic_sizes)
            )
        if self.constraint_strides is None:
            object.__setattr__(
                self, "constraint_strides", [None] * len(self.dynamic_sizes)
            )
        assert all(
            stride in (DimDynamic.INFER_STRIDE, DimDynamic.DYNAMIC, DimDynamic.DUCK)
            for stride in self.dynamic_strides
        )


# note [Tensor Fakification and Symbol Caching]
#
# As of the time of this note, dynamo creates a fresh fake tensor mode for backends.
# The reason we do this is because there are certain classes of operations, namely,
# metadata mutations, that change tensor size, stride, etc. This means that the fake tensor
# state at the end of a dynamo trace is different than the fake tensor state at the beginning
# of a trace. Backends like aot_autograd need a fresh fake tensor to correctly track metadata mutation,
# view relationships, etc.
#
# As we create a new fake mode, we also lose the memoization that comes with it. Rather than
# transfer the memoization cache, we instead transfer the shape env. However, with this
# comes nuance - as dynamo is selective in how it makes symbolic shapes. Due to strategies in
# automatic dynamic and constraints, the policy for which dims are dynamic is nuanced and varies across
# recompilations.
#
# In order to preserve the symbolic decisions made during dynamo tensor fakification, we pass
# a StatefulSymbolicContext at creation time. This object is tracked, per tensor, on the TracingContext.
# The lifecycle of this object should match the lifecycle of the original dynamo tracked tensor, and it is
# safe to reuse this object as many times as necessary to create a fake tensor. Fake tensors
# created with new fake modes should produce the same exact symbols as the original, providing the same shape_env
# is used.
# TODO(voz): Shape env validation
@dataclass(frozen=True)
class StatefulSymbolicContext(StatelessSymbolicContext):
    """
    Create symbols in ``create_symbolic_sizes_strides_storage_offset`` via
    a symbolic_context determination as given by a cache of Source:Symbol. A cache hit
    will reuse a stored symbol, and a cache miss will write to this cache.

    This behaves like StatelessSymbolicContext, except the cache supersedes the
    other values - dynamic_sizes and constraint_sizes will not be read if we cache
    hit.

    It is the cache owners responsibility to maintain the lifecycle of the cache
    w/r/t different shape_envs, clearing, etc.
    """

    tensor_source: Source = None  # type: ignore[assignment]
    # Why is this keyd on int first?
    # That integer is actually the id of the shape_env. This cache short-circuits symbol
    # creation, and we must store it per shape env. Now, while tracing invariants are a single
    # shape env per tracing context, and every new frame gets a new shape_env. So where would we have
    # multiple shape envs? The answer lies in recording. When we are replaying, replay_shape_env_events
    # is invoked, and creates a new shape_env. Replaying events against this new shape_env will
    # cause it to fail with unknown symbols, as the symbols cached here will skip creation, and never
    # get recorded in var_to_val, etc.
    # TODO(voz): consider a weakref to the shape_env here
    shape_env_to_source_to_symbol_cache: dict[int, dict[str, sympy.Expr]] = None  # type: ignore[assignment]

    def __post_init__(self) -> None:
        super().__post_init__()
        # The None default is annoying, but required because of dataclass limitations
        assert self.tensor_source is not None
        if not self.shape_env_to_source_to_symbol_cache:
            object.__setattr__(self, "shape_env_to_source_to_symbol_cache", {})


@dataclass(frozen=True)
class SubclassSymbolicContext(StatefulSymbolicContext):
    """
    The correct symbolic context for a given inner tensor of a traceable tensor subclass
    may differ from that of the outer symbolic context. This structure allows for this
    flexibility, with inner symbolic contexts mapped via attr -> symbolic context.
    """

    inner_contexts: dict[str, SymbolicContext] = None  # type: ignore[assignment]

    def __post_init__(self) -> None:
        super().__post_init__()
        if self.inner_contexts is None:
            self.inner_contexts = {}


def is_symbolic(
    val: Union[int, SymInt, float, SymFloat, bool, SymBool]
) -> TypeGuard[Union[SymInt, SymFloat, SymBool]]:
    if isinstance(val, (int, float, bool)):
        return False
    return val.node.is_symbolic()


IndicatorTypes = (IsNonOverlappingAndDenseIndicator,)


def _expandsums(args: list[sympy.Expr]) -> tuple[sympy.Expr, bool]:
    adds, other = [], []
    for arg in args:
        if arg.is_Add:
            adds.append(arg)
        else:
            other.append(arg)

    result = [sympy.Mul(*other)]
    for add in adds:
        result = [a * b for a, b in itertools.product(result, add.args)]

    result = sympy.Add(*result)
    return result, len(adds) > 1 or (len(adds) > 0 and len(other) > 0)


def _fast_expand(expr: _SympyT) -> _SympyT:
    # The expand algorithm in sympy is slow due to all the features is supports
    # For eg: e^(-x)*(x-1)/(x+1) is expanded to (x-1)/(e^x + e^x*x) if x is
    # positive and (e^(-x)*x-e^(-x))/(x+1) if x is negative. We do not implement
    # such features here to avoid expensive checks. We also make sure that we
    # only re-create the objects if any of the args changed to avoid expensive
    # checks when re-creating objects.
    new_args = [_fast_expand(arg) for arg in expr.args]  # type: ignore[arg-type]
    if any(arg is not new_arg for arg, new_arg in zip(expr.args, new_args)):
        return _fast_expand(expr.func(*new_args))

    if expr.is_Pow:
        base: sympy.Expr
        exp: sympy.Expr
        base, exp = expr.args  # type: ignore[assignment]
        if exp.is_Integer and base.is_Add:
            if exp > 1:
                return sympy.expand_multinomial(expr, deep=False)
            elif exp < 0:
                return S.One / sympy.expand_multinomial(S.One / expr, deep=False)
    elif expr.is_Mul:
        num: list[sympy.Expr] = []
        den: list[sympy.Expr] = []
        for arg in expr.args:
            if arg.is_Pow and arg.args[1] == -1:
                den.append(S.One / arg)  # type: ignore[operator, arg-type]
            else:
                num.append(arg)  # type: ignore[arg-type]

        num, num_changed = _expandsums(num)
        den, den_changed = _expandsums(den)
        if num_changed or den_changed:
            return num / den

    return expr


@lru_cache(256)
def safe_expand(r: _SympyT) -> _SympyT:
    """
    Expand the given symbolic expression by recursively rewriting product of
    sums into sum of products (with the product being either a multiplication or
    exponentiation).

    NOTE: using this on an intermediate expression may prevent simplification
    down the line, e.g., if we eagerly expand `(a + b)^2` into `a^2 + 2ab + b^2`,
    we won't be able to simplify `(a^2 + 2ab + b^2) / (a + b)` as easily.
    """
    if hasattr(r, "expand"):
        try:
            return _fast_expand(r)
        except RecursionError:
            log.warning("RecursionError in _fast_expand(%s)", r)
            return r
    else:
        return r


class _SymbolInfo(NamedTuple):
    k: sympy.Symbol
    vr: Optional[ValueRanges]
    val: Optional[sympy.Integer]
    is_size_like: bool


@lru_cache(None)
def _maybe_evaluate_static_worker(
    expr: _SympyT,
    # NB: this is a tuple to ensure it can be LRU cached
    symbol_info: tuple[_SymbolInfo, ...],
    unbacked_only: bool,
    size_oblivious: bool,
) -> Optional[_SympyT]:
    """
    This variant of ShapeEnv._maybe_evaluate_static has no dependence on
    ShapeEnv and thus can be cached indefinitely.  It does the "heavy" lifting
    for static evaluation, including nontrivial reliance on Sympy simplification
    that occurs when we reallocate the symbols
    """

    # Simplify making use of value range lower bound
    new_shape_env = {}
    new_range_env = {}
    for idx, sinfo in enumerate(symbol_info):
        k, vr, val, is_size_like = sinfo
        if isinstance(val, SingletonInt):
            # Skip var_ranges logic for SingletonInt which is only used
            # for jagged layout NestedTensors today
            continue
        assert vr is not None
        if size_oblivious and is_size_like:
            lower = max(2, vr.lower)
            # Clamping size-oblivious to some quantity below sys.maxsize
            # helps us determine that f(u0) != sys.maxsize, which is a
            # test that is looking for sys.maxsize as a sentinel, but you
            # don't really want to worry about it for unbacked SymInts.
            # This is similar to the flavor where size oblivious omits
            # 0/1, it changes semantics but in a benign way.
            upper = min(2**48, vr.upper)
            # Excluding the very upper bound can be helpful
            if upper > lower:
                upper = upper - 1
            # This is a bit dodgy: what this means is that there was a
            # size-like unbacked symbol whose upper bound < 2.  This
            # causes... problems.
            if lower <= upper:
                vr = ValueRanges(lower, upper)
        else:
            lower = vr.lower
        # Don't do anything if we don't have a nontrivial lower bound
        # Also don't do anything if we asked only to simplify unbacked
        # SymInt
        if lower is -int_oo or (unbacked_only and val is not None) or not vr.is_int:
            new_range_env[k] = vr
            continue
        # The goal is to take our symbols which have various lower bounds
        # and reallocate them into new symbols which are exactly positive;
        # e.g., if we have s0 in [2, inf], we want to turn it into ess0 in
        # [1, inf], where s0 = ess0 + 1.  This gives the most information
        # to sympy for subsequent simplifications.
        #
        # Positive means >= 1
        # Positive - 1 means >= 0
        # Positive + lower - 1 means >= lower
        # The new symbol 's' is "too low", so when we substitute it in
        # we have to increase it by offset (and conversely, the new
        # variables have to have their value range bounds adjusted as
        # well)
        s = sympy.Symbol(f"evaluate_static_shape_{idx}", positive=True, integer=True)

        # Note:
        #   Offset might be a fraction(e.g. aten.split.Tensor), but shapes are always integers.
        #   Sympy might give unexepected results when comparing an integer with a non-integer
        #   Therefore, we cast offset to int here.
        #   For example:
        #       shape_0 = sympy.Symbol("shape_0", positive=True, integer=True)
        #       expr = sympy.Eq(shape_0 - 1/3, 4)
        #       expr.xreplace({}) # False
        offset = int(lower - 1)
        new_shape_env[k] = s + offset
        new_range_env[s] = SymPyValueRangeAnalysis.add(vr, -offset)

    # TODO: remove this try catch (esp for unbacked_only)
    try:
        new_expr = expr.xreplace(new_shape_env)
    except RecursionError:
        log.warning("RecursionError in sympy.xreplace(%s, %s)", expr, new_shape_env)
        return None

    # We need to canonicalize, as after expand we may have something like `a + b = a` and
    # sympy will not simplify the a. The two appeareances of the a will then make value ranges
    # analysis give lose bounds
    new_expr = canonicalize_bool_expr(safe_expand(new_expr))
    if new_expr.is_number:
        return new_expr

    # Check if the range can solve it statically
    out = bound_sympy(new_expr, new_range_env)
    if out.is_singleton():
        return out.lower

    return new_expr if unbacked_only else None


def error() -> NoReturn:
    raise AssertionError("shouldn't be hit")


# TODO: Deduplicate this with torch/_prims_common/__init__.py
def eval_is_non_overlapping_and_dense(
    sizes: Sequence[int], strides: Sequence[int]
) -> int:
    return int(guard_bool(_eval_is_non_overlapping_and_dense(sizes, strides)))


def _eval_is_non_overlapping_and_dense(
    sizes: Sequence[int], strides: Sequence[int]
) -> bool:
    dim = len(sizes)

    # Short-circuits for tensors of rank one, which are
    # non-overlapping and "dense" if their stride is one
    # or it is a 0/1 element tensor
    if dim == 1:
        return strides[0] == 1 or sizes[0] < 2

    # Checks that there exists a permutation of the strides s.t. the tensor would be contiguous
    # Sorts (length, stride) pairs by stride
    lengths_and_strides = sorted(zip(sizes, strides), key=operator.itemgetter(1))

    # Unlike the C++ code, we don't move the 0/1 size dimensions to the
    # end.  So we have to keep going for this code.
    expected_stride = 1
    for length, stride in lengths_and_strides:
        if length == 1:
            continue

        if stride != expected_stride:
            return False

        expected_stride *= length

    return True


def _sympy_cast_symbool_to_symint_guardless(x: SympyBoolean) -> sympy.Expr:
    return sympy.Piecewise((1, x), (0, True))


def cast_symbool_to_symint_guardless(
    symbool: Union[bool, torch.SymBool]
) -> Union[int, torch.SymInt]:
    if isinstance(symbool, bool):
        return 1 if symbool else 0
    int_sym = _sympy_cast_symbool_to_symint_guardless(symbool.node.expr)
    return symbool.node.shape_env.create_symintnode(
        int_sym, hint=int(symbool.node.require_hint()) if has_hint(symbool) else None
    )


SYMPY_INTERP = {
    "IsNonOverlappingAndDenseIndicator": eval_is_non_overlapping_and_dense,
    "cast_symbool_to_symint_guardless": cast_symbool_to_symint_guardless,
    "math": math,
    "torch": torch,
}


def _lru_cache(
    fn: Callable[..., _T], maxsize: Optional[int] = None
) -> functools._lru_cache_wrapper[_T]:
    """
    Wrapper around lru_cache that clears when new info about shapes has been
    updated.

    Use lru_cache if the output is always the same, regardless of the
    constraints we know now (i.e. evaluate_expr)

    Use _lru_cache otherwise.

    Also note that this depends on _update_version_counter being called on the
    shape environment whenever the constraints are updated, otherwise the cache
    will not be cleared.
    """
    fn_cache = lru_cache(maxsize)(fn)
    prior_version = 0

    if config.validate_shape_env_version_key:
        prior_key = None

        @functools.wraps(fn)
        def wrapper(self: ShapeEnv, *args: Any, **kwargs: Any) -> _T:
            nonlocal prior_version, prior_key
            if prior_key is None:
                prior_key = self._get_key()

            if prior_version != self._version_counter:
                fn_cache.cache_clear()
                prior_version = self._version_counter
                prior_key = self._get_key()
            else:
                assert (
                    prior_key == self._get_key()
                ), "ShapeEnv cache key changed without version being updated!"

            return fn_cache(self, *args, **kwargs)

    else:

        @functools.wraps(fn)
        def wrapper(self: ShapeEnv, *args: Any, **kwargs: Any) -> _T:  # type: ignore[misc]
            nonlocal prior_version
            if prior_version != self._version_counter:
                fn_cache.cache_clear()
                prior_version = self._version_counter

            return fn_cache(self, *args, **kwargs)

    wrapper.cache_clear = fn_cache.cache_clear  # type: ignore[attr-defined]
    wrapper.cache_info = fn_cache.cache_info  # type: ignore[attr-defined]
    return wrapper  # type: ignore[return-value]


# This is pretty similar to ShapeGuard but it also comes with a message,
# and is exclusively used for things that MUST be true (unlike guards,
# which can evaluate False, in which case you just choose not to use
# a particular specialization)
@dataclass(frozen=True)
class RuntimeAssert:
    expr: SympyBoolean
    msg: str = field(repr=False)
    stack: CapturedTraceback = field(repr=False)


# Used for printing SymExprs in compile_fx
class SymExprPrinter(PythonPrinter):
    def _print_Float(self, expr: sympy.Float) -> str:
        return str(float(expr))


class _ShapeGuardPrinter(abc.ABC):
    def __init__(
        self,
        symbol_to_source: Mapping[sympy.Symbol, list[Source]],
        source_ref: Callable[[Source], str],
        var_to_sources: Mapping[sympy.Symbol, list[Source]],
    ) -> None:
        self.symbol_to_source = symbol_to_source
        self.source_ref = source_ref
        self.var_to_sources = var_to_sources
        super().__init__()

    def _print_Float(self, expr: sympy.Float) -> str:
        return str(float(expr))

    def _print_Symbol(self, expr: sympy.Symbol) -> str:
        assert isinstance(expr, sympy.Symbol), str(type(expr))

        def repr_symbol_to_source() -> str:
            return repr(
                {
                    symbol: [s.name() for s in sources]
                    for symbol, sources in self.symbol_to_source.items()
                }
            )

        assert self.symbol_to_source.get(expr), (
            f"{expr} (could be from {[s.name() for s in self.var_to_sources[expr]]}) "
            f"not in {repr_symbol_to_source()}.  If this assert is failing, it could be "
            "due to the issue described in https://github.com/pytorch/pytorch/pull/90665"
        )
        return self.print_source(self.symbol_to_source[expr][0])

    @abc.abstractmethod
    def print_source(self, source: Source) -> str:
        ...

    @abc.abstractmethod
    def doprint(self, expr: sympy.Expr) -> str:
        ...


class ShapeGuardPythonPrinter(_ShapeGuardPrinter, PythonPrinter):
    def __init__(self, *args: Any) -> None:
        super().__init__(*args)
        self._print_cache: dict[sympy.Expr, str] = {}

    def print_source(self, source: Source) -> str:
        return self.source_ref(source)

    def doprint(self, expr: sympy.Expr) -> str:
        val = self._print_cache.get(expr, None)
        if val is not None:
            return val
        else:
            res = PythonPrinter.doprint(self, expr)
            self._print_cache[expr] = res
            return res


@deprecated(
    "`torch.fx.experimental.symbolic_shapes.ShapeGuardPrinter` is deprecated, "
    "please use `torch.fx.experimental.symbolic_shapes.ShapeGuardPythonPrinter` instead.",
    category=FutureWarning,
)
class ShapeGuardPrinter(ShapeGuardPythonPrinter):
    pass


class _ShapeGuardCppPrinter(_ShapeGuardPrinter, CppPrinter):
    def __init__(self, *args: Any) -> None:
        self.all_symbols: set[str] = set()
        self.source_to_symbol: dict[Source, sympy.Symbol] = {}
        super().__init__(*args)

    def print_source(self, source: Source) -> str:
        if source in self.source_to_symbol:
            return self.source_to_symbol[source].name

        source_name = source.name()
        mangled_name = re.sub("[^0-9a-zA-Z_]+", "_", source_name)
        old_mangled_name = mangled_name
        count = 0
        while mangled_name in self.all_symbols:
            mangled_name = f"{old_mangled_name}_{count}"
            count += 1
        self.source_to_symbol[source] = sympy.Symbol(mangled_name)
        self.all_symbols.add(mangled_name)
        return mangled_name

    def doprint(self, expr: sympy.Expr) -> str:
        return CppPrinter.doprint(self, expr)


# A dataclass for storing shape guards
@dataclass(frozen=True)
class _ShapeGuardsHelper:
    exprs: list[str]


# A dataclass for storing C++ expressions and helper variables
@dataclass(frozen=True)
class _CppShapeGuardsHelper(_ShapeGuardsHelper):
    source_to_symbol: dict[Source, sympy.Symbol]


class LoggingShapeGuardPrinter(ShapeGuardPythonPrinter):
    def __init__(self, var_to_sources: Mapping[sympy.Symbol, list[Source]]):
        super().__init__(var_to_sources, lambda n: n.name(), var_to_sources)


class DynamicDimConstraintPrinter(PythonPrinter):
    """
    Printer for dynamic dim constraints.
    - Instead of symbol s_k it prints its source t.size()[i]
    - Instead of Eq(_, _), Mod(_, _), etc. it prints _ == _, _ % _, etc.

    We use this to suggest code for specifying dynamic dim constraints.
    """

    def __init__(
        self,
        symbol_to_source: dict[sympy.Symbol, list[Source]],
        source_name_to_debug_name: Mapping[str, str],
    ):
        super().__init__()
        self.symbol_to_source = symbol_to_source
        self.source_name_to_debug_name = source_name_to_debug_name

    def _print_Symbol(self, expr: sympy.Symbol) -> str:
        assert isinstance(expr, sympy.Symbol), str(type(expr))
        assert self.symbol_to_source.get(
            expr
        ), f"Unknown symbol {expr} created by constraints solver"
        return self.symbol_to_source[expr][0].name()


class DimConstraints:
    """
    Custom solver for a system of constraints on symbolic dimensions.
    Solutions are "static" values or simplified "dynamic" constraints.
    """

    def __init__(
        self,
        symbol_to_source: dict[sympy.Symbol, list[Source]],
        var_to_val: Mapping[sympy.Symbol, sympy.Integer],
        marked_dynamic: set[sympy.Symbol],
        source_name_to_debug_name: Mapping[str, str],
    ) -> None:
        # We try to solve systems of inequalities with 1 free variable.
        self._univariate_inequalities: dict[
            sympy.Symbol, set[SympyBoolean]
        ] = defaultdict(set)
        # Among them, we prioritize solving for a free variable that has equalities.
        # NOTE: _symbols_with_equalities is always a subset of _univariate_inequalities.keys()
        # and removing a symbol from the former => removing it from the latter.
        self._symbols_with_equalities: set[sympy.Symbol] = set()
        # A solution of a free variable with equalities becomes a substitution.
        # We use these substitutions to simplify other constraints.
        # NOTE: removing a symbol from _symbols_with_equalities => adding it to _substitutions.
        self._substitutions: dict[sympy.Symbol, sympy.Integer] = {}

        # In general, constraints may have // and % operations.
        # Of course, // can be expressed in terms of / and %.
        # Our inequality solver can handle / but not %. So we need to transform them away.
        # We do so by using the values of variables as hints to evaluate %.
        # For soundness we record additional congruence guards and solve them separately.
        self._var_to_val: Mapping[sympy.Symbol, sympy.Integer] = var_to_val
        self._congruences: defaultdict[sympy.Symbol, set[sympy.Expr]] = defaultdict(set)

        # We do not try to (directly) solve inequalities with > 1 free variables.
        # NOTE: free variables in these inequalities cannot also be in _substitutions.
        self._multivariate_inequalities: set[SympyBoolean] = set()

        # We park external equalities between free variables here.
        self._symbolic_equivalences: list[tuple[Source, sympy.Expr]] = []

        # Solutions come in two forms:
        # - (static) specializations
        # - (dynamic) inequalities / congruences
        self._static_results: set[str] = set()
        self._dynamic_results: set[str] = set()

        # printer for solutions
        self._dcp = DynamicDimConstraintPrinter(
            symbol_to_source, source_name_to_debug_name
        )

        # inconsistencies found on substituting with concrete values / static solutions
        self._inconsistencies: list[str] = []

        # symbols that are marked dynamic
        self._marked_dynamic = marked_dynamic

        # track supported sympy functions and subtract from list of all sympy functions
        self._supported_sympy_functions: set[sympy.Function] = {
            Application,
            Mod,
            PythonMod,
            FloorDiv,
        }
        self._enumerate_sympy_functions()

    def rewrite_with_congruences(self, s: sympy.Symbol, expr: _SympyT) -> _SympyT:
        """
        Eliminate expressions of the form b // d and b % d while adding congruences of the form b % d == k.
        This leaves rational operators (in particular of the form b / d) that our inequality solver can handle.
        We solve the added congruences separately (using our congruence solver, see below).
        """

        def mod_handler(*args: sympy.Expr) -> sympy.Expr:
            # Suppose that we have an expression of the form b % d with free variable s.
            # Using the value of s as a "hint," we can evaluate b % d to a value k.
            # Then we can rewrite b % d to k while adding the guard b % d == k.

            # NOTE(avik): This abstraction is provably sound but, in general, incomplete. It is complete IFF
            # the original expression always evaluates to a constant value (i.e., it does not vary with s).
            # In other words,
            # - solutions of s with the rewritten expression are guaranteed to also be solutions of s with
            #   the original expression;
            # - while it may be possible to find solutions of s with the original expression that are not
            #   solutions with the rewritten expression, in that case the original expression cannot evaluate
            #   to the same value for all solutions of s.
            #
            # Should we be worried about this incompleteness? No, because of the following reasons:
            # 1. It unblocks dramatic simplification that would not be otherwise possible with current tech
            #    (i.e., "don't let perfect be the enemy of the good").
            # 2. We already have a tradition of using hints to add guards in the compiler for making progress.
            # 3. We have not yet seen a counterexample arise in practice! In particular, any congruence guards
            #    we generate (or simplify to) seem to be of the form b % d == k where k is a constant.
            #
            # Here's a theoretical counterexample: 3*s % (s + 1) == s - 2, that is satisfied by all s >= 2.
            # With any hint (say) s = k, we'd rewrite this to: 3*s % (s + 1) == k - 2. But, substituting, we
            # would then get k - 2 == s - 2, and thus s = k as the (only, constant) solution!
            base, divisor = args
            base, divisor = self.rewrite_with_congruences(
                s, base
            ), self.rewrite_with_congruences(s, divisor)
            mod_reduced = base.xreplace(self._var_to_val) % divisor.xreplace(
                self._var_to_val
            )
            congruence = (base - mod_reduced) % divisor
            if congruence != 0:
                self._congruences[s].add(congruence)
            return mod_reduced

        def floor_div_handler(*args: sympy.Expr) -> sympy.Expr:
            # Suppose that we have an expression of the form b // d with free variable s.
            # Using the value of s, we can evaluate b % d to a value k.
            # Then we can rewrite b // d to (b - k) / d, while adding the guard b % d == k.

            # NOTE(avik): This is exactly equivalent to rewriting b // d as (b - (b % d)) / d
            # and eliminating b % d as above.
            base, divisor = args
            base, divisor = self.rewrite_with_congruences(
                s, base
            ), self.rewrite_with_congruences(s, divisor)
            mod_reduced = base.xreplace(self._var_to_val) % divisor.xreplace(
                self._var_to_val
            )
            congruence = (base - mod_reduced) % divisor
            if congruence != 0:
                self._congruences[s].add(congruence)
            # NB: Must not be CleanDiv, it needs to be regular sympy division
            # so inequality solver works.  This is sort of problematic for
            # is_integer tests though haha
            return (base - mod_reduced) / divisor

        if expr.has(Mod):
            expr = expr.replace(Mod, mod_handler)
        # 7 // -3 is -3, 7 % -3 is -2, and 7 - (-2) / -3 is -3.0 so negative
        # arguments should be OK.
        if expr.has(PythonMod):
            expr = expr.replace(PythonMod, mod_handler)
        if expr.has(FloorDiv):
            expr = expr.replace(FloorDiv, floor_div_handler)
        return expr

    def _enumerate_sympy_functions(self) -> None:
        module = torch.utils._sympy.functions
        all_functions = set()
        for attr in dir(module):
            if isinstance(func := getattr(module, attr), sympy.FunctionClass):
                all_functions.add(func)
        self._unsupported_sympy_functions = all_functions.difference(
            self._supported_sympy_functions
        )

    def _has_unsupported_sympy_function(self, expr: sympy.Basic) -> bool:
        """
        Tracks list of sympy.Functions the export solver doesn't know how to handle.
        """
        return expr.has(*self._unsupported_sympy_functions)

    def add(self, expr: SympyBoolean) -> bool:
        """Add an expression to the set of constraints.

        Return whether the expression is a trivial constraint (i.e., an obvious tautology).
        """
        if expr == sympy.true:
            return True
        orig_expr = expr
        orig_reduced = orig_expr.xreplace(self._var_to_val)
        # TODO(avik): https://github.com/pytorch/pytorch/issues/101093
        # It is possible that `expr` will fail the consistency check because of
        # precision errors. Specifically, on substituting its free symbols with
        # their concrete values, we might end up comparing floats. Until we have
        # a fix for this issue, we delay raising such failures. See solve().
        if orig_reduced == sympy.false:
            self._inconsistencies.append(f"{orig_expr} is inconsistent!")
        if isinstance(expr, sympy.Ne) or self._has_unsupported_sympy_function(expr):
            # we're not going to do anything useful with these, so drop them
            return False
        free_symbols = expr.free_symbols
        assert free_symbols, f"Did not expect constraint with no free variables: {expr}"
        if len(free_symbols) > 1:
            # multivariate: record and move on
            self._multivariate_inequalities.add(expr)
        else:
            # univariate: can solve these immediately
            s = next(iter(free_symbols))
            # eliminate // and % (see documentation of `rewrite_with_congruences` above)
            old_n_congruences = len(self._congruences[s])
            expr = self.rewrite_with_congruences(s, expr)
            new_n_congruences = len(self._congruences[s])
            if expr == sympy.true:
                return old_n_congruences == new_n_congruences
            reduced = expr.xreplace(self._var_to_val)
            if reduced == sympy.false:
                self._inconsistencies.append(
                    f"{expr}, obtained by rewriting {orig_expr} with congruences, "
                    "is inconsistent!"
                )
            if isinstance(expr, sympy.Eq):
                # special status for symbols that have equalities (see `solve` below)
                self._symbols_with_equalities.add(s)
            self._univariate_inequalities[s].add(expr)
        return False

    def add_equality(self, source: Source, expr: sympy.Expr) -> None:
        """Add an equality constraint"""
        if expr.is_number:
            # specialization, right here
            self._static_results.add(f"{source.name()} == {expr}")
        else:
            # these will resolve to either specializations or dynamic equality constraints
            self._symbolic_equivalences.append((source, expr))

    def _reduce_congruences(self) -> dict[sympy.Symbol, set[sympy.Expr]]:
        reduced_congruences: dict[sympy.Symbol, set[sympy.Expr]] = {}
        for s, congruences in self._congruences.items():
            remainder_modulus_pairs = []
            congruences_to_check = set()
            for congruence in congruences:
                base, divisor = congruence.args
                # We are given a congruence of the form base % divisor == 0 with a free variable s. So:
                # - we transform this into an equation of the form base = divisor * tmp;
                # - we solve this equation for s to get a linear solution with free variable tmp.
                tmp = sympy.Symbol("reduce_congruences_tmp", integer=True)
                symbol, solution = sympy.solve_linear(base - divisor * tmp, symbols=[s])
                # See https://docs.sympy.org/latest/modules/solvers/solvers.html#sympy.solvers.solvers.solve_linear
                # for how to interpret the results.
                if s == symbol:
                    # This means the solution is of the form s = modulus*tmp + remainder.
                    modulus, remainder = sympy.polys.polytools.div(solution, tmp)
                    if isinstance(modulus, sympy.Integer) and isinstance(
                        remainder, sympy.Integer
                    ):
                        # Make sure 0 <= remainder <= modulus.
                        remainder = remainder % modulus
                        remainder_modulus_pairs.append((remainder, modulus))
                        continue
                # This means that we did not get a unique solution to the equation.
                # No problem, we will check it.
                congruences_to_check.add(congruence)
            # Finally we solve for a congruence s such that s = r_i mod m_i for each (r_i, m_i).
            # The solution will be a congruence of the form s = r mod m.
            # NOTE(avik): Since the given m_i may not be pairwise coprime, we can't just use CRT.
            if remainder_modulus_pairs:
                remainder, modulus = sympy.ntheory.modular.solve_congruence(
                    *remainder_modulus_pairs
                )
                reduced_congruences[s] = {(s - remainder) % modulus}
                substitution = {
                    s: modulus * sympy.Symbol("tmp", integer=True) + remainder
                }
                reduced_congruences[s].update(
                    congruence
                    for congruence in congruences_to_check
                    if not sympy.checksol(congruence, substitution)
                )
            else:
                reduced_congruences[s] = congruences_to_check

        return reduced_congruences

    def _raise_inconsistencies(self) -> None:
        if self._inconsistencies:
            msg = "\n".join(self._inconsistencies)
            self._inconsistencies.clear()
            raise ValueError(f"The following inconsistencies were found:\n{msg}")

    def solve(self) -> None:
        """Solve the system of constraint equations to find simplified constraints"""
        self._raise_inconsistencies()
        # as long as there are symbols with equalities, solve for them
        # NOTE(avik): this is guaranteed to terminate (#iterations <= #symbols)
        while self._symbols_with_equalities:
            s = self._symbols_with_equalities.pop()
            exprs = self._univariate_inequalities.pop(s)
            solution = sympy.solvers.inequalities.reduce_inequalities(exprs, s)
            if isinstance(solution, sympy.And):
                solution = next(
                    (arg for arg in solution.args if isinstance(arg, sympy.Eq)),
                    solution,
                )
            assert isinstance(
                solution, sympy.Eq
            ), f"Expected an equality constraint for {s}, got {solution}"
            symbol, val = solution.args
            assert symbol == s, f"Expected a constraint on {s} instead of on {symbol}"
            # because this is univariate, the solution is a specialization
            self._static_results.add(
                f"{self._dcp.symbol_to_source[s][0].name()} == {val}"
            )
            # add this as a substitution to simplify other constraints
            self._substitutions[s] = val  # type: ignore[assignment]

            # simplify multivariate inequalities: some of them will now become univariate!
            multivariate_inequalities = self._multivariate_inequalities
            self._multivariate_inequalities = set()
            for expr in multivariate_inequalities:
                self.add(expr.xreplace({s: self._substitutions[s]}))
            self._raise_inconsistencies()

        # solve linear congruences
        # NOTE(avik): We do not need to solve them for symbols that have already been specialized.
        reduced_congruences = self._reduce_congruences()
        for s, congruences in reduced_congruences.items():
            for congruence in congruences:
                # any congruence that cannot be checked becomes a dynamic constraint as well
                if s not in self._substitutions or not sympy.checksol(
                    congruence, {s: self._substitutions[s]}
                ):
                    if self._is_supported_congruence(congruence):
                        base, divisor = congruence.args
                        tmp_name = "_" + str(
                            self._dcp.source_name_to_debug_name.get(
                                self._dcp.symbol_to_source[s][0].name(),
                                self._dcp.symbol_to_source[s][0].name(),
                            )
                        )
                        tmp = sympy.Symbol(tmp_name, integer=True)
                        from torch._dynamo.source import ConstantSource

                        self._dcp.symbol_to_source[tmp] = [ConstantSource(tmp_name)]
                        r = try_solve(sympy.Eq(base, divisor * tmp), s)
                        assert r is not None
                        self._dynamic_results.add(self._dcp.doprint(sympy.Eq(s, r[1])))

        # remaining symbols have only pure inequalities (no equalities)
        for s, exprs in self._univariate_inequalities.items():
            try:
                solution = sympy.solvers.inequalities.reduce_inequalities(exprs, s)
                # because this is univariate, the solution is a dynamic (range) constraint
                if isinstance(solution, sympy.Or):
                    solution = next(
                        iter(
                            arg
                            for arg in solution.args
                            if arg.xreplace(self._var_to_val)
                        )
                    )
                if isinstance(solution, sympy.And):
                    for arg in solution.args:
                        self._dynamic_results.add(self._dcp.doprint(arg))
                else:
                    self._dynamic_results.add(self._dcp.doprint(solution))
            except (NotImplementedError, AssertionError) as e:
                log.warning("Failed to reduce inequalities: %s", e)
                for expr2 in exprs:
                    self._dynamic_results.add(self._dcp.doprint(expr2))

        # simplify symbolic equivalences: some of them will now become specializations!
        symbolic_equivalences = self._symbolic_equivalences
        self._symbolic_equivalences = []
        for source, expr3 in symbolic_equivalences:
            self.add_equality(source, expr3.xreplace(self._substitutions))

        # remaining symbolic equivalences become dynamic equality constraints
        for source, expr3 in self._symbolic_equivalences:
            self._dynamic_results.add(f"{source.name()} == {self._dcp.doprint(expr3)}")

    @classmethod
    def _is_supported_congruence(cls, congruence: sympy.Expr) -> bool:
        base, divisor = congruence.args
        # Congruences that can be currently expressed with supported Dim ops are
        # of the form (x + a) % b == 0, where x is a Dim and a and b are constants.
        # This allows us to derive x as b*y - a for some Dim y.
        # (See also documentation of dynamic_shapes._DerivedDim.)
        if isinstance(base, sympy.Add):
            lhs, rhs = base.args
            cond = (
                isinstance(lhs, sympy.Symbol) and isinstance(rhs, sympy.Integer)
            ) or (isinstance(lhs, sympy.Integer) and isinstance(rhs, sympy.Symbol))
        else:
            cond = isinstance(base, sympy.Symbol)
        cond = cond and isinstance(divisor, sympy.Integer)
        return cond

    def forced_specializations(self) -> dict[str, sympy.Expr]:
        """Returns a dictionary of the names of symbols to their specialized value"""

        def debug_name(src: Source) -> str:
            name = src.name()
            if self._dcp.source_name_to_debug_name:
                return f"{self._dcp.source_name_to_debug_name[name]} = {name}"
            else:
                return name

        return {
            debug_name(self._dcp.symbol_to_source[s][0]): val
            for s, val in self._substitutions.items()
            if s in self._marked_dynamic
        }

    def _is_derived_dim(
        self, dim: object
    ) -> TypeGuard[torch.export.dynamic_shapes._DerivedDim]:
        return isinstance(dim, torch.export.dynamic_shapes._DerivedDim)

    def _is_dim(self, dim: object) -> TypeGuard[torch.export.dynamic_shapes._Dim]:
        return isinstance(dim, torch.export.dynamic_shapes._Dim) and not isinstance(
            dim, torch.export.dynamic_shapes._DerivedDim
        )

    def _process_derived_dim_roots(
        self,
        results: dict[str, dict[str, Any]],
        name_to_dim: dict[str, Any],
    ) -> None:
        """
        Here we resolve 2 concerns with derived dims suggested fixes: 1) newly introduced roots,
        and 2) root swapping.

        1) Newly introduced roots appear with modulo guards, e.g. Mod(dx, 2) = 0 suggests
        dx is a derived dim equal to 2 * _dx, introducing a new root _dx. Currently the final
        suggested fixes handle this correctly, but we can get intermediate results that look like
        {"dy": {"eq": "dx + 1"}, "dx": {"eq": "2 * _dx + 1, "min": 3, "max": 15}}
        and this routine prettifies this by unifying to a single root, and making each suggestion
        either a derived dim or min/max range, not both.

        2) With suggested fixes for derived dims, roots can be swapped,
        e.g. dx, dx - 1 -> dy + 1, dy. Here we don't want to print out the attached name,
        since this leads to messages like "dx - 1 = Dim("dx - 1", ...)".
        Instead we evaluate the new root value, and remove results for its derivations.

        First we find all the original roots (specified in dynamic_shapes), that are found in the
        values of results (i.e. used for computing suggesting fix values). These original roots
        (suppose `dx`) are either specialized, unchanged, refined, or swapped
        (expressed as a derived dim). If any of the first 3 cases happen, we suggest `dx`'s value
        in results, and remove suggestions for derivations of `dx`, assuming the derived relation
        is valid. If swapped, we find the new root, and use the fix to evaluate `dx`'s new value,
        and then do the same with `dx`'s derivations.

        Assuming the originally specified derived relations are correct is valid, because:
            1) if the relations are plain wrong (e.g. input shape = (6, 4) with spec (dx, dx - 1))
               produce_guards() will catch this and crash before hand.
            2) if the relations are numerically correct but do not match the emitted guard,
               for example:

                    def forward(self, x, y):
                        return x.reshape([-1]) + y  # guard: s0 * 2 = s1
                    inputs = (torch.randn(6, 2), torch.randn(12))
                    dx = Dim("dx", min=2, max=32)
                    dynamic_shapes={"x": (dx, 2), "y": (dx + 6, )}  # this matches values but not op

               then this leads to 2 linear equations, and a) produce_guards() is able to solve for
               the unique solution of dx = 6 and specialize, and b) the export constraint solver will
               raise an issue due to range constraints (a unique solution means not all values in a
               range satisfy a guard) and also force specializations.
        """
        from torch.export.dynamic_shapes import Dim

        def _check_same_range(c: Mapping[str, int], dim: object) -> bool:
            # returns True if c & dim are both min/max ranges with same values
            return (
                self._is_dim(dim)
                and ("min" in c or "max" in c)
                and (
                    (dim.min < 2 and c.get("min", 2) == 2) or dim.min == c.get("min", 2)  # type: ignore[attr-defined]
                )  # let pass if analysis min = 2 and specified min = 0/1
                and dim.max == c.get("max", int_oo)  # type: ignore[attr-defined]
            )

        # 1) newly introduced roots
        # this part we handle adding newly introduced roots
        # these arise from guards like "x.shape[0] % 3 == 0"
        # leading to suggested fixes like "dx = 3*_dx"
        # extract _dx, and find appropriate min/max values
        #
        # before, we have something like:
        # {"dx": {"eq": 3*_dx+1, "min": 4, "max": 10}, "dy": dx+1, "dz": dx+2}
        # we want instead:
        # {"_dx": {"min": 1, "max": 4}, "dx": 3*_dx+1, "dy": 3*_dx+2, "dz": 3*_dx+3}
        introduced_roots: dict[str, str] = {}  # map new root -> old root
        for k, c in list(results.items()):
            if "eq" in c and isinstance(c["eq"], sympy.Expr):  # derived dim
                root = next(iter(c["eq"].free_symbols))
                if str(root) not in name_to_dim:
                    introduced_roots[str(root)] = k
                    # calculate necessary min & max
                    modulus, remainder = sympy.polys.polytools.div(c["eq"], root)
                    c_min = c.get("min", 2)
                    min_ = math.ceil((c_min - remainder) / modulus)
                    c_max = c.get("max", int_oo)
                    max_ = math.floor((c_max - remainder) / modulus)
                    # create result & dim
                    results[str(root)] = {"min": min_, "max": max_}
                    name_to_dim[str(root)] = Dim(str(root), min=min_, max=max_)
                    # remove old root min/max bounds
                    c.pop("min", None)
                    c.pop("max", None)

        # alter derivations that depend on old root, to unify to new root
        # e.g. dx=3*_dx+1, dy=dx+1 -> dy=3*_dx+2
        for old_root in introduced_roots.values():
            for k, c in list(results.items()):
                if (
                    "eq" in c
                    and isinstance(c["eq"], sympy.Expr)
                    and str(symbol := next(iter(c["eq"].free_symbols))) == old_root
                ):  # derived dim with root = old_root
                    new_root_expr = results[str(old_root)]["eq"]  # dx=3*_dx+1
                    new_expr = c["eq"].subs({symbol: new_root_expr})  # dy=(3*_dx+1)+1
                    c["eq"] = new_expr

        # 2) root swapping
        # collect all the original roots that are used for calculating values of suggested fixes
        # this consists of:
        # 1) {"dx": {"min": ..., "max": ...}} -> dx: refined root dim
        # 2) {"dy": "dx + 1"} -> dx: root for suggested fix
        modified_roots: set[str] = set()
        for k, c in results.items():
            if k not in name_to_dim:  # _dynamo.export() may handle source directly
                continue
            if self._is_dim(name_to_dim[k]) and ("min" in c or "max" in c):  # case 1)
                modified_roots.add(k)
            elif "eq" in c and isinstance(c["eq"], sympy.Expr):  # case 2)
                root = next(iter(c["eq"].free_symbols))
                assert root is not None
                modified_roots.add(str(root))

        # exclude newly introduced roots, we've already processed these
        modified_roots = modified_roots.difference(introduced_roots)

        # evaluate the new value for each root
        # this is now either 1) unchanged, 2) refined with a new range,
        # or 3) specialized to a concrete value
        modified_root_values: dict[str, dict[str, Any]] = {}
        for mroot in modified_roots:
            swapped_root = True
            if mroot in results:
                c = results[mroot]
                if ("min" in c or "max" in c) or isinstance(  # range
                    c["eq"], int
                ):  # specialized
                    # here, the original root is a root Dim or concrete value in results.
                    # if it is a derived dim, it is swapped, and we handle that below.
                    if not _check_same_range(
                        c, name_to_dim[mroot]
                    ):  # ignore if unchanged
                        modified_root_values[mroot] = c
                    swapped_root = False

            if swapped_root:
                # if the original root has been swapped in results, that means the new root
                # is a range (if it had specialized, the original root would have too).
                # find this new root, and solve for the original root's range.
                for k, c in results.items():
                    if k not in name_to_dim:
                        continue
                    dim = name_to_dim[k]
                    if (
                        dim.__class__.__name__ == "_DerivedDim"
                        and dim.root.__name__ == mroot
                    ):
                        # only look for min/max root, otherwise root would have specialized
                        if "min" in c or "max" in c:
                            expr = sympy.sympify(k)
                            s = next(iter(expr.free_symbols))
                            result = {
                                "min": try_solve(sympy.Eq(expr, c["min"]), s)[1],  # type: ignore[arg-type, index]
                                "max": try_solve(sympy.Eq(expr, c["max"]), s)[1],  # type: ignore[arg-type, index]
                            }
                            if not _check_same_range(
                                result, name_to_dim[mroot]  # type: ignore[index, arg-type]
                            ):  # ignore if unchanged
                                modified_root_values[mroot] = result  # type: ignore[index]
                                break

        # filter out results where the key is a derived dim (e.g. {"dx - 1" : 4})
        # we only want to suggest fixes for the root, to avoid derived names.
        # also, remove anything in modified_roots, since we either add new modified values after this,
        # or have decided they are unchanged.
        for k in list(results.keys()):
            if k not in name_to_dim:
                continue
            if self._is_derived_dim(name_to_dim[k]) or k in modified_roots:
                del results[k]

        # update results with modified root values
        # now results has the following properties:
        # - only contains original roots as keys
        # - each root is now either specialized, refined, or derived from another original root
        results.update(modified_root_values)

    def prettify_results(
        self,
        original_signature: inspect.Signature,
        dynamic_shapes: Union[dict[str, Any], tuple[Any], list[Any]],
        constraint_violation_error: object,
        forced_specializations: dict[str, str],
    ) -> str:
        """Format a message for constraint violation erros"""
        from torch.export.dynamic_shapes import _get_dim_name_mapping

        if not self._dcp.source_name_to_debug_name:
            # nothing to do
            return ""

        def transform(s: str, inverse: bool = False) -> str:
            for k, v in self._dcp.source_name_to_debug_name.items():
                s = s.replace(k, v) if not inverse else s.replace(v, k)
            return s

        results: defaultdict[str, dict[str, Any]] = defaultdict(dict)
        if dynamic_shapes is None:
            dynamic_shapes = {}

        def flip(op: str) -> str:
            if op == "<=":
                return ">="
            if op == ">=":
                return "<="
            if op == "<":
                return ">"
            if op == ">":
                return "<"
            assert op == "=="
            return op

        def relation_with_digit(expr: str, op: str, digit: int) -> None:
            if op == "<=":
                results[expr]["max"] = digit
            elif op == "<":
                results[expr]["max"] = digit - 1
            elif op == ">=":
                results[expr]["min"] = digit
            elif op == ">":
                results[expr]["min"] = digit + 1
            else:
                assert op == "=="
                results[expr]["eq"] = digit

        # retrieve dynamic shapes
        name_to_dim = _get_dim_name_mapping(dynamic_shapes)

        for s in self._static_results.union(self._dynamic_results):
            t = transform(s)
            if t == s:
                continue
            left, op, right = re.split(r"( == | <= | >= | < | > )", t)
            op = op.strip()
            if op == "==" and left == right:
                continue
            if right.isdigit():
                relation_with_digit(left, op, int(right))
            elif left.isdigit():
                relation_with_digit(right, flip(op), int(left))
            else:
                assert op == "==", t
                try:
                    results[left]["eq"] = sympy.sympify(right)
                except TypeError:  # rhs source is not linked to Dim name
                    pass

        # order forced specializations based on name
        forced_specializations = {
            k: forced_specializations[k]
            for k in sorted(
                forced_specializations.keys(),
                key=lambda x: x.split(" = ")[1],
            )
        }

        buf = ""
        if forced_specializations:
            debug_names = set()
            for k in forced_specializations:
                dim = name_to_dim[k.split(" = ")[0]]
                if self._is_derived_dim(dim):
                    debug_names.add(dim.root.__name__)  # type: ignore[attr-defined]
                else:
                    debug_names.add(dim.__name__)

            buf += (
                f"Specializations unexpectedly required ({', '.join(sorted(debug_names))})! "
                'For more information, run with TORCH_LOGS="+dynamic".\n'
            )
            for s, val in forced_specializations.items():
                buf += f"  - solving the guards generated for {s} resulted in a specialized value of {val}.\n"

        self._process_derived_dim_roots(results, name_to_dim)

        dims = []
        others = []

        # order results by source name
        results2 = {
            k: results[k]
            for k in sorted(
                results.keys(),
                key=lambda x: transform(x, inverse=True),
            )
        }
        for k, c in results2.items():
            if "eq" in c:
                other = c["eq"]
                if isinstance(other, int):
                    others.append(f"{k} = {other}")
                elif _is_supported_equivalence(other):
                    others.append(f"{k} = {other}")
            else:
                min_ = c.get("min", None)
                if min_ == 2:
                    min_ = None
                max_ = c.get("max", None)
                if min_ is not None and max_ is not None:
                    dims.append(f"{k} = Dim('{k}', min={min_}, max={max_})")
                elif min_ is not None:
                    dims.append(f"{k} = Dim('{k}', min={min_})")
                elif max_ is not None:
                    dims.append(f"{k} = Dim('{k}', max={max_})")
                else:
                    dims.append(f"{k} = Dim('{k}')")

        # results2 will get filtered out if no new suggestions,
        # this can happen if guards are too complex.
        # in that case don't suggest fix
        if dims or others:
            buf += "\nSuggested fixes:\n  "
            buf += "\n  ".join(dims + others)

        return buf


TLS = threading.local()


@dataclass(frozen=True)
class ShapeEnvSettings:
    """
    Encapsulates all shape env settings that could potentially affect
    FakeTensor dispatch. Used when creating dispatch cache keys.
    """

    allow_scalar_outputs: bool
    allow_dynamic_output_shape_ops: bool
    assume_static_by_default: bool
    specialize_zero_one: bool
    duck_shape: bool
    prefer_deferred_runtime_asserts_over_guards: bool
    allow_complex_guards_as_runtime_asserts: bool


@dataclass
class ValueRangesSLoc:
    """
    Locations of the guards that triggered lower and upper bound.
    """

    lower: SLoc
    upper: SLoc


@contextmanager
def _suppress_guards(shape_env: ShapeEnv) -> Iterator[None]:
    shape_env._suppress_guards_enter()
    try:
        yield
    finally:
        shape_env._suppress_guards_exit()


@dataclass
class _FrameLocalResult:
    loc: Optional[str] = None
    locals: dict[str, Any] = field(default_factory=dict)
    symbols: dict[str, str] = field(default_factory=dict)


class ShapeEnv:
    # This is a wrapper over the actual __init__ function.
    #
    # Where to add a new constructor parameter to ShapeEnv?
    # =====================================================
    # This __init__ function should be used only for parameters related to event recording.
    # These are parameters that we don't wish to pass down the road to new ShapeEnv instances
    # created from replaying events.
    #
    # If you wish to add a parameter to the constructor of ShapeEnv, unrelated to event
    # recording, do so in the _init function.
    def __init__(
        self,
        *,
        should_record_events: Optional[bool] = None,
        tracked_fakes: Optional[list[Any]] = None,
        **kwargs: Any,
    ) -> None:
        self._init(**kwargs)

        # Disable event recording when replaying.
        kwargs["should_record_events"] = False

        from torch.fx.experimental.validator import translation_validation_enabled

        self._translation_validation_enabled = translation_validation_enabled()

        # If not specified, enable event recording if both:
        #   - Translation validation is on
        #   - Translation validation bisection is not disabled
        self.should_record_events = (
            should_record_events
            if should_record_events is not None
            else (
                self._translation_validation_enabled
                and not config.translation_validation_no_bisect
            )
        )

        # Enable event recording check if both:
        #   - It should record events
        #   - The recording check is enabled
        self.check_recorded_events = (
            self.should_record_events and config.check_shape_env_recorded_events
        )

        # This will make sure we only record the top-level function call.
        self.is_recording = False
        # Keep track of the list of tracked fakes.
        self.tracked_fakes = tracked_fakes
        # List of events for reconstructing ShapeEnv at arbitrary points in time.
        self.events: list[ShapeEnvEvent] = (
            [ShapeEnvEvent(ShapeEnv, kwargs=kwargs)]
            if self.should_record_events
            else []
        )

        # FakeTensor per-ShapeEnv operation cache. This is used for caching
        # operations that contain symbolic shapes which have guards on the
        # ShapeEnv (so are ShapeEnv-dependent).
        #
        # NOTE: It's important that SymNodes in this cache have their ShapeEnv
        # stripped otherwise you end up with cycles which can only be cleaned
        # with the GC.
        self.fake_tensor_cache: dict[
            torch._subclasses.fake_tensor._DispatchCacheKey,
            torch._subclasses.fake_tensor._DispatchCacheEntry,
        ] = {}

    # Pro-tip: if you add new field to ShapeEnv, this affects some accept
    # tests.  Accept their output with:
    #
    #   EXPECTTEST_ACCEPT=1 python test/dynamo/test_dynamic_shapes.py -k test_shape_env_equal
    #
    def _init(
        self,
        *,
        allow_scalar_outputs: bool = True,
        allow_dynamic_output_shape_ops: bool = True,
        # NB: These are legacy configuration that help us make good choices
        # when the constraint/dynamic dims are not explicitly passed to us.
        # Ideally we will fix all call sites to be explicit and not have
        # implicit choices, but this apparently was pretty involved.
        assume_static_by_default: bool = False,
        # Note - On 0/1 specialization
        #
        # The following options affect decisions we make about eager
        # specialization.  Disabling them will increase trace time (as we do
        # more symbolic reasoning) and can also harm the quality of generated
        # code (because inductor may not be able to specialize for bounds
        # being equal--although if we later respecialize because of a guard,
        # your code may be just as good as it was before.)
        #
        # When True, eagerly specialize input sizes which have 0/1.
        specialize_zero_one: bool = True,
        # When True, assume input sizes which have the same size are
        # symbolically equal.
        duck_shape: Optional[bool] = None,
        # For debugging
        co_fields: Optional[dict[str, str]] = None,
        # When True, whenever safe, we will generate a deferred runtime assert
        # instead of a guard whenever we know that an expression must be True,
        # otherwise it would be an error, even for backed SymInts (where we
        # could ostensibly unconditionally generate guards).  This is useful
        # for export, where preventing "error checking" sizes from showing up
        # in guards is helpful, since these guards in some sense are overly
        # pedantic.  See also https://github.com/pytorch/pytorch/issues/121749
        prefer_deferred_runtime_asserts_over_guards: bool = False,
        # When True, does not emit or raise constraint violation errors on
        # implicit guards generated by ops, and defers to runtime assertions
        # in the graph instead. For export.
        allow_complex_guards_as_runtime_asserts: bool = False,
        # XXX Add any new settings that could affect FakeTensor evaluation
        # to: torch._subclasses.fake_tensor._ShapeEnvSettings
    ) -> None:
        if duck_shape is None:
            duck_shape = config.use_duck_shape

        self.settings = ShapeEnvSettings(
            # Not directly used by ShapeEnv; indirectly used by FakeTensor
            allow_scalar_outputs=allow_scalar_outputs,
            allow_dynamic_output_shape_ops=allow_dynamic_output_shape_ops,
            # End
            assume_static_by_default=assume_static_by_default,
            specialize_zero_one=specialize_zero_one,
            duck_shape=duck_shape,
            prefer_deferred_runtime_asserts_over_guards=prefer_deferred_runtime_asserts_over_guards,
            allow_complex_guards_as_runtime_asserts=allow_complex_guards_as_runtime_asserts,
        )

        self.guards: list[ShapeGuard] = []
        self.axioms: dict[sympy.Expr, sympy.Expr] = {}
        # Maps symbolic ints to their original concrete values
        # Currently populated from tensors
        self.var_to_val: dict[sympy.Symbol, sympy.Integer] = {}
        # Like var_to_val, but only set when propagate_real_tensors is on.
        # Used as last resort to avoid GuardOnDataDependent error
        self.unbacked_var_to_val: dict[sympy.Symbol, sympy.Integer] = {}
        # Like above, but used exclusively for OBLIVIOUS_SIZE.  These
        # potentially could be put together but I am not sure, writing out
        # the logic individually before abstracting.
        self.oblivious_var_to_val: dict[sympy.Symbol, sympy.Integer] = {}
        # Maps symbolic ints to their min/max range.  These ranges
        # are conservative: the int MUST fall in the range, but the
        # range may contain ints which may not actually appear in
        # practice
        self.var_to_range: dict[sympy.Symbol, ValueRanges] = {}
        self.var_to_range_sloc: dict[sympy.Symbol, ValueRangesSLoc] = {}
        self.source_name_to_debug_name: dict[str, str] = {}
        self.var_to_sources: dict[sympy.Symbol, list[Source]] = {}
        self.var_to_stack: dict[sympy.Symbol, CapturedTraceback] = {}
        # Maps a source to the *original* symbol that was assigned to it
        self.source_to_var: dict[str, sympy.Symbol] = {}
        # Maps from sympy ints to expressions representing them
        # Populated from equality guards (i.e. a.shape[0] == b.shape[0])
        self.replacements: dict[sympy.Symbol, sympy.Expr] = {}
        # The sloc of the guard that triggered this replacement to be added
        self.replacements_slocs: dict[sympy.Symbol, SLoc] = {}
        self.unbacked_renamings: dict[sympy.Symbol, sympy.Symbol] = {}
        # Set holds a % b expressions that evaluate to 0.
        self.divisible: set[sympy.Expr] = set()
        # Set that holds "size-like" symbols.  When we perform
        # "size-oblivious" tests, these can be assumed to be >= 2.
        self.size_like: set[sympy.Symbol] = set()
        # Duck-shaping says that if two input tensors have the same size,
        # they get assigned the same symbolic variable
        self.val_to_var: dict[int, sympy.Symbol] = {}
        if specialize_zero_one:
            self.val_to_var = {0: sympy.S.Zero, 1: sympy.S.One}
        self.unbacked_symfloat_counter = itertools.count()
        self.unbacked_symint_counter = itertools.count()
        # Similar to guards, but these MUST evaluate to true and can
        # only be evaluated at runtime midway through (i.e., they always
        # involve unbacked symints)
        #
        # For efficiency reasons, we index in the following way.  Suppose you have
        # a runtime assert i0 + i1 <= s1.  We pick the most recently allocated
        # symbol in the source expression and add the assert to the list for
        # that symbol e.g., {i1: [i0 + i1 <= s1]}.
        #
        # We access the runtime asserts in two situations:
        #
        #   - When we are guarding on an expression, we will attempt to
        #     statically evaluate it, in case the unbacked SymInts can
        #     simplify away.  If we have a runtime assert, we may be able
        #     to discharge the guard entirely.  We only need to attempt
        #     runtime asserts that mention freevars of the expression in
        #     question.
        #
        #   - When we are performing codegen (in Inductor for eager, or
        #     when finalizing the export FX graph), we need to know what
        #     extra runtime asserts to insert.  Whenever an unbacked
        #     SymInt comes into scope, all runtime asserts involving it
        #     become eligible for insertion (so long as all of their other
        #     free unbacked symbols are also in scope).  We technically
        #     can handle any choice of key by kicking inexpressible asserts
        #     to the next unbacked symbol to wait on, but if we choose the
        #     latest key, an assert will only show up at the moment when
        #     we can actually codegen it.
        self.deferred_runtime_asserts: dict[
            Optional[sympy.Symbol], list[RuntimeAssert]
        ] = {}
        # This exists so we can efficiently invalidate the cache (it's used as
        # part of the cache key); otherwise we'd have to iterate through
        # deferred_runtime_asserts to compute its length
        self.num_deferred_runtime_asserts = 0
        self.log = log
        self.log.info("create_env")
        self.frozen = False
        self.runtime_asserts_frozen = False
        self.dim_constraints: Optional[DimConstraints] = None
        self.counter: Counter[str] = collections.Counter()
        # Mapping from sympy.Symbol to the number of guards which mention this
        # symbol
        self.symbol_guard_counter: Counter[sympy.Symbol] = collections.Counter()
        # A selection of important fields on co_field; solely used for
        # signpost_event
        self.co_fields = co_fields if co_fields else {}

        # Whenever we allocate a fresh unbacked Symbol, we add it to this
        # pending list.  Unbacked symbol allocation can occur at unpredictable
        # points during meta tensor propagation, but at some point, we
        # have to know what the binding site for an unbacked symbol is, and
        # this is computed when we actually place the node in the graph. The
        # important thing is that we always actually handle every unaccounted
        # for unbacked symbol, so this list helps us keep track of them and
        # then make sure they are all accounted for.
        #
        # We could potentially give rise to errors earlier by lexically
        # scoping when we do propagation, and only allowing unbacked symbols
        # to be allocated at this point in time.  However this is inconvenient
        # to do in Dynamo, because fake tensor propagation is far from when we
        # analyze binding sites (set_example_value), so we do it in a more
        # mutatey way.
        #
        # NB: fresh unbacked symbols NEVER get substitutions applied to them,
        # they are binding sites!
        self.pending_fresh_unbacked_symbols: list[sympy.Symbol] = []

        # Version counter used to invalidate cached values
        self._prev_cache_key = self._get_key()
        self._version_counter = 0

        # Each time divisible is changed this should be set to True, this is set in _update_version_counter.
        self._resimplify_floor_div_axioms = True

        # Cache for FX nodes.
        # Maps an already built node a tuple of:
        #   1. node's target
        #   2. list of arguments
        # This drastically reduces the size of the FX graph, avoiding
        # duplicated nodes.
        self.fx_node_cache: dict[tuple[Callable, tuple[Any, ...]], torch.fx.Node] = {}
        self.source_to_symbol: dict[str, sympy.Symbol] = {}

        # Suppose you want to replace an unbacked symbol with another
        # unbacked symbol.  This is error prone because you can cause
        # references to unbacked symbols to time travel backwards.  E.g.,
        #
        # u1 = x.item()
        # ... use of u1 ...
        # u2 = y.item()
        # u3 = z.item()
        # torch._check(u1 == u2 + u3)
        #
        # If you replace u1 with u2 + u3, then the use of u1 now
        # references u2 and u3 prior to them actually being bound at
        # runtime.
        #
        # To control for this, we track the order unbacked symbols
        # were allocated, and only allow substitutions if they respect
        # the dependency from this order; an unbacked symbol can only
        # be substituted with unbacked symbols that come before it in the
        # order.
        #
        # This also imposes an ordering on the unbacked symbol binding
        # sites themselves: you are not allowed to reorder unbacked symbol
        # bindings.  At the moment, this is not tracked, but we potentially
        # could track this at the IR level using a higher order operator
        # with something like effect token tracking.
        self.unbacked_alloc_order: dict[sympy.Symbol, int] = {}

        from torch.fx.experimental.validator import translation_validation_enabled

        self._translation_validation_enabled = translation_validation_enabled()

        if self._translation_validation_enabled:
            from torch.fx.experimental.validator import TranslationValidator

            self.validator = TranslationValidator()
            self.graph = torch.fx.Graph()
            # Create an output graph and start inserting before that.
            # This is needed when 'deepcopy'-ing this object.
            self.graph.inserting_before(self.graph.output(None))

            # Mapping of each node name to the node itself.
            #
            # This is useful for matching an FX node from a recorded ShapeEnv.graph
            # to the FX node of the ShapeEnv we are running the event on.
            #
            # Whenever you add a node to self.graph, you must add a mapping to this
            # variable. Otherwise, the built FX graph on the replayed ShapeEnv will
            # not be valid.
            self.name_to_node: dict[str, torch.fx.Node] = {}

    @property
    def allow_scalar_outputs(self) -> bool:
        return self.settings.allow_scalar_outputs

    @property
    def allow_dynamic_output_shape_ops(self) -> bool:
        return self.settings.allow_dynamic_output_shape_ops

    @property
    def assume_static_by_default(self) -> bool:
        return self.settings.assume_static_by_default

    @property
    def specialize_zero_one(self) -> bool:
        return self.settings.specialize_zero_one

    @property
    def duck_shape(self) -> bool:
        return self.settings.duck_shape

    @property
    def prefer_deferred_runtime_asserts_over_guards(self) -> bool:
        return self.settings.prefer_deferred_runtime_asserts_over_guards

    @property
    def allow_complex_guards_as_runtime_asserts(self) -> bool:
        return self.settings.allow_complex_guards_as_runtime_asserts

    def check_equal(self, other: ShapeEnv) -> None:
        """Compare another ShapeEnv for equivalence"""
        # ShapeEnv fields that are not relevant for the outcome of
        # ShapeEnv.produce_guards call:
        #   - Debugging variables
        #   - Translation validation related variables
        #   - Events recording related variables
        non_state_variable_names = (
            "counter",
            "log",
            "var_to_stack",
            "fx_node_cache",
            "graph",
            "validator",
            "check_recorded_events",
            "should_record_events",
            "is_recording",
            "tracked_fakes",
            "events",
            "source_name_to_debug_name",
            "_prev_cache_key",
            "_version_counter",
            "dim_constraints",
            # source locations are OK to diverge
            "var_to_range_sloc",
            "replacements_slocs",
            "_resimplify_floor_div_axioms",
        )

        # Mapping of the value of each to-be-compared field into the values that
        # should actually be compared.
        #
        # You should modify this if, for example, the field that holds state and
        # debugging information. e.g. ShapeGuard holds the actual guard (sympy.Expr)
        # and the stack when it was added to the set of guards. In order to compare
        # it, we throw away the stack information.
        def map_value(key: str, value: Any) -> Any:
            if key in ("unbacked_symfloat_counter", "unbacked_symint_counter"):
                from copy import copy

                # For itertools.count(), we compare the next integer returned
                # by the count iterators. Not that we need to copy the iterator
                # first. Otherwise we are mutating the object.
                return next(copy(value))
            elif key == "guards":
                # Transform the list of ShapeGuard into a list of expressions.
                return [g.expr for g in value]
            elif key == "deferred_runtime_asserts":
                # Transform the list of RuntimeAsserts into a list of expressions.
                return {s: [ra.expr for ra in ras] for s, ras in value.items()}
            elif key == "name_to_node":
                # Compare just the set of keys is the same.
                return set(value.keys())
            elif key in (
                "symbol_guard_counter",
                "pending_fresh_unbacked_symbols",
                "fake_tensor_cache",
            ):
                # Skip this for comparisons
                return None
            return value

        shape_env_check_state_equal(self, other, non_state_variable_names, map_value)

    def _snapshot_tracked_fakes(self) -> Optional[list[Any]]:
        if self.tracked_fakes is None:
            return None

        from torch._dynamo.variables.builder import TrackedFake

        def maybe_transform_fake(fake: TrackedFake) -> TrackedFake:
            inner_fake = (
                fake.fake
                if isinstance(fake.fake, (torch.SymInt, torch.SymFloat))
                else FakeTensorMeta.from_fake(fake.fake)
            )
            # Even though TrackedFake accepts either a Union[SymInt, FakeTensor], here we give it a
            # FakeTensorMeta for two reasons:
            #   1. this is all the information we need when recording ShapeEnvEvents.
            #   2. it works even if each TrackedFake changes its metadata.
            return TrackedFake(inner_fake, fake.source, fake.symbolic_context)  # type: ignore[arg-type]

        return [maybe_transform_fake(fake) for fake in self.tracked_fakes]

    def _last_event_index(self) -> int:
        return len(self.events) - 1

    @contextmanager
    def _recording(self) -> Iterator[None]:
        self.is_recording = True
        try:
            yield
        finally:
            self.is_recording = False

    @record_shapeenv_event()
    def _eliminate_unbacked(self, orig_s: sympy.Symbol, new_s: sympy.Expr) -> None:
        self._set_replacement(orig_s, new_s, "eliminate_unbacked")

    @record_shapeenv_event()
    def set_unbacked_var_to_val(self, k: sympy.Symbol, v: int) -> None:
        """Used only when propagate_real_tensors; registers a value for an
        unbacked symbol, which can be used last resort to resolve hints."""
        log.info("set_unbacked_var_to_val %s = %s", k, v)
        self.unbacked_var_to_val[k] = sympy.sympify(v)

    # Unlike set_replacement, this records a shapeenv event
    @record_shapeenv_event()
    def _rename_unbacked_to(self, orig_s: sympy.Symbol, new_s: sympy.Symbol) -> None:
        assert isinstance(orig_s, sympy.Symbol), orig_s
        assert isinstance(new_s, sympy.Symbol), new_s
        assert free_unbacked_symbols(new_s), new_s
        assert free_unbacked_symbols(orig_s), orig_s
        dest = self.replacements.get(orig_s)
        if dest is not None:
            assert not free_unbacked_symbols(dest), f"{orig_s} -> {dest}"
        self._set_replacement(orig_s, new_s, "rename_unbacked_to")
        self.unbacked_renamings[orig_s] = new_s
        if dest is not None:
            self._set_replacement(new_s, dest, "rename_unbacked_to_dest")

    @record_shapeenv_event()
    def _constrain_is_bounded(self, a: sympy.Symbol, upper_bound: int) -> None:
        # TODO: Do something nontrivial when upper_bound is expression
        pass

    @record_shapeenv_event()
    def _constrain_range_for_size(
        self, a: sympy.Symbol, min: Optional[int] = None, max: Optional[int] = None
    ) -> None:
        if min is None:
            min = 0
        if max is None:
            max = int_oo

        if max < min:
            raise ValueError(
                "Maximum value to constrain_as_size can't be less than the specified min value, "
                "received min={min} and max={max}"
            )

        self.constrain_symbol_range(
            a,
            compiler_min=min,
            compiler_max=max,
        )
        self.size_like.add(a)

    @record_shapeenv_event()
    def _constrain_range(self, a: sympy.Expr, min: int, max: int) -> None:
        if isinstance(a, sympy.Integer):
            if not (min <= int(a) <= max):
                raise ValueRangeError(f"Invalid value {int(a)} for range [{min}:{max}]")
            return

        # TODO: Shouldn't we install a guard if the symbol is backed?  Or is the
        # semantics that this is an "unchecked" assert (but it this actually
        # something useful?  Might be better to restrict only for unbacked
        # SymInt).
        if isinstance(a, sympy.Symbol):
            self.constrain_symbol_range(
                a,
                compiler_min=min,
                compiler_max=max,
            )

    @record_shapeenv_event()
    def _constrain_unify(self, a: SymInt, b: SymInt) -> None:
        """
        Given two SymInts, constrain them so that they must be equal.  NB:
        this will not work with SymInts that represent nontrivial expressions
        (yet!)
        """
        # TODO: this does not install a deferred runtime assert yet

        # TODO: Maybe dedupe this with _maybe_guard_rel?
        # Update Feb 2024: this is extra important to do, this doesn't handle
        # unbacked replacements properly nor does it generate deferred runtime
        # asserts
        if not isinstance(a, SymInt):
            if not isinstance(b, SymInt):
                assert a == b
            else:
                assert isinstance(
                    b.node.expr, sympy.Symbol
                ), "constraining non-Symbols NYI"
                assert b.node.shape_env is self
                self.replacements[b.node.expr] = sympy.Integer(a)
        else:
            # TODO: Actually, we can support this as long as one of them is a symbol.
            # NB: We can't actually do "unification" as our operators are not
            # injective
            assert isinstance(a.node.expr, sympy.Symbol), "constraining non-Symbols NYI"
            assert a.node.shape_env is self
            if not isinstance(b, SymInt):
                self.replacements[a.node.expr] = sympy.Integer(b)
            else:
                assert a.node.shape_env is b.node.shape_env
                assert isinstance(
                    b.node.expr, sympy.Symbol
                ), "constraining non-Symbols NYI"
                new_var = self._find(a.node.expr)
                self.replacements[b.node.expr] = new_var

    def _ignore_fresh_unbacked_symbols_tls(self) -> bool:
        return getattr(TLS, "ignore_fresh_unbacked_symbols", False)

    @record_shapeenv_event()
    def _ignore_fresh_unbacked_symbols_set(self, b: bool) -> bool:
        prev = self._ignore_fresh_unbacked_symbols_tls()
        TLS.ignore_fresh_unbacked_symbols = b
        return prev

    @contextmanager
    def ignore_fresh_unbacked_symbols(self) -> Iterator[None]:
        """
        Indicates that the newly allocated unbacked SymInts are being
        discarded
        """
        prev = self._ignore_fresh_unbacked_symbols_set(True)
        try:
            yield
        finally:
            self._ignore_fresh_unbacked_symbols_set(prev)

    @record_shapeenv_event()
    def freeze(self) -> None:
        """Freeze this ShapeEnv to stop accumulating guards

        A frozen ShapeEnv will ignore any further guards generated on it and
        only emit a warning which may lead to accuracy problems.
        """
        self.frozen = True

    @record_shapeenv_event()
    def freeze_runtime_asserts(self) -> None:
        """Freeze this ShapeEnv to stop adding deferred runtime asserts.

        We will error if you try to install a new runtime assert when it is
        frozen.  This would indicate a lowering violation, or perhaps something
        we know statically is already True but we are checking it again in a way
        that is not clearly dischargeable.
        """
        # self.prefer_deferred_runtime_asserts_over_guards = False
        self.runtime_asserts_frozen = True

    def _create_symbol_for_source(self, source: Source) -> Optional[sympy.Symbol]:
        if not self._translation_validation_enabled:
            return None
        srcname = source.name()
        if source not in self.source_to_symbol:
            self.source_to_symbol[srcname] = sympy.Symbol(srcname, integer=True)
        return self.source_to_symbol[srcname]

    def _add_z3var(self, symbol: sympy.Symbol, type: type) -> None:
        if self._translation_validation_enabled:
            self.validator.add_var(symbol, type)

    def _add_target_expr(self, expr: SympyBoolean) -> None:
        if self._translation_validation_enabled:
            self.validator.add_target_expr(expr)

    def _add_assertion(self, expr: SympyBoolean) -> None:
        if self._translation_validation_enabled:
            self.validator.add_assertion(expr)

    def _check_translation_validate(self) -> None:
        if self._translation_validation_enabled:
            self.validator.validate()

    @record_shapeenv_event()
    def _create_fx_call_function(
        self,
        op: Callable,
        args: tuple,
    ) -> tuple[Optional[torch.fx.Node], bool]:
        # Cache this tuple in order to avoid duplicated nodes.
        node_key = (op, args)
        # Flags whether the returned node was cached or not.
        fresh = False

        if self._translation_validation_enabled and node_key not in self.fx_node_cache:
            # Presence of None in the arguments implies that we should ignore this operation.
            if any(a is None for a in args):
                # We check if we are not mixing SymNode that should not be ignored
                # (fx_node is not None) with those that should (fx_node is None).
                assert all(not isinstance(a, torch.fx.Node) for a in args)
                return None, fresh

            fresh = True

            # If translation validation is enabled, all arguments must have its
            # own FX node.
            assert all(
                a is not None for a in args
            ), f"missing arg in FX graph ({op.__name__}): {args}"
            node = self.fx_node_cache[node_key] = self.graph.call_function(op, args)
            self.name_to_node[node.name] = node

        return self.fx_node_cache.get(node_key, None), fresh

    def _create_fx_placeholder_and_z3var(
        self,
        symbol: sympy.Symbol,
        type: type,
    ) -> Optional[torch.fx.Node]:
        if not self._translation_validation_enabled:
            return None

        node_key = (self.graph.placeholder, (symbol,))

        # Check if we haven't added this symbol already.
        # If so, skip the placeholder creation, as it
        # generates invalid Python code.
        if node_key not in self.fx_node_cache:
            # Add a Z3 variable according to 'type'.
            self._add_z3var(symbol, type)
            # Create the FX placeholder out of a mangled name.
            mangled_name = re.sub(
                r"[^a-zA-Z0-9]", "_", re.sub(r"[()]", "", symbol.name)
            )
            node = self.fx_node_cache[node_key] = self.graph.placeholder(mangled_name)
            self.name_to_node[node.name] = node
            # Attach the 'symbol' to the placeholder so that we can retrieve
            # the Z3 variable later.
            node.meta["symbol"] = symbol

        return self.fx_node_cache[node_key]

    def _remove_fx_node(self, node: Optional[torch.fx.Node]) -> None:
        if self._translation_validation_enabled and node is not None:
            self.name_to_node.pop(node.name)
            self.graph.erase_node(node)

    def _add_fx_node_metadata(self, node: torch.fx.Node) -> None:
        from torch._dynamo.utils import get_current_node

        if self.should_record_events:
            node.meta[SHAPEENV_EVENT_KEY] = self._last_event_index()
            node.meta[CURRENT_NODE_KEY] = get_current_node()

    def _suppress_guards_tls(self) -> bool:
        return getattr(TLS, "suppress_guards", False)

    @record_shapeenv_event()
    def _suppress_guards_enter(self) -> None:
        if not hasattr(TLS, "suppress_guards_stack"):
            TLS.suppress_guards_stack = []
        old = self._suppress_guards_tls()
        TLS.suppress_guards_stack.append(old)
        TLS.suppress_guards = True

    @record_shapeenv_event()
    def _suppress_guards_exit(self) -> None:
        old = (
            TLS.suppress_guards_stack.pop()
            if len(TLS.suppress_guards_stack) > 0
            else False
        )
        TLS.suppress_guards = old

    def suppress_guards(self) -> _GeneratorContextManager[None]:
        """Context manager to ignore all guards generated inside"""
        return _suppress_guards(self)

    def _get_key(self) -> tuple[int, int, int, int]:
        """
        Defines the current "state" of the guards we've accumulated in this ShapeEnv.
        Determines when we need to invalidate our cache
        """
        return (
            len(self.replacements),
            len(self.divisible),
            self.num_deferred_runtime_asserts,
            len(self.unbacked_var_to_val),
        )

    def _update_version_counter(self) -> None:
        # if the change to shape env effects self.divisible set
        # _resimplify_floor_div_axioms.
        # This is used to trigger a resimplication of FloorDiv to CleanDivs
        # in implication inside the function resimplify_floor_div.
        if len(self.divisible) != self._prev_cache_key[1]:
            self._resimplify_floor_div_axioms = True

        # The shape environment is queried orders of magnitude more often than
        # it is changed, so we summarise the cache key into a linearly
        # increasing version counter which is cheaper to check in _lru_cache

        # Only update version counter if the state actually changed
        cur_key = self._get_key()

        if self._prev_cache_key != cur_key:
            self._prev_cache_key = cur_key
            self._version_counter += 1

    def _produce_dyn_sizes(
        self,
        ex_size: Sequence[Union[int, SymInt]],
        source: Source,
        symbolic_context: SymbolicContext,
    ) -> list[sympy.Expr]:
        return self._produce_dyn_sizes_from_int_tuple(
            tuple(ex_size), source, symbolic_context
        )

    def _produce_dyn_sizes_from_int_tuple(
        self,
        tensor_size: Sequence[Union[int, SymInt]],
        source: Source,
        symbolic_context: SymbolicContext,
    ) -> list[sympy.Expr]:
        assert all(
            not is_symbolic(val) for val in tensor_size
        ), f"Expect size to be a plain tuple of ints but got {tensor_size}"
        from torch._dynamo.source import TensorProperty, TensorPropertySource

        _assert_symbol_context(symbolic_context)
        dynamic_dims = symbolic_context.dynamic_sizes  # type: ignore[attr-defined]
        constraint_dims = symbolic_context.constraint_sizes  # type: ignore[attr-defined]
        size = []
        for i, val in enumerate(tensor_size):
            size.append(
                self.create_symbol(
                    val,
                    TensorPropertySource(source, TensorProperty.SIZE, i),
                    dynamic_dims[i],
                    constraint_dims[i],
                    symbolic_context=symbolic_context,
                )
            )
        return size

    def create_symbolic_sizes_strides_storage_offset(
        self,
        ex: torch.Tensor,
        source: Source,
        *,
        symbolic_context: Optional[SymbolicContext] = None,
    ) -> tuple[
        tuple[Union[int, SymInt], ...],
        tuple[Union[int, SymInt], ...],
        Union[int, SymInt],
    ]:
        """
        Returns a list of symbolic sizes and strides for the given tensor.
        We try our best to express stride in terms of the sizes, so as to not
        introduce new symbolic variables.
        """

        ex_size = tuple(
            self._maybe_specialize_sym_int_with_hint(sz) for sz in ex.size()
        )
        ex_stride = tuple(
            self._maybe_specialize_sym_int_with_hint(sd) for sd in ex.stride()
        )
        ex_storage_offset = self._maybe_specialize_sym_int_with_hint(
            ex.storage_offset()
        )

        return self._create_symbolic_sizes_strides_storage_offset(
            ex_size,
            ex_stride,
            ex_storage_offset,
            [_is_dim_dynamic(ex, i) for i in range(ex.dim())],
            source,
            symbolic_context=symbolic_context,
        )

    # Dynamo may want to wrap FakeTensors with SymInt sizes up e.g. make_fx(opt_f(), tracing_mode="symbolic").
    # We create symbols in shape_env using the backed hints behind SymInt.

    # Case 1: when SymInt is backed, dynamo can proceed with FakeTensors that have concrete shape.
    # produce_guards will trigger specializations on the outer stuff

    # Case 2: when the SymInt is unbacked, we will throw an data dependent error in require_hint().
    #
    # It's probably good for now but it's important to note that this approach has implications for
    # the original shape_env when checking guards in different order.

    # Example:
    # ---------
    # Consider a function "opt_f" as shown below:

    # @torch.compile()
    # def opt_f(x: bool, y: Tensor):
    #   if x == True:
    #     return y + torch.randn([4])
    #   else:
    #     return y
    # Depending on the sequence of calls, we might install two different sets of guards:

    # 1. opt_f(False, y):
    #    - "x == False" (always works for any size y)

    # 2. opt_f(True, y):
    #    - Triggers recompilation and results in guards like:
    #      - "x == True and y.size(0) == 4"
    #      - (or "y.size(0) == 4 and x == True")

    # The order of checking the guards matters. In this specific example:
    # If True branch guard check precedes False branch and for True branch, y.size(0) check precedes x == True,
    # we may have an unnessary shape speciliazation for y.
    def _maybe_specialize_sym_int_with_hint(
        self, maybe_sym: Union[int, SymInt]
    ) -> Union[int, SymInt]:
        assert isinstance(maybe_sym, (int, torch.SymInt))
        if is_symbolic(maybe_sym):
            assert (
                maybe_sym.node.shape_env is not self
            ), "expect the symbol is created from an shape env other than current one."
            return maybe_sym.node.require_hint()
        return maybe_sym

    @record_shapeenv_event()
    def _create_symbolic_sizes_strides_storage_offset(
        self,
        # NB: SymInt is allowed here due to nested int, normally you don't
        # actually pass true symbolic sizes to this function
        ex_size: Sequence[Union[int, SymInt]],
        ex_stride: Sequence[Union[int, SymInt]],
        ex_storage_offset: Union[int, SymInt],
        is_dim_dynamic: Sequence[bool],
        source: Source,
        *,
        symbolic_context: Optional[SymbolicContext] = None,
    ) -> tuple[
        tuple[Union[int, SymInt], ...],
        tuple[Union[int, SymInt], ...],
        Union[int, SymInt],
    ]:
        dim = len(ex_size)

        # Reimplement the legacy behavior
        if symbolic_context is None:
            constraint_sizes: list[DimConstraint] = [None] * dim
            constraint_strides: list[DimConstraint] = [None] * dim
            dynamic_dims = []
            dynamic_strides = []
            for i in range(dim):
                # NB: This is encapsulation breaking!  Legacy behavior was
                # bad.
                if is_dim_dynamic[i]:
                    r = DimDynamic.DYNAMIC
                elif self.assume_static_by_default:
                    r = DimDynamic.STATIC
                else:
                    r = DimDynamic.DUCK
                dynamic_dims.append(r)
                dynamic_strides.append(r)
            dynamic_dims = [DimDynamic.DUCK] * dim
            dynamic_strides = [DimDynamic.INFER_STRIDE] * dim
            # symbolic_context is None - set one
            symbolic_context = StatelessSymbolicContext(
                dynamic_sizes=dynamic_dims,
                dynamic_strides=dynamic_strides,
                constraint_sizes=constraint_sizes,
                constraint_strides=constraint_strides,
            )
        # We got a StatelessSymbolicContext
        _assert_symbol_context(symbolic_context)
        constraint_sizes = symbolic_context.constraint_sizes  # type: ignore[attr-defined]
        constraint_strides = symbolic_context.constraint_strides  # type: ignore[attr-defined]
        dynamic_sizes = symbolic_context.dynamic_sizes  # type: ignore[attr-defined]
        dynamic_strides = symbolic_context.dynamic_strides  # type: ignore[attr-defined]

        # TODO: make this configurable from outside symbolic_context; we made a symbolic_context
        # decision here where if all sizes are static, we are going to
        # specialize all of the inner strides/offset too. We don't have to
        # do this, and arguably we should ALWAYS allow for dynamic offset,
        # this is cheap.
        # TODO: This should be DYNAMIC, using DUCK for BC
        dynamic_offset = (
            DimDynamic.STATIC
            if all(r == DimDynamic.STATIC for r in dynamic_sizes)
            else DimDynamic.DUCK
        )
        are_sizes_static = all(r == DimDynamic.STATIC for r in dynamic_sizes)

        assert len(dynamic_sizes) == dim, f"{len(dynamic_sizes)} != {dim}"
        assert len(dynamic_strides) == dim, f"{len(dynamic_sizes)} != {dim}"
        assert len(constraint_sizes) == dim
        assert len(constraint_strides) == dim

        from torch._dynamo.source import TensorProperty, TensorPropertySource

        size: list[sympy.Expr] = self._produce_dyn_sizes_from_int_tuple(
            ex_size, source, symbolic_context
        )
        stride = self._compute_symbolic_stride(
            source,
            size,
            ex_size,
            ex_stride,
            dynamic_strides,
            constraint_strides,
            are_sizes_static,
            symbolic_context,
        )

        sym_sizes = [
            self.create_symintnode(
                sym,
                hint=hint,
                source=TensorPropertySource(source, TensorProperty.SIZE, i),
            )
            for i, (sym, hint) in enumerate(zip(size, ex_size))
        ]
        sym_stride = []
        for i, stride_expr in enumerate(stride):
            # NB: Don't duck size the stride; instead use the expression
            # we computed
            assert stride_expr is not None
            sym_stride.append(
                self.create_symintnode(
                    stride_expr,
                    hint=ex_stride[i],
                    source=TensorPropertySource(source, TensorProperty.STRIDE, i),
                )
            )
        sym_storage_offset = self.create_symintnode(
            self.create_symbol(
                ex_storage_offset,
                TensorPropertySource(source, TensorProperty.STORAGE_OFFSET),
                dynamic_dim=dynamic_offset,
                constraint_dim=None,
                symbolic_context=symbolic_context,
            ),
            hint=ex_storage_offset,
            source=TensorPropertySource(source, TensorProperty.STORAGE_OFFSET),
        )
        return tuple(sym_sizes), tuple(sym_stride), sym_storage_offset

    def _compute_symbolic_stride(
        self,
        source: Source,
        size: Sequence[sympy.Expr],
        ex_size: Sequence[Union[int, SymInt]],
        ex_stride: Sequence[Union[int, SymInt]],
        dynamic_strides: Sequence[DimDynamic],
        constraint_strides: Sequence[
            Optional[Union[StrictMinMaxConstraint, RelaxedUnspecConstraint]]
        ],
        are_sizes_static: bool,
        symbolic_context: SymbolicContext,
    ) -> list[sympy.Expr]:
        from torch._dynamo.source import TensorProperty, TensorPropertySource

        stride: list[Optional[sympy.Expr]] = [None] * len(size)
        candidates: dict[Union[int, SymInt], sympy.Expr] = {}

        # iterate over unbound strides in val ascending order with
        # index descending as a tie breaker since for cases like
        # [(1, 1), (1, 0)], we want to fill in the right most
        # stride first.
        val_list = [(val, -i) for i, val in enumerate(ex_stride)]
        val_list.sort(key=_nested_int_aware_sort)

        for val, neg_i in val_list:
            i = -neg_i
            contiguous_stride = (
                i != len(ex_stride) - 1
                and ex_stride[i] == ex_size[i + 1] * ex_stride[i + 1]
            )
            if val in (0, 1) and not contiguous_stride:
                out_stride = sympy.Integer(val)
            else:
                dynamic_stride = dynamic_strides[i]
                if dynamic_stride == DimDynamic.INFER_STRIDE and val in candidates:
                    # Set stride to a candidate only for DimDynamic.INFER_STRIDE
                    out_stride = candidates[val]
                else:
                    # Set INFER_STRIDE to STATIC or DUCK depending on sizes
                    dyn_stride = dynamic_stride
                    if dynamic_stride == DimDynamic.INFER_STRIDE:
                        dyn_stride = (
                            DimDynamic.STATIC if are_sizes_static else DimDynamic.DUCK
                        )
                    out_stride = self.create_symbol(
                        val,
                        TensorPropertySource(source, TensorProperty.STRIDE, i),
                        dynamic_dim=dyn_stride,
                        constraint_dim=constraint_strides[i],
                        symbolic_context=symbolic_context,
                    )
            stride[i] = out_stride
            candidates[ex_size[i] * val] = size[i] * out_stride

        assert all(x is not None for x in stride)
        return stride

    @record_shapeenv_event()
    def create_symintnode(
        self,
        sym: sympy.Expr,
        *,
        hint: Optional[int],
        source: Optional[Source] = None,
    ) -> Union[int, SymInt]:
        """Create a SymInt value from a symbolic expression

        If you know what the current hint value of the SymInt to be created
        is, pass it into hint.  Otherwise, pass None and we will make our best
        guess

        """
        if self._translation_validation_enabled and source is not None:
            # Create a new symbol for this source.
            symbol = self._create_symbol_for_source(source)
            assert symbol is not None

            # Create a new FX placeholder and Z3 variable for 'symbol'.
            fx_node = self._create_fx_placeholder_and_z3var(symbol, int)

            # Add an equality assertion for the newly created symbol and 'sym'.
            self._add_assertion(sympy.Eq(symbol, sym))
        else:
            fx_node = None

        out: Union[int, SymInt]
        if isinstance(sym, sympy.Integer):
            if hint is not None:
                assert int(sym) == hint
            out = int(sym)
        else:
            # How can this occur? When we mark_unbacked, we end up with a real
            # tensor that has hints for all sizes, but we MUST NOT create a
            # SymNode with a hint, because we're hiding the hint from our eyes
            # with the unbacked Symbol.  And in fact, the hint compute may be
            # inconsistent with size oblivious tests.
            if free_unbacked_symbols(sym):
                hint = None
            out = SymInt(SymNode(sym, self, int, hint, fx_node=fx_node))
        return out

    @record_shapeenv_event()
    def create_symfloatnode(
        self,
        sym: sympy.Expr,
        *,
        hint: Optional[int],
        source: Optional[Source] = None,
    ) -> Union[float, SymFloat]:
        """Create a SymFloat value from a symbolic expression"""
        if self._translation_validation_enabled and source is not None:
            # Create a new symbol for this source.
            symbol = self._create_symbol_for_source(source)
            assert symbol is not None

            # Create a new FX placeholder and Z3 variable for 'symbol'.
            fx_node = self._create_fx_placeholder_and_z3var(symbol, float)

            # Add an equality assertion for the newly created symbol and 'sym'.
            self._add_assertion(sympy.Eq(symbol, sym))
        else:
            fx_node = None

        out: Union[float, SymFloat]
        if isinstance(sym, sympy.Float):
            if hint is not None:
                assert float(sym) == hint
            out = float(sym)
        else:
            # You could give this the same treatment as SymInt above if
            # you supported mark_unbacked on a float, but it's a kind of
            # strange thing to do though because floats don't get 0/1
            # specialization anyway
            if free_unbacked_symbols(sym):
                assert hint is None, sym
            out = SymFloat(SymNode(sym, self, float, hint, fx_node=fx_node))
        return out

    @record_shapeenv_event()
    def create_unspecified_symint_and_symbol(
        self, value: int, source: Source, dynamic_dim: DimDynamic
    ) -> Union[int, SymInt]:
        """Create a SymInt wrapping a new unspecified symbol"""
        return self.create_symintnode(
            self.create_unspecified_symbol(
                value,
                source=source,
                dynamic_dim=dynamic_dim,
            ),
            hint=value,
            source=source,
        )

    def create_symboolnode(self, sym: sympy.Expr) -> SymBool:
        """Create a SymBool object from a sympy boolean expression"""
        # This function is only being used in serialization, so we do not track it
        # for validation.
        return SymBool(SymNode(sym, self, bool, None))

    def _log_create_unbacked_symbol(
        self,
        prefix: str,
        symbol: sympy.Symbol,
        vr: ValueRanges,
        source: Optional[Source] = None,
        sym_node: Optional[SymNode] = None,
    ) -> None:
        is_debug = config.extended_debug_create_symbol is not None and str(
            symbol
        ) in config.extended_debug_create_symbol.split(",")
        sloc: Union[str, SLoc]
        if source is None:
            sloc, maybe_extra_debug = self._get_stack_summary(is_debug)
        else:
            sloc, maybe_extra_debug = source.name(), ""
        log.info(
            "%s %s [%s, %s] %s%s",
            prefix,
            symbol,
            vr.lower,
            vr.upper,
            sloc,
            maybe_extra_debug,
            stack_info=is_debug,
        )
        trace_structured(
            "create_unbacked_symbol",
            metadata_fn=lambda: {
                "symbol": str(symbol),
                "node_id": id(sym_node),
                "vr": f"[{vr.lower}, {vr.upper}]",
                "user_stack": structured.from_traceback(TracingContext.extract_stack()),
                "stack": structured.from_traceback(
                    CapturedTraceback.extract(skip=1).summary()
                ),
            },
        )

    @record_shapeenv_event()
    def create_unbacked_symfloat(self) -> SymFloat:
        """Create a symbolic float without a hint value"""
        symbol: sympy.Symbol = make_symbol(
            SymT.UNBACKED_FLOAT, next(self.unbacked_symfloat_counter)
        )
        self.counter["create_unbacked_symbol"] += 1
        if not self._ignore_fresh_unbacked_symbols_tls():
            self.pending_fresh_unbacked_symbols.append(symbol)
        self.var_to_stack[symbol] = CapturedTraceback.extract(skip=1)
        vr = self.var_to_range[symbol] = ValueRanges.unknown()
        assert vr.is_float
        sloc = self._get_sloc()
        self.var_to_range_sloc[symbol] = ValueRangesSLoc(sloc, sloc)

        # Create a new FX placeholder and Z3 variable for 'symbol'.
        fx_node = self._create_fx_placeholder_and_z3var(symbol, float)

        sym_node = SymNode(symbol, self, float, None, fx_node=fx_node)
        self._log_create_unbacked_symbol(
            "create_unbacked_symfloat", symbol, vr, sym_node=sym_node
        )

        return SymFloat(sym_node)

    @record_shapeenv_event()
    def create_unbacked_symint(self, source: Optional[Source] = None) -> SymInt:
        """Create a symbolic integer without a hint value"""
        symbol: sympy.Symbol = make_symbol(
            SymT.UNBACKED_INT, next(self.unbacked_symint_counter), integer=True
        )
        if not self._ignore_fresh_unbacked_symbols_tls():
            self.pending_fresh_unbacked_symbols.append(symbol)
        self.counter["create_unbacked_symbol"] += 1
        self.var_to_stack[symbol] = CapturedTraceback.extract(skip=1)
        vr = self.var_to_range[symbol] = self._default_unspecified_value_range()
        assert vr.is_int
        sloc = self._get_sloc()
        self.var_to_range_sloc[symbol] = ValueRangesSLoc(sloc, sloc)

        # Create a new FX placeholder and Z3 variable for 'symbol'.
        fx_node = self._create_fx_placeholder_and_z3var(symbol, int)

        sym_node = SymNode(symbol, self, int, None, fx_node=fx_node)
        self._log_create_unbacked_symbol(
            "create_unbacked_symint", symbol, vr, source, sym_node=sym_node
        )

        return SymInt(sym_node)

    def is_unbacked_symint(self, symbol: sympy.Symbol) -> bool:
        """Check if a sympy symbol matches the naming convention for unbacked symbols"""
        return symbol_is_type(symbol, SymT.UNBACKED_INT)

    @record_shapeenv_event()
    def create_unbacked_symbool(self) -> SymBool:
        """Create a symbolic boolean without a hint value"""
        symbol: sympy.Symbol = make_symbol(
            SymT.UNBACKED_INT, next(self.unbacked_symint_counter), integer=True
        )
        if not self._ignore_fresh_unbacked_symbols_tls():
            self.pending_fresh_unbacked_symbols.append(symbol)
        self.counter["create_unbacked_symbol"] += 1
        self.var_to_stack[symbol] = CapturedTraceback.extract(skip=1)
        vr = self.var_to_range[symbol] = ValueRanges(0, 1)
        assert vr.is_int
        sloc = self._get_sloc("default value range for unbacked SymBool")
        self.var_to_range_sloc[symbol] = ValueRangesSLoc(sloc, sloc)

        # Create a new FX placeholder and Z3 variable for 'symbol'.
        fx_node = self._create_fx_placeholder_and_z3var(symbol, bool)

        sym_node = SymNode(sympy.Eq(symbol, 1), self, bool, None, fx_node=fx_node)
        self._log_create_unbacked_symbol(
            "create_unbacked_symbool", symbol, vr, sym_node=sym_node
        )

        return SymBool(sym_node)

    @record_shapeenv_event()
    def create_unspecified_symbol(
        self,
        val: Union[int, SymInt, float, SymFloat],
        source: Source,
        dynamic_dim: DimDynamic = DimDynamic.DUCK,
        constraint_dim: DimConstraint = None,  # NB: includes None
        symbolic_context: Optional[StatelessSymbolicContext] = None,
    ) -> sympy.Expr:
        """
        Create a symbol with an unspecified value

        Compared to standard symbols we do not assume the value is positive,
        nor do we specialze on zero or one values.
        """
        # 'positive' is None for unspecified symbols, since we can't
        # assume that it will be neither positive nor negative.

        # We don't want to specialize zero one val for unspecified symbol
        # so that we can always get a new symbol despite val.
        return self.create_symbol(
            val,
            source,
            dynamic_dim,
            constraint_dim,
            positive=None,
            do_not_specialize_zero_one=True,
            symbolic_context=symbolic_context,
        )

    @record_shapeenv_event()
    def create_symbol(
        self,
        val: int,
        source: Source,
        dynamic_dim: DimDynamic = DimDynamic.DUCK,
        constraint_dim: DimConstraint = None,  # NB: includes None
        positive: Optional[bool] = True,
        do_not_specialize_zero_one: bool = False,
        symbolic_context: Optional[StatelessSymbolicContext] = None,
    ) -> sympy.Expr:
        """Create a new symbol which is tracked by this ShapeEnv"""
        # check if constraint_dim is actually static integer
        if (
            isinstance(constraint_dim, StrictMinMaxConstraint)
            and constraint_dim.vr.lower == constraint_dim.vr.upper
        ):
            dynamic_dim = DimDynamic.STATIC
            if constraint_dim.vr.lower != val:
                raise ConstraintViolationError(
                    f"Static shape constraint of {constraint_dim.vr.lower} does not match input size of {val}, "
                    f"for {source.name()}"
                )
            if symbolic_context:
                from torch._dynamo.source import TensorPropertySource

                assert isinstance(source, TensorPropertySource)
                # TODO: storage_offset handling?
                assert source.idx is not None
                symbolic_context.dynamic_sizes[source.idx] = dynamic_dim
                symbolic_context.constraint_sizes[source.idx] = None
            constraint_dim = None

        # see note [Tensor Fakification and Symbol Caching]
        source_name = source.name()
        if (
            isinstance(symbolic_context, StatefulSymbolicContext)
            and id(self) not in symbolic_context.shape_env_to_source_to_symbol_cache
        ):
            symbolic_context.shape_env_to_source_to_symbol_cache[id(self)] = {}

        if (
            isinstance(symbolic_context, StatefulSymbolicContext)
            and source_name
            and (
                source_name
                in symbolic_context.shape_env_to_source_to_symbol_cache[id(self)]
            )
        ):
            return symbolic_context.shape_env_to_source_to_symbol_cache[id(self)][
                source_name
            ]

        if dynamic_dim in (DimDynamic.SIZE_LIKE_UNBACKED, DimDynamic.OBLIVIOUS_SIZE):
            out = self.create_unbacked_symint(source).node.expr
            self._constrain_range_for_size(out)
            if isinstance(symbolic_context, StatefulSymbolicContext) and source_name:
                symbolic_context.shape_env_to_source_to_symbol_cache[id(self)][
                    source_name
                ] = out
            if dynamic_dim is DimDynamic.OBLIVIOUS_SIZE:
                self.oblivious_var_to_val[out] = val
            return out

        if do_not_specialize_zero_one:
            specialize_zero_one = False
        else:
            specialize_zero_one = self.specialize_zero_one

        assert isinstance(source, Source), f"{type(source)} {source}"
        assert not (positive and val < 0), f"positive set for negative value: {val}"
        # It's always sound to allocate a symbol as DYNAMIC.  If the user
        # constrained the symbol, force the symbolic_context to DYNAMIC, because our
        # constraint code will do weird stuff if, e.g., it's duck shaped
        if constraint_dim is not None:
            dynamic_dim = DimDynamic.DYNAMIC

        if dynamic_dim is DimDynamic.STATIC:
            out = sympy.Integer(val)
            if isinstance(symbolic_context, StatefulSymbolicContext) and source_name:
                symbolic_context.shape_env_to_source_to_symbol_cache[id(self)][
                    source_name
                ] = out
            return out

        elif dynamic_dim is DimDynamic.DUCK:
            # duck_shape can be used to globally turn off duck shaping, even
            # if it was requested
            duck = self.duck_shape
        elif dynamic_dim is DimDynamic.DYNAMIC:
            duck = False
        else:
            raise AssertionError(f"unhandled dynamic_dim {dynamic_dim}")

        sloc = self._get_sloc()

        if val in (0, 1) and specialize_zero_one:
            r = self.val_to_var[val]
        elif not duck or val not in self.val_to_var:
            # If we're not duck shaping, we always create a new symbol
            # Even if we're duck shaping, if we haven't seen this particular
            # value before, we also create a new symbol
            if type(val) is int or is_nested_int(val):
                sympy_expr = make_symbol(
                    SymT.SIZE, len(self.var_to_val), positive=positive, integer=True
                )
            else:
                sympy_expr = make_symbol(
                    SymT.FLOAT, len(self.var_to_val), positive=positive, real=True
                )
            self.source_to_var[source_name] = sympy_expr
            # We always associate vars to vals
            if isinstance(val, int):
                self.var_to_val[sympy_expr] = sympy.Integer(val)
            elif isinstance(val, float):
                self.var_to_val[sympy_expr] = sympy.Float(val)
            else:
                # Only used for jagged layout nested tensors
                self.var_to_val[sympy_expr] = SingletonInt(
                    val.node.nested_int(), coeff=val.node.nested_int_coeff()
                )

            # Do the appending later, because we always want to populate this
            self.var_to_sources[sympy_expr] = []
            # Create a Z3 variable for the new symbol.
            self._add_z3var(sympy_expr, int)

            if duck:
                # Make sure to reuse this symbol for subsequent duck shaping
                self.val_to_var[val] = sympy_expr

            if isinstance(val, int):
                if positive:
                    # Add assertions for the newly created symbols
                    self._add_assertion(sympy_expr > 1)

                    # Apply default range, which assumes not zero-one
                    self.var_to_range[sympy_expr] = self._default_value_range()
                    self.var_to_range_sloc[sympy_expr] = ValueRangesSLoc(
                        self._get_sloc(
                            "user code shown is first use of this value--the guard itself is not "
                            "due user code but due to 0/1 specialization in the framework; to "
                            "avoid specialization try torch._dynamo.mark_unbacked(tensor, dim)"
                            if self.specialize_zero_one
                            else None
                        ),
                        sloc,
                    )
                else:
                    self.var_to_range[
                        sympy_expr
                    ] = self._default_unspecified_value_range()
                    self.var_to_range_sloc[sympy_expr] = ValueRangesSLoc(sloc, sloc)

                # Small performance optimization: if we have a min-max constraint,
                # we can proactively narrow to that range
                if isinstance(constraint_dim, StrictMinMaxConstraint):
                    assert not duck
                    self._update_var_to_range(
                        sympy_expr, constraint_dim.vr, is_constraint=True
                    )

                vr = self.var_to_range[sympy_expr]
                assert vr.is_int

                if val not in vr:
                    raise ConstraintViolationError(
                        f"{val} not in range [{vr.lower}, {vr.upper}]"
                    )

                range_str = f"[{vr.lower}, {vr.upper}]"
            elif isinstance(val, float):
                self.var_to_range[sympy_expr] = vr = ValueRanges(-sympy.oo, sympy.oo)
                self.var_to_range_sloc[sympy_expr] = ValueRangesSLoc(sloc, sloc)
                range_str = f"[{vr.lower}, {vr.upper}]"
                assert vr.is_float
            else:
                # Skip var_range logic for SingletonInt
                # Only used for jagged layout nested tensors
                range_str = ""

            r = sympy_expr

            is_debug = config.extended_debug_create_symbol is not None and str(
                sympy_expr
            ) in config.extended_debug_create_symbol.split(",")
            maybe_more_info = ""
            if not is_debug and os.getenv("TORCHDYNAMO_EXTENDED_ADVICE", "1") not in (
                "0",
                "",
            ):
                maybe_more_info = (
                    ", for more info run with "
                    f'TORCHDYNAMO_EXTENDED_DEBUG_CREATE_SYMBOL="{sympy_expr}" '
                    "or to suppress this message run with "
                    'TORCHDYNAMO_EXTENDED_ADVICE="0"'
                )
            sloc, maybe_extra_debug = self._get_stack_summary(is_debug)
            self.log.info(
                "create_symbol %s = %s for %s %s %s%s%s",
                sympy_expr,
                val,
                source.name(),
                range_str,
                sloc,
                maybe_more_info,
                maybe_extra_debug,
                stack_info=is_debug,
            )
            trace_structured(
                "create_symbol",
                metadata_fn=lambda: {
                    "symbol": str(sympy_expr),
                    "val": repr(val),
                    "vr": range_str,
                    "source": source.name(),
                    "user_stack": structured.from_traceback(
                        TracingContext.extract_stack()
                    ),
                    "stack": structured.from_traceback(
                        CapturedTraceback.extract(skip=1).summary()
                    ),
                },
            )

            self.counter["create_symbol"] += 1
        else:
            # This implements duck-shaping: input sizes that match are assigned
            # the same symint
            r = self.val_to_var[val]
            self.source_to_var[source_name] = r
            self.log.debug("create_symbol %s duck sized %s", r, source.name())

        if isinstance(r, sympy.Symbol):
            r_sources = self.var_to_sources[r]
            r_sources.append(source)
            if not source.is_ephemeral() and r_sources[0].is_ephemeral():
                # prefer non-ephemeral source first since it may be guarded on later
                r_sources[0], r_sources[-1] = r_sources[-1], r_sources[0]

            # This ensures we get zeros in symbol_guard_counts, which makes
            # some queries simpler (since we will accumulate mass on 0 this
            # way)
            self.symbol_guard_counter[r] = 0

        if isinstance(symbolic_context, StatefulSymbolicContext) and source_name:
            symbolic_context.shape_env_to_source_to_symbol_cache[id(self)][
                source_name
            ] = r
        return r

    def add_var_to_val(self, expr: sympy.Symbol, val: int) -> None:
        """Adds a new symbol to the symbolic environment."""
        log.debug("add_var_to_val %s %s", expr, val, stack_info=True)
        assert expr not in self.var_to_val, f"{expr} already exists"
        self.var_to_val[expr] = sympy.Integer(val)

    def _debug_name(self, source: Source) -> str:
        src_name = source.name()
        return self.source_name_to_debug_name.get(src_name, src_name)

    def _render_range_for_constraint_violation(
        self, source: Source, c: Union[StrictMinMaxConstraint, RelaxedUnspecConstraint]
    ) -> str:
        if isinstance(c, StrictMinMaxConstraint):
            lower, upper = c.vr.lower, c.vr.upper
            default = self._default_value_range()
            if lower <= default.lower:
                lower = None
            if upper >= default.upper:
                upper = None
            c_render = (
                f"{self._debug_name(source)} = {source.name()} in the specified range"
            )
            if lower is not None and upper is not None:
                c_render += f" {lower} <= {self._debug_name(source)} <= {upper}"
            elif lower is None and upper is not None:
                c_render += f" {self._debug_name(source)} <= {upper}"
            elif lower is not None and upper is None:
                c_render += f" {lower} <= {self._debug_name(source)}"
            return c_render
        return c.render(source)

    def produce_guards(self, *args: Any, **kwargs: Any) -> list[str]:
        """
        Like produce_guards_verbose, but only returns the non-verbose python guard expressions
        (no verbose guards produced.)
        """
        return self.produce_guards_verbose(*args, **kwargs, langs=("python",))[0].exprs

    def produce_guards_verbose(
        self,
        placeholders: Sequence[FakeTensor],
        sources: Sequence[Source],
        source_ref: Callable[[Source], str] = lambda n: n.name(),
        *,
        guards: Optional[list[ShapeGuard]] = None,
        input_contexts: Optional[DimList[SymbolicContext]] = None,
        # Encodes user-specified input shape equations of the form s = s' and s = fn(s').
        # (See docs on EqualityConstraint for details of the encoding.)
        equalities_inputs: Optional[EqualityConstraint] = None,
        _simplified: bool = False,
        # Indicates if we should produce guards for known static values.
        ignore_static: bool = True,
        langs: tuple[str, ...] = ("python", "verbose_python"),
    ) -> list[_ShapeGuardsHelper]:
        """
        Generates a list of guards strings which, when evaluated in a context that
        defines tensors for all the sources, returns True or False depending
        on if the guards in the list evaluated to True or not.  Primarily used by Dynamo,
        but this is also helpful for manual testing of guards (see
        evaluate_guards_for_args)

        For convenience in testing, a source is allowed to be a str,
        in which case we will assume it is a LocalSource

        simplified lets you omit duck sizing, equality and 0/1 guards.
        This is useful for testing when you don't care about the boilerplate
        guards, and it may be helpful for user output too (be careful though;
        some equality guards are nontrivial!  It would be nice to get simplified
        output to print them too).  It's private because it's not
        intended for normal use

        Returns guards in python and python with verbose comments (verbose) by
        default.
        """
        self.log.info("produce_guards")

        # Check if we get to the same ShapeEnv state by replaying the recorded events.
        # This will create a new ShapeEnv instance, and call all recorded function
        # calls on this new instance. Finally, it will check whether this new instance
        # has equal state.
        #
        # It's important that we do it in the begining of this function, since it modifies
        # self.dim_constraints through its execution. Changes that happen in this method
        # aren't interesting, since this is the function call we wish to reproduce at the
        # end. If we wish to simply reproduce ShapeEnv instances even after this call,
        # this method should also be recorded.
        if self.check_recorded_events:
            shape_env = replay_shape_env_events(self.events)
            self.check_equal(shape_env)

        assert len(placeholders) == len(
            sources
        ), f"len({placeholders}) != len({sources})"
        Tensorlike = (torch.Tensor, FakeTensorMeta)

        def _create_no_constraints_context(t: Tensor) -> StatelessSymbolicContext:
            return StatelessSymbolicContext(
                # Ignored; only the constraints part is relevant below.
                dynamic_sizes=[DimDynamic.DYNAMIC] * t.dim(),
                dynamic_strides=[DimDynamic.INFER_STRIDE] * t.dim(),
                constraint_sizes=[None] * t.dim(),
                constraint_strides=[None] * t.dim(),
            )

        # Expand optional inputs, or verify invariants are upheld
        if input_contexts is None:
            input_contexts = [
                _create_no_constraints_context(t) if isinstance(t, Tensorlike) else None
                for t in placeholders
            ]
        else:
            assert len(input_contexts) == len(placeholders)
            for i, (t, context) in enumerate(zip(placeholders, input_contexts)):
                if isinstance(t, Tensorlike):
                    if context is None:
                        input_contexts[i] = _create_no_constraints_context(t)
                else:
                    assert isinstance(t, (SymInt, int, SymFloat, float))
                    assert not isinstance(context, list)

        # It took a lot of sweat to figure out the algorithm here.  Let's
        # explain how it works.
        #
        # The ShapeEnv lifecycle looks something like this:
        #
        # - For each input, you either generate a fresh Sympy symbol (s0) to
        #   represent its value (a binding site), or you reuse some
        #   preexisting symbol or expression, skipping the symbol allocation
        #   (e.g., duck sizing to a preexisting symbol, or expressing a
        #   stride as a multiplication of a separate stride and size.)
        #   Naively, you might expect to bind a fresh Sympy symbol for
        #   every input, but this is fairly wasteful as most of these
        #   symbols immediately simplify away, and if you don't eagerly
        #   specialize, e.g., 0/1 symbols, you end up with very complicated
        #   expressions that are not optimizable in practice.
        #
        # - You perform some compute on these symbols, occasionally
        #   introducing guards on boolean expressions on these symbols.
        #   In particular, whenever we guard on equality (_maybe_guard_rel),
        #   we can simplify shapes; e.g., when s0 == s1 * 2, we can now
        #   replace all occurrences of s0 with s1 * 2.  Sometimes, a
        #   boolean expression evaluation doesn't introduce a guard, as
        #   the guard is already entailed by the simplifications we have
        #   applied.
        #
        # - In the end, you have a bunch of replacements (saying how to
        #   simplify shapes) and a bunch of guards (all the equality guards
        #   are trivial, because they're covered by the replacements).
        #
        # From the ShapeEnv, we must generate a Python expression that, when
        # evaluated on a set of inputs, tells us whether or not these boolean
        # expressions would have evaluated in the same way.  However,
        # we cannot easily compute this, as we elide recording boolean
        # expressions when we think they are vacuously true.  Thus, we seek
        # an approximation: we must generate an expression, if true, would have
        # produced an "equivalent" ShapeEnv, which would answer guard
        # expressions in the same way.
        #
        # Our notion of equivalence is a bit subtle.  For example, consider
        # the ShapeEnv created from an input of size (5, 4) versus (4, 4)
        # (no other guards.)  Duck sizing would generate (s0, s1) in the first
        # case but (s0, s0) in the second.  We do NOT assume that size
        # variables are disjoint; so in fact a graph that assumes the input
        # could be (s0, s1) subsumes (s0, s0) (setting s0 == s1), but not
        # vice versa.  However, consider an analogous case (1,) versus (2,).
        # Duck sizing generates (1,) and (s0,); the (s0,) graph does NOT
        # subsume the (1,) graph because we assume that any size variables
        # is NOT 0/1 (and make simplifications according to this; e.g., if
        # we queried s0 == 0, we would immediately return False without
        # returning a guard.)
        #
        # So, it is perhaps easier to flip things on their head: the guard
        # expressions we generate here say what simplifications are valid,
        # and what are not. Below, we explain each of the guard expressions
        # we generate

        # TODO: Make this more efficient by binding all the size/stride/offsets
        # to locals before performing tests on them.

        from torch._dynamo.source import TensorProperty, TensorPropertySource

        # Actual codegen must be delayed as we don't necessarily know what
        # the symbol mapping is
        input_guards = []

        symbol_to_source: dict[sympy.Symbol, list[Source]] = collections.defaultdict(
            list
        )
        symbol_to_constraints: defaultdict[
            sympy.Symbol, set[Constraint]
        ] = collections.defaultdict(set)
        constraint_violations: list[tuple[bool, str, Callable[[], str]]] = []

        printers: list[_ShapeGuardPrinter] = []
        py_printer = ShapeGuardPythonPrinter(
            symbol_to_source, source_ref, self.var_to_sources
        )
        for lang in langs:
            if lang in ["python", "verbose_python"]:
                printers.append(py_printer)
            elif lang == "cpp":
                printers.append(
                    _ShapeGuardCppPrinter(
                        symbol_to_source, source_ref, self.var_to_sources
                    )
                )
            else:
                raise NotImplementedError(f"Unknown lang: {lang}")

        def record_constraint_violation(
            warn_only: bool,
            debug_name: str,
            msg: str,
            hint: Optional[Callable[[], str]] = None,
        ) -> None:
            constraint_violations.append(
                (warn_only, debug_name, lambda: f"{msg}{hint()}" if hint else msg)
            )

        def is_dim(src: object) -> TypeGuard[TensorPropertySource]:
            return (
                isinstance(src, TensorPropertySource)
                and src.prop is TensorProperty.SIZE
            )

        if equalities_inputs:
            source_index = {}
            for i, src in enumerate(sources):
                source_index[src.name()] = i

            def get_expression(tensor_dim_src: Source) -> sympy.Expr:
                fake = placeholders[source_index[tensor_dim_src.base.name()]]  # type: ignore[attr-defined]
                assert tensor_dim_src.idx is not None  # type: ignore[attr-defined]
                symint = fake.shape[tensor_dim_src.idx]  # type: ignore[attr-defined]
                if isinstance(symint, torch.SymInt):
                    return symint.node.expr
                else:
                    assert type(symint) is int, f"Expected int, got {type(symint)}"
                    return sympy.Integer(symint)

            for src1, src2 in equalities_inputs.source_pairs:
                expr1, expr2 = get_expression(src1), get_expression(src2)  # type: ignore[]
                # Check whether given input shape values satisfy a specified equation s = s'.
                # - Raise when the equation was violated by the given input shape values.
                # - Otherwise issue a guard to constrain them.
                concrete_val = self.evaluate_expr(sympy.Eq(expr1, expr2))
                if not concrete_val:
                    raise ConstraintViolationError(
                        f"{src1.name()} = {expr1 if isinstance(expr1, int) else expr1.xreplace(self.var_to_val)}"
                        " is not equal to "
                        f"{src2.name()} = {expr2 if isinstance(expr2, int) else expr2.xreplace(self.var_to_val)}"
                    )

            for srcEq, root, fn in equalities_inputs.derived_equalities:
                expr1 = get_expression(srcEq)
                # recall that root is either a phantom symbol or an input source
                expr2, debug_name = (
                    (root, self.var_to_sources[root][0].name())
                    if isinstance(root, sympy.Symbol)
                    else (get_expression(root), self._debug_name(root))
                )
                expr2_ = fn(expr2)
                # Check whether given input shape values satisfy a specified equation s = fn(s').
                # - Raise when the equation was violated by the given input shape values.
                # - Otherwise issue a guard to constrain them.
                concrete_val = self.evaluate_expr(sympy.Eq(expr1, expr2_))
                if not concrete_val:
                    raise ConstraintViolationError(
                        f"Expected input {srcEq.name()} to be equal to "
                        f"{fn(sympy.Symbol(debug_name))}, "
                        f"where {debug_name} = {expr2.xreplace(self.var_to_val)}, "
                        f"but got {expr1.xreplace(self.var_to_val)}"
                    )

            for phantom_symbol in equalities_inputs.phantom_symbols:
                # we created additional phantom symbols that are not input shape dimensions
                symbol_to_source[phantom_symbol].extend(
                    self.var_to_sources[phantom_symbol]
                )

        # How do we know what the value of s0 is?  Fresh variables can only be
        # bound by inputs, so there MUST be some other input which binds the
        # variable.  If there is no such input, this is an error in our
        # system.  We record where all symbols come from, to help you diagnose
        # why those symbols didn't occur.
        #
        # In fact, generally speaking it is only possible for the "outermost"
        # user of a ShapeEnv to evaluate the guards, because some inputs may
        # not be available to inner levels.  For example, Dynamo can guard on
        # tensors that never actually become graph arguments (they are
        # pruned).  In this case, only Dynamo knows about these arguments.
        def track_symint(
            source: Source, val: Union[SymInt, int], constraint: DimConstraint = None
        ) -> None:
            log.debug("track_symint %s %s %s", LazyString(source.name), val, constraint)
            assert not isinstance(val, SymInt) or is_symbolic(val)

            if isinstance(val, SymInt) and val.node.maybe_as_int() is not None:
                val = val.node.maybe_as_int()

            if isinstance(val, SymInt):
                s = val.node.expr
                if isinstance(s, sympy.Symbol):
                    symbol_to_source[s].append(source)
                    if constraint is not None and not isinstance(
                        constraint, RelaxedUnspecConstraint
                    ):
                        symbol_to_constraints[s].add(constraint)
                else:
                    constraint_violated = False
                    if isinstance(constraint, StrictMinMaxConstraint):
                        # try inferring the ranges of the expr s
                        sym_vrs = {
                            x: self.var_to_range.get(x, None) for x in s.free_symbols
                        }
                        if any(vr is None for vr in sym_vrs.values()):
                            # some of the free symbols in s don't have ranges
                            constraint_violated = True
                    elif isinstance(constraint, RelaxedUnspecConstraint):
                        if s.is_number:
                            i = int(s)
                            # Don't complain about 0/1 specialization, we
                            # expect to have to compile in this case anyway
                            if i not in (0, 1):
                                constraint_violated = True
                    if constraint_violated:
                        assert constraint is not None

                        def hint(s: sympy.Expr) -> str:
                            sexpr = py_printer.doprint(s)
                            return f"{sexpr}."

                        var_with_range = self._render_range_for_constraint_violation(
                            source, constraint
                        )
                        msg = (
                            f"Not all values of {var_with_range} are valid because "
                            f"{self._debug_name(source)} was inferred to be equal to "
                        )
                        record_constraint_violation(
                            constraint.warn_only,
                            self._debug_name(source),
                            msg,
                            hint=functools.partial(hint, s),
                        )

                input_guards.append((source, s))
            else:
                s = sympy.Integer(val)
                input_guards.append((source, s))
                constraint_violated = False
                if isinstance(constraint, StrictMinMaxConstraint):
                    if not (
                        s == constraint.vr.lower == constraint.vr.upper
                    ):  # allow static constraints
                        constraint_violated = True
                elif isinstance(constraint, RelaxedUnspecConstraint):
                    # Don't complain about 0/1 specialization, we
                    # expect to have to compile in this case anyway
                    if val not in (0, 1):
                        constraint_violated = True
                if constraint_violated:
                    assert constraint is not None
                    var_with_range = self._render_range_for_constraint_violation(
                        source, constraint
                    )
                    msg = (
                        f"Not all values of {var_with_range} are valid because "
                        f"{self._debug_name(source)} was inferred to be a constant ({val})."
                    )
                    record_constraint_violation(
                        constraint.warn_only, self._debug_name(source), msg
                    )

        def track_symfloat(source: Source, val: Union[float, SymFloat]) -> None:
            log.debug("track_symfloat %s %s", LazyString(source.name), val)
            assert not isinstance(val, SymFloat) or is_symbolic(val)

            if isinstance(val, SymFloat) and val.node.maybe_as_float() is not None:
                val = val.node.maybe_as_float()

            if isinstance(val, SymFloat):
                s = val.node.expr
                if isinstance(s, sympy.Symbol):
                    symbol_to_source[s].append(source)
                input_guards.append((source, s))
            else:
                s = sympy.Float(val)
                input_guards.append((source, s))

        for t, source, context in zip(placeholders, sources, input_contexts):
            if isinstance(source, str):
                from torch._dynamo.source import LocalSource

                source = LocalSource(source)
            assert isinstance(source, Source)
            if t is None:
                continue
            if isinstance(t, (SymInt, int)):
                track_symint(source, t)
                continue
            elif isinstance(t, (SymFloat, float)):
                track_symfloat(source, t)
                continue
            assert isinstance(t, Tensorlike)
            if is_traceable_wrapper_subclass(t):
                from torch._dynamo.source import AttrSource

                assert isinstance(context, SubclassSymbolicContext)

                # For subclasses, we need to track symints on BOTH the outer
                # and inner tensors.
                # TODO: type this better
                sources_tensors_constraints: list[tuple[Source, Any, Any, Any]] = [
                    (source, t, context.constraint_sizes, context.constraint_strides)
                ]
                attrs, _ = t.__tensor_flatten__()
                for attr in attrs:
                    inner_t = getattr(t, attr)
                    inner_context = context.inner_contexts[attr]
                    sources_tensors_constraints.append(
                        (
                            AttrSource(source, attr),
                            inner_t,
                            inner_context.constraint_sizes,  # type: ignore[attr-defined]
                            inner_context.constraint_strides,  # type: ignore[attr-defined]
                        )
                    )
            else:
                sources_tensors_constraints = [
                    (source, t, context.constraint_sizes, context.constraint_strides)  # type: ignore[attr-defined]
                ]

            for (
                src,
                curr_t,
                constraint_size,
                constraint_stride,
            ) in sources_tensors_constraints:
                if is_sparse_any(curr_t):
                    for i, ss in enumerate(curr_t.size()):
                        property_source = TensorPropertySource(
                            src, TensorProperty.SIZE, i
                        )
                        track_symint(property_source, ss, constraint_size[i])
                else:
                    for i, ss in enumerate(curr_t.size()):
                        property_source = TensorPropertySource(
                            src, TensorProperty.SIZE, i
                        )
                        track_symint(property_source, ss, constraint_size[i])
                    for i, ss in enumerate(curr_t.stride()):
                        property_source = TensorPropertySource(
                            src, TensorProperty.STRIDE, i
                        )
                        track_symint(property_source, ss, constraint_stride[i])
                    track_symint(
                        TensorPropertySource(src, TensorProperty.STORAGE_OFFSET),
                        curr_t.storage_offset(),
                    )

        # 1. Every input must equal the final simplified symbolic expression
        #    stored on the placeholder.  Given a placeholder (s0*2, s1),
        #    if we have an input (2, 3), we must show s0*2 == 2 and s1 == 3.
        #    This does a lot of work: it covers duck sizing and equality guards.
        all_exprs: list[list[str]] = [[] for _ in langs]
        self.dim_constraints = DimConstraints(
            symbol_to_source,
            self.var_to_val,
            set(symbol_to_constraints.keys()),
            self.source_name_to_debug_name,
        )

        if not _simplified:
            for source, expr in input_guards:
                srcname = source.name()
                if self._translation_validation_enabled:
                    # Ignore sources that were not turned into SymInts.
                    if srcname in self.source_to_symbol:
                        self._add_target_expr(
                            sympy.Eq(self.source_to_symbol[srcname], expr)
                        )

                # Small optimization
                if (
                    isinstance(expr, sympy.Symbol)
                    and symbol_to_source.get(expr)
                    and source == symbol_to_source[expr][0]
                ):
                    continue

                # This logic excludes static values found on tensors from guarding, because
                # dynamo's check_tensor_fn does that (see guards.cpp).
                # However, for non tensor sources, we still need to guard here.
                if ignore_static and isinstance(source, TensorPropertySource):
                    if expr.is_number:
                        self.log.debug(
                            "Skipping guard %s", f"{source_ref(source)} == {expr}"
                        )
                        continue

                if is_dim(source):
                    self.dim_constraints.add_equality(source, expr)

                for exprs, printer, lang in zip(all_exprs, printers, langs):
                    res = f"{printer.print_source(source)} == {printer.doprint(expr)}"

                    if lang == "verbose_python":
                        if (s0 := self.source_to_var.get(srcname)) is not None:
                            if source != self.var_to_sources[s0][0]:
                                res = (
                                    f"{res}  # duck sizing added this equality because these "
                                    f"variables had the same size {self.var_to_val[s0]} "
                                    "(to avoid this specialization, set torch.fx.experimental._config.use_duck_shape = False)"
                                )
                            elif (sloc := self.replacements_slocs.get(s0)) is not None:
                                res = f"{res}  # {sloc}"
                            else:
                                res = f"{res}  # (unknown var {s0}, please file a bug)"
                        else:
                            res = f"{res}  # (unknown source {srcname}, please file a bug)"
                    exprs.append(res)

                if (
                    isinstance(source, TensorPropertySource)
                    and source.prop is TensorProperty.SIZE
                    and equalities_inputs
                    and len(expr.free_symbols) == 1
                ):
                    symbol = next(iter(expr.free_symbols))
                    if (
                        isinstance(expr, sympy.Symbol)
                        and expr in symbol_to_constraints
                        and not equalities_inputs.is_equal(
                            source, symbol_to_source[expr][0]
                        )
                    ):
                        msg = (
                            f"The values of {self._debug_name(source)} = {source.name()} and "
                            f"{self._debug_name(symbol_to_source[expr][0])} = {symbol_to_source[expr][0].name()} "
                            "must always be equal."
                        )
                        record_constraint_violation(
                            equalities_inputs.warn_only, self._debug_name(source), msg
                        )

                    if (
                        not isinstance(expr, sympy.Symbol)
                        and symbol in symbol_to_constraints
                        and not equalities_inputs.is_derived(
                            source,
                            symbol_to_source[symbol][0],
                            lambda x: expr.xreplace({symbol: x}),
                        )
                    ):
                        src = symbol_to_source[symbol][0]
                        msg = (
                            f"The values of {self._debug_name(source)} = {source.name()} must always be related to "
                            f"the values of {self._debug_name(src)} = {src.name()} by "
                            f"{self._debug_name(source)} = {expr.xreplace({symbol: sympy.sympify(self._debug_name(src))})}."
                        )
                        record_constraint_violation(
                            equalities_inputs.warn_only, self._debug_name(source), msg
                        )

                # NB: Not necessary to report constraint violations here:
                # constraints are guaranteed to be on symbols (we've already
                # caught constants and non-atomic expressions), so we only
                # have relational constraints, but we don't support those
                # at the moment

        # 2. Every guard must evaluate to True (but remember many guards
        #    like s0 == s1*2 because trivial due to simplification)
        issued = set()

        def issue_guard(guard: ShapeGuard) -> None:
            expr = self.simplify(guard.expr)

            # Avoid re-issueing the same guard.
            if expr in issued:
                return

            issued.add(expr)

            try:
                is_trivial = False
                if any(
                    is_dim(source)
                    for s in expr.free_symbols
                    for source in symbol_to_source[s]
                ):
                    assert self.dim_constraints is not None
                    is_trivial = self.dim_constraints.add(expr)

                for exprs, printer, lang in zip(all_exprs, printers, langs):
                    guard_expr = printer.doprint(expr)
                    if lang == "verbose_python":
                        guard_expr = f"{guard_expr}  # {guard.sloc}"
                    exprs.append(guard_expr)

                self._add_target_expr(expr)
                # A non-relational constraint on a single sizevar can violate
                # a constraint
                if not is_trivial and len(expr.free_symbols) == 1:
                    symbol = next(iter(expr.free_symbols))
                    source = symbol_to_source[symbol][0]
                    constraints = symbol_to_constraints[symbol]
                    for c in constraints:
                        if isinstance(c, StrictMinMaxConstraint):
                            var_with_range = (
                                self._render_range_for_constraint_violation(source, c)
                            )
                            msg = (
                                f"Not all values of {var_with_range} "
                                f"satisfy the generated guard {py_printer.doprint(expr)}."
                            )
                            record_constraint_violation(
                                c.warn_only, self._debug_name(source), msg
                            )
                        elif isinstance(c, RelaxedUnspecConstraint):
                            # This is fine, we allow guards here as long as it
                            # didn't constrain it to one value  (we don't
                            # actually know this; this depends on our
                            # ValueRanges reasoning capability)
                            pass
                        else:
                            raise AssertionError(f"unrecognized constraint {c}")
            except Exception:
                self.log.warning("Failing guard allocated at %s", guard.sloc)
                raise

        # First, issue all guards.
        # This removes all the checks that follow from bounds
        # We could simply emit those and also the bounds 2 <= size when necessary
        for guard in guards if guards is not None else self.guards:
            if self._maybe_evaluate_static(guard.expr, axioms=()) is not None:
                continue
            issue_guard(guard)

        # Because there are guards that export's constraint solver can suggest good fixes for, that we may have
        # deferred as runtime asserts, and that produce_guards() alone won't do anything with (e.g. divisiblity guards),
        # we want to send runtime asserts to export's constraint solver too. These will still stay in the graph as asserts,
        # but export's constraint solver can decide whether to do anything with them (i.e. raise an error and provide
        # suggested fixes, or decide it's out of scope and leave as a runtime assert in the graph).
        for ra in self.deferred_runtime_asserts.get(None, []):
            if self._maybe_evaluate_static(ra.expr, axioms=()) is not None:
                continue
            expr = self.simplify(ra.expr)
            self.dim_constraints.add(expr)

        # 3. Every symbol must be within its value range (this handles 0/1
        # specialization too).
        for symbol, sources in symbol_to_source.items():
            r = self.var_to_range.get(symbol)
            if r is None:
                continue
            vr_sloc = self.var_to_range_sloc[symbol]

            assert sources
            bounds = []
            rf = source_ref(sources[0])
            verbose_expr = ""
            if r.lower not in (-sympy.oo, -int_oo):
                if any(is_dim(source) for source in sources):
                    self.dim_constraints.add(sympy.Ge(symbol, r.lower))
                # Only print lower bound in simplified mode if it is not the
                # default
                if not _simplified or r.lower != self._default_value_range().lower:
                    bounds.append(sympy.Le(r.lower, symbol, evaluate=False))
                verbose_expr = f"{r.lower} <= {rf}  # {vr_sloc.lower}"
            if r.upper not in (sympy.oo, int_oo):
                if any(is_dim(source) for source in sources):
                    self.dim_constraints.add(sympy.Le(symbol, r.upper))
                # nontrivial upper bound is always interesting
                bounds.append(sympy.Le(symbol, r.upper, evaluate=False))
                if verbose_expr:
                    verbose_expr = f"{r.lower} <= {rf} <= {r.upper}  # {vr_sloc.lower} and {vr_sloc.upper}"
                else:
                    verbose_expr = f"{rf} <= {r.upper}  # {vr_sloc.upper}"
            if bounds:
                bound = sympy.And(*bounds, evaluate=False)

                for exprs, printer, lang in zip(all_exprs, printers, langs):
                    if lang == "verbose_python":
                        exprs.append(verbose_expr)
                    else:
                        exprs.append(printer.doprint(bound))
                # NB: verbose_exprs are done above

                # Check constraints
                constraints = symbol_to_constraints[symbol]
                for c in constraints:
                    if isinstance(c, StrictMinMaxConstraint):
                        # TODO: With int_oo, I think this condition is a noop
                        # now
                        if not (c.vr & self._default_value_range()).issubset(r):
                            source = sources[0]

                            expr = sympy.And(
                                sympy.Le(r.lower, symbol), sympy.Le(symbol, r.upper)
                            )
                            guard_expr = py_printer.doprint(expr)
                            var_with_range = (
                                self._render_range_for_constraint_violation(source, c)
                            )
                            msg = f"Not all values of {var_with_range} satisfy the generated guard {guard_expr}"
                            record_constraint_violation(
                                c.warn_only,
                                self._debug_name(source),
                                msg,
                            )
            # We NaN specialize, which means similar to 0/1 specialization we
            # should assume that the float is NOT nan.  This is load bearing
            # if you have something like an equality guard, nan will play
            # merry hell with the reasoning.
            if symbol_is_type(symbol, SymT.FLOAT):
                res = f"not math.isnan({py_printer.print_source(sources[0])})"
                for exprs, printer, lang in zip(all_exprs, printers, langs):
                    if lang == "verbose_python":
                        exprs.append(
                            f"{res}  # implicit guard for float input due to NaN specialization in the framework"
                        )
                    elif lang == "python":
                        exprs.append(res)
                    elif lang == "cpp":
                        exprs.append(f"~std::isnan({printer.print_source(sources[0])})")
                    else:
                        raise NotImplementedError(f"Unimplemented for lang: {lang}")

        if constraint_violations:
            warn_msgs: list[str] = []
            error_msgs: list[str] = []
            debug_names = set()
            for warn_only, debug_name, msg_cb in constraint_violations:
                if warn_only:
                    str_msg = f"  {len(warn_msgs) + 1}. {msg_cb()}"
                    warn_msgs.append(str_msg)
                else:
                    str_msg = f"  - {msg_cb()}"
                    error_msgs.append(str_msg)
                    debug_names.add(debug_name)
            if len(error_msgs) > 0:
                debug_names_str = ", ".join(sorted(debug_names))
                err = "\n".join(error_msgs)
                raise ConstraintViolationError(
                    f"Constraints violated ({debug_names_str})! "
                    'For more information, run with TORCH_LOGS="+dynamic".\n'
                    f"{err}"
                )
            elif len(warn_msgs) > 0:
                log.debug("%s Warning only constraints violated", len(warn_msgs))

        signpost_event(
            "dynamic",
            "produce_guards",
            {
                **self.co_fields,
                **self.counter,
                "num_guards": len(all_exprs[0]),
                "free_symbols": sum(1 for v in symbol_to_source.values() if v),
                # The keys are meaningless from an aggregate perspective, so
                # don't include them.  Biggest first.
                "symbol_guard_counts": sorted(
                    self.symbol_guard_counter.values(), reverse=True
                ),
            },
        )

        if self._translation_validation_enabled:
            from torch.fx.experimental.validator import PopulateValidator

            # Add all deferred runtime assertions; these are not technically
            # handled by produce_guards but we need to put them in the target
            # set
            for ras in self.deferred_runtime_asserts.values():
                for ra in ras:
                    self._add_target_expr(ra.expr)

            # Add value range bound guards for all symbols with no trivial bounds.
            # Reason: '_maybe_evaluate_static' may eliminate guards based on the
            # refined value ranges.
            for sym, vr in self.var_to_range.items():
                if vr.lower not in (-sympy.oo, -int_oo):
                    self._add_target_expr(sympy.Le(vr.lower, sym))
                if vr.upper not in (sympy.oo, int_oo):
                    self._add_target_expr(sympy.Le(sym, vr.upper))

            # Before validating, populate the input of the validator with the
            # built FX graph.
            with fx_traceback.preserve_node_meta():
                PopulateValidator(self.graph, self.validator).run()

        # Only run translation validation when we are not passing custom guards
        if guards is None:
            self._check_translation_validate()

        helpers: list[_ShapeGuardsHelper] = []
        for exprs, printer, lang in zip(all_exprs, printers, langs):
            if lang == "cpp":
                assert isinstance(printer, _ShapeGuardCppPrinter)
                helpers.append(_CppShapeGuardsHelper(exprs, printer.source_to_symbol))
            else:
                helpers.append(_ShapeGuardsHelper(exprs))
        return helpers

    def produce_guards_expression(
        self,
        placeholders: Sequence[Union[SymInt, FakeTensor]],
        *,
        guards: Optional[list[ShapeGuard]] = None,
        ignore_static: bool = True,
    ) -> Optional[str]:
        """
        Expected to be used with evaluate_guards_expression(). Produces the guards
        for the given placeholders and returns a string expression to be evaluated
        by evaluate_guards_expression given concrete values for the placeholders.
        """
        from torch._dynamo.source import LocalSource

        arg_names = [f"t{i}" for i in range(len(placeholders))]
        produced_guards = self.produce_guards(
            placeholders,
            [LocalSource(a) for a in arg_names],
            guards=guards,
            ignore_static=ignore_static,
        )
        if produced_guards:
            return " and ".join(produced_guards)
        return None

    def evaluate_symexpr(self, code: str) -> Union[int, float, bool]:
        """
        To be used by compile_fx to evaluate symexprs
        """
        args = {str(e): val for e, val in self.var_to_val.items()}
        return eval(code, SYMPY_INTERP, args)

    def deserialize_symexpr(self, code: str) -> Union[SymInt, SymFloat, SymBool]:
        """
        To be used by compile_fx to deserialize symexprs
        """
        args = {
            str(e): SymInt(SymNode(e, self, int, int(val), fx_node=None))
            for e, val in self.var_to_val.items()
        }
        return eval(code, SYMPY_INTERP, args)

    def evaluate_guards_expression(self, code: str, args: Sequence[object]) -> bool:
        """
        Expected to be used with produce_guards_expression(). Evaluates an expression
        generated by produce_guards_expression for the given concrete args.
        """
        arg_names = [f"t{i}" for i in range(len(args))]
        return eval(code, SYMPY_INTERP, {"L": dict(zip(arg_names, args))})

    def evaluate_guards_for_args(
        self,
        placeholders: Sequence[FakeTensor],
        args: Sequence[Tensor],
        *,
        ignore_static: bool = True,
    ) -> bool:
        """Generate guards for a graph's placeholder values and evaluate the guards with args"""
        code = self.produce_guards_expression(placeholders, ignore_static=ignore_static)
        if code:
            return self.evaluate_guards_expression(code, args)
        return True

    def get_pruned_guards(self, symints: Sequence[torch.SymInt]) -> list[ShapeGuard]:
        """
        Get a list of guards, but pruned so it only provides guards that
        reference symints from the passed in input
        """
        symints = {
            s.node.expr for s in symints if isinstance(s.node.expr, sympy.Symbol)
        }
        guards = [
            g for g in self.guards if all(s in symints for s in g.expr.free_symbols)
        ]
        return guards

    def bind_symbols(
        self, placeholders: Sequence[FakeTensor], args: Sequence[Tensor]
    ) -> dict[sympy.Symbol, int]:
        """
        Given a paired list of placeholders (fake tensors with
        symbolic sizes) and concrete arguments (regular tensors
        with real sizes), returns a dictionary mapping each
        symbol to its real value.  So for example, if you
        have a placeholder with size (s0, s1), binding
        (2, 4) to it will give you {s0: 2, s1: 4}.  This is
        not guaranteed to bind ALL symbols in the ShapeEnv;
        we can't bind a symbol if it doesn't occur in any placeholder,
        and symbols that already have replacements won't get bindings.

        This is a little duplicative with evaluate_guards but
        it's different enough that it seemed cleanest to make
        another copy.  This assumes the guards are already checked,
        though if it's cheap we'll check for shenanigans
        """
        bindings: dict[sympy.Symbol, int] = {}

        def bind_symint(arg: object, val: object) -> None:
            if isinstance(val, SymInt):
                assert isinstance(arg, int)
                s = val.node.expr

                if isinstance(s, sympy.Symbol):
                    if s in bindings:
                        assert bindings[s] == arg, f"{bindings[s]} != {arg}"
                    else:
                        bindings[s] = arg
                elif isinstance(-s, sympy.Symbol):
                    if -s in bindings:
                        assert bindings[-s] == -arg, f"{bindings[-s]} != {-arg}"
                    else:
                        bindings[-s] = -arg

        for t, arg in zip(placeholders, args):
            if t is None:
                continue
            if isinstance(t, SymInt):
                bind_symint(arg, t)
                continue
            assert isinstance(t, torch.Tensor)
            for i, s in enumerate(t.size()):
                bind_symint(arg.size(i), s)
            for i, s in enumerate(t.stride()):
                bind_symint(arg.stride(i), s)
            bind_symint(arg.storage_offset(), t.storage_offset())

        return bindings

    def get_nontrivial_guards(self) -> list[SympyBoolean]:
        """Returns a list of guard expressions that aren't statically known (i.e. not trivial)"""
        return [
            self.simplify(guard.expr)
            for guard in self.guards
            if self._maybe_evaluate_static(guard.expr, axioms=()) is None
        ]

    def format_guards(self, verbose: bool = False) -> str:
        """Format this shape env's guard expressions with optional traceback info if verbose"""

        return "\n".join(
            f" - {guard.expr}{' ' + str(guard.sloc) if verbose else ''}"
            for guard in self.guards
        )

    def bound_sympy(
        self, expr: sympy.Expr, size_oblivious: bool = False
    ) -> ValueRanges:
        """Given a sympy expression, computes a ValueRanges bound for what values it can be"""
        # TODO: maybe it's guaranteed x in is var_to_range?
        var_to_range = {x: self.var_to_range.get(x, None) for x in expr.free_symbols}
        if size_oblivious:
            # Clamp values of size-like variables
            # NB: discarding the old upper bound in intentional, per
            # https://github.com/pytorch/pytorch/pull/123675
            for x in self.size_like & var_to_range.keys():
                if var_to_range[x] is not None:
                    # NB: do NOT set upper to 2 ** 48, we're using this solely
                    # to determine if we can do size-like replacement, the
                    # upper bound is irrelevant here
                    var_to_range[x] = ValueRanges(2, int_oo)
        return bound_sympy(expr, var_to_range)  # type: ignore[arg-type]

    @_lru_cache
    def get_axioms(
        self,
        symbols: Optional[tuple[sympy.Symbol]] = None,
        compute_hint: bool = False,
    ) -> tuple[SympyBoolean, ...]:
        """
        Given the symbols in an expression, it returns all the runtime asserts that have those symbols
        concatenated with all the guards.
        If symbols is None, it returns all the runtime asserts (and all the guards)
        """
        if symbols is None:
            runtime_asserts = (
                r.expr for rs in self.deferred_runtime_asserts.values() for r in rs
            )
        else:
            runtime_asserts = (
                r.expr
                for s in symbols
                if s not in self.var_to_val
                for r in self.deferred_runtime_asserts.get(s, ())
            )
        guards: Iterator[SympyBoolean] = (g.expr for g in self.guards)
        axioms: Iterator[SympyBoolean] = itertools.chain(guards, runtime_asserts)
        if compute_hint:
            axioms = (
                canonicalize_bool_expr(a.xreplace(self.var_to_val)) for a in axioms
            )
        return tuple(dict.fromkeys(axioms).keys())

    @lru_cache(None)
    def get_implications(
        self, e: SympyBoolean
    ) -> tuple[tuple[SympyBoolean, sympy.logic.boolalg.BooleanAtom], ...]:
        """Given a expression, it returns a list of predicates that follow from it"""
        equiv: dict[SympyBoolean, sympy.logic.boolalg.BooleanAtom] = {}

        def add_expr(expr: SympyBoolean) -> None:
            expr = canonicalize_bool_expr(expr)
            if isinstance(expr, (sympy.Eq, sympy.Ne)):
                # No need to canonicalize
                # TODO We could further canonicalize Eq ordering the lhs and rhs somehow
                # With this, we could remove the need for the commutativity part
                opposite = sympy.Eq if isinstance(expr, sympy.Ne) else sympy.Ne
                # Commutativity of == and !=
                equiv[type(expr)(expr.lhs, expr.rhs, evaluate=False)] = sympy.true
                equiv[type(expr)(expr.rhs, expr.lhs, evaluate=False)] = sympy.true
                equiv[opposite(expr.lhs, expr.rhs, evaluate=False)] = sympy.false
                equiv[opposite(expr.rhs, expr.lhs, evaluate=False)] = sympy.false
            else:
                # Expr and negation
                equiv[expr] = sympy.true
                # we do not pass evaluate=False like others on purpose here!
                # we want not(a<b) to be a>=b and not ~(a<b).
                equiv[canonicalize_bool_expr(sympy.Not(expr))] = sympy.false

        add_expr(e)
        # Other relational expressions this expression implies
        if isinstance(e, sympy.Eq):
            add_expr(sympy.Le(e.lhs, e.rhs, evaluate=False))
            add_expr(sympy.Ge(e.lhs, e.rhs, evaluate=False))
        elif isinstance(e, sympy.Lt):
            add_expr(sympy.Le(e.lhs, e.rhs, evaluate=False))
            add_expr(sympy.Ne(e.lhs, e.rhs, evaluate=False))
            if e.lhs.is_integer and e.rhs.is_integer:  # type: ignore[attr-defined]
                add_expr(sympy.Le(e.lhs, e.rhs - 1, evaluate=False))
        elif isinstance(e, sympy.Le):
            add_expr(sympy.Lt(e.lhs, e.rhs + 1, evaluate=False))

        return tuple(equiv.items())

    @_lru_cache
    def _maybe_evaluate_static(
        self,
        expr: sympy.Basic,
        *,
        unbacked_only: bool = False,
        compute_hint: bool = False,
        size_oblivious: bool = False,
        axioms: Optional[tuple[SympyBoolean]] = None,
        var_to_range: Optional[tuple[tuple[sympy.Symbol, ValueRanges]]] = None,
    ) -> Optional[sympy.Basic]:
        """
        Tries to evaluate expr without introducing guards

        If unbacked_only == True, then we only do substitutions on
        unbacked SymInts (leaving regular hinted integers alone).  This could
        result in an expression that still contains backed SymInts, which you
        could then potentially guard on.

        Use compute_hint == True if you are trying to compute a non-binding
        hint for the particular hint values of backed and unbacked SymInts,
        e.g., if s0 happens to be 3 this run, compute_hint will subsitute s0 with 3.
        """

        # axioms with compute hint NYE
        assert not compute_hint or not axioms
        expr = self.simplify(expr)

        if compute_hint:
            expr = expr.xreplace(self.var_to_val).xreplace(self.unbacked_var_to_val)

        expr = canonicalize_bool_expr(expr)

        def resimplify_floor_div(axioms: dict[sympy.Expr, sympy.Expr]) -> None:
            if not self._resimplify_floor_div_axioms:
                return
            self._resimplify_floor_div_axioms = False
            new_items = {}
            for k, v in axioms.items():
                # A FloorDiv in implications could have became CleanDiv at this point, due to new facts
                # to the shapeEnv. This handles such issue but its not ideal. This is the only expression
                # simplification that depends on the global state of shape env.
                # TODO try to get rid of CleanDiv since it breaks the invariant thats simplifications of sympy
                # expressions only depend on the expression itself.
                if k.has(FloorDiv):
                    new_items.update({self.simplify(k): v})
            axioms.update(new_items)

        # Pattern matching
        if axioms is None:
            resimplify_floor_div(self.axioms)
            subst = self.axioms
        else:
            subst = {}
            for e in axioms:
                if e.free_symbols.issubset(expr.free_symbols):
                    subst.update(dict(self.get_implications(self.simplify(e))))

            resimplify_floor_div(subst)

        expr = expr.xreplace(subst)
        # TODO: compute hint might have gotten broken here

        fs = expr.free_symbols

        if not fs and (expr.is_number or expr.is_Boolean):
            return expr

        if var_to_range is None:
            var_ranges = self.var_to_range
        else:
            var_ranges = dict(var_to_range)

        symbol_info = tuple(
            _SymbolInfo(
                s,
                var_ranges.get(s),
                self.var_to_val.get(s),
                s in self.size_like,
            )
            for s in sorted(fs, key=str)  # TODO: speed up sort?
        )

        r = _maybe_evaluate_static_worker(
            expr, symbol_info, unbacked_only, size_oblivious
        )
        return r

    @_lru_cache
    def replace(self, expr: _SympyT) -> _SympyT:
        """Apply symbol replacements to any symbols in the given expression"""
        replacements = {}
        for s in expr.free_symbols:
            r = self._find(s)
            # Micro-optimization: only do replacements if r and s are different
            # Otherwise, xreplace is not a no-op and will trigger expensive
            # assumption queries if expr has a relational node.
            if not r.is_Symbol or r != s:
                replacements[s] = r
        if replacements:
            return safe_expand(expr.xreplace(replacements))
        else:
            return expr

    @_lru_cache
    def _update_divisible(self) -> None:
        new_divisible = set()
        for k in self.divisible:
            res = self.replace(k)
            if not res.is_number:
                new_divisible.add(k)

        self.divisible = new_divisible
        self._update_version_counter()

    @_lru_cache
    def simplify(self, expr: _SympyT) -> _SympyT:
        """Use known constraints and replacements to simplify the given expr"""
        expr = safe_expand(expr)
        expr = self.replace(expr)
        # TODO it would seem that this pass is not necessary given the
        # below replacement of // with /, but for nested FloorDivs
        # the non-recursive replacement doesn't work, and
        # recursive makes it hard to look up divisibility,
        # because existing divisibility info has FloorDiv in it, not /
        # for now just do a separate pass to catch common nested case
        if expr.has(FloorDiv):
            self._update_divisible()
            div_replacements = {}
            for atom in expr.atoms(FloorDiv):
                base, divisor = atom.args
                if isinstance(divisor, FloorDiv):
                    base1, divisor1 = divisor.args
                    if (
                        self.replace(Mod(base, divisor)) in self.divisible
                        and base == base1
                        and self.replace(Mod(base1, divisor1)) in self.divisible
                    ):
                        div_replacements[atom] = divisor1
            if div_replacements:
                expr = expr.xreplace(div_replacements)
                expr = safe_expand(expr)
        if expr.has(FloorDiv):
            div_replacements = {}
            pows = expr.atoms(sympy.Pow)
            rationals = expr.atoms(sympy.Rational).difference(expr.atoms(sympy.Integer))
            for fd in expr.atoms(FloorDiv):
                base, divisor = fd.args
                if self.replace(Mod(base, divisor)) in self.divisible:
                    div_replacements[fd] = CleanDiv(base, divisor)
            if div_replacements:
                new_expr = expr.xreplace(div_replacements)
                new_expr = safe_expand(new_expr)
                new_pows = new_expr.atoms(sympy.Pow)
                new_rationals = new_expr.atoms(sympy.Rational).difference(
                    new_expr.atoms(sympy.Integer)
                )
                # divisions simplified away
                if new_pows.issubset(pows) and new_rationals.issubset(rationals):
                    expr = new_expr
        return expr

    # TODO: overload for allow_none literal
    @lru_cache(256)
    def size_hint(
        self, expr: sympy.Basic, *, allow_none: bool = False
    ) -> Optional[sympy.Basic]:
        """
        Gets a size hint for a given expression from the underlying shapes we had.
        Does not introduce a guard, so only use this when you can guarantee that
        your code is still valid for arbitrary shapes (such as optimization decisions)
        """
        result_expr = safe_expand(expr).xreplace(self.var_to_val)
        if not result_expr.is_number:
            from torch.utils._sympy.singleton_int import SingletonInt

            if isinstance(result_expr, SingletonInt):
                return None
            r = self._maybe_evaluate_static(result_expr, compute_hint=True)
            if r is not None:
                return r
            if allow_none:
                return None

            if self.oblivious_var_to_val:
                # See https://github.com/pytorch/pytorch/issues/137100#issuecomment-2495778113
                correct_hint = result_expr.xreplace(self.oblivious_var_to_val)
                counterfactual_hint = result_expr.xreplace(
                    {k: max(v, 2) for k, v in self.oblivious_var_to_val.items()}
                )
                if (
                    not correct_hint.free_symbols
                    and not counterfactual_hint.free_symbols
                ):
                    if correct_hint == counterfactual_hint:
                        log.info("oblivious_size hit %s -> %s", expr, correct_hint)
                        return correct_hint
                    else:
                        log.info(
                            "oblivious_size counterfactual failed %s -> %s != %s",
                            expr,
                            correct_hint,
                            counterfactual_hint,
                        )
                else:
                    log.info(
                        "oblivious_size miss %s -> %s (counterfactual: %s)",
                        expr,
                        correct_hint,
                        counterfactual_hint,
                    )

            if self.unbacked_var_to_val:
                unsound_expr = result_expr.xreplace(self.unbacked_var_to_val)
                if not unsound_expr.free_symbols:
                    log.warning(
                        "propagate_real_tensors size_hint(%s) -> %s", expr, unsound_expr
                    )
                    trace_structured(
                        "propagate_real_tensors",
                        metadata_fn=lambda: {
                            "expr": repr(expr),
                            "result": repr(unsound_expr),
                            "stack": structured.from_traceback(
                                CapturedTraceback.extract(skip=1).summary()
                            ),
                        },
                    )
                    self.defer_runtime_assert(
                        sympy.Eq(result_expr, unsound_expr),
                        f"propagate_real_tensors: {result_expr} == {unsound_expr}",
                    )
                    return unsound_expr

            raise self._make_data_dependent_error(result_expr, expr)
        return result_expr

    # NB: keep in sync with size_hint
    @lru_cache(256)
    def has_hint(self, expr: sympy.Expr) -> bool:
        result_expr = safe_expand(expr).xreplace(self.var_to_val)
        return (
            result_expr.is_number
            or self._maybe_evaluate_static(result_expr) is not None
        )

    def _make_data_dependent_error(
        self,
        expr: sympy.Basic,
        unhinted_expr: sympy.Basic,
        *,
        size_oblivious_result: Optional[sympy.Basic] = None,
    ) -> GuardOnDataDependentSymNode:
        # TODO: in a Dynamo context, having user code, and having the
        # name of the local, will be much better
        size_like_symbols = []
        for s in expr.free_symbols:
            stacktrace = "".join(self.var_to_stack[s].format())
            self.log.debug(
                "Data dependent variable '%s' allocated at:\n%s", s, stacktrace
            )
            if s in self.size_like:
                size_like_symbols.append(s)
        size_oblivious_result_msg = ""
        if size_oblivious_result is not None:
            size_oblivious_result_msg = (
                f"ATTENTION: guard_size_oblivious would fix the error, evaluating expression to {size_oblivious_result}.\n"
                "Maybe you need to add guard_size_oblivious to framework code, see doc below for more guidance.\n\n"
            )
        sloc, maybe_extra_debug = self._get_stack_summary(True)
        if expr.is_integer:  # type: ignore[attr-defined]
            desc = (
                "Could not extract specialized integer from data-dependent expression"
            )
        else:
            desc = "Could not guard on data-dependent expression"
        msg = (
            f"{desc} {expr} (unhinted: {unhinted_expr}).  "
            f"(Size-like symbols: {', '.join(map(str, size_like_symbols)) or 'none'})\n\n"
            f"{size_oblivious_result_msg}"
            f"Caused by: {sloc}\n"
            'For more information, run with TORCH_LOGS="dynamic"\n'
            "For extended logs when we create symbols, also add "
            f"TORCHDYNAMO_EXTENDED_DEBUG_CREATE_SYMBOL=\"{','.join(map(str, expr.free_symbols))}\"\n"
            "If you suspect the guard was triggered from C++, add TORCHDYNAMO_EXTENDED_DEBUG_CPP=1\n"
            "For more debugging help, see "
            "https://docs.google.com/document/d/1HSuTTVvYH1pTew89Rtpeu84Ht3nQEFTYhAX3Ypa_xJs/edit?usp=sharing\n"
            + maybe_extra_debug
            # TODO: Help text about how to use our runtime tests to fix this
            # problem
        )
        return GuardOnDataDependentSymNode(expr, msg)

    def _update_var_to_range(
        self,
        symbol: sympy.Symbol,
        vr: ValueRanges,
        vr_sloc: Optional[ValueRangesSLoc] = None,
        *,
        is_constraint: bool = False,
    ) -> None:
        lower, upper = vr.lower, vr.upper

        # If we have a size-like unbacked SymInt, refuse to refine the range to be
        # less than two.  This is because when we intersect this range
        # with [2, inf] for size oblivious tests, the range would be
        # unsatisfiable.  In other words, once you have a size-like
        # unbacked SymInt, we can never learn that it is exactly zero or one,
        # because we would now give inconsistent results for all size
        # oblivous tests!
        if upper < 2 and symbol in self.size_like:
            vr = ValueRanges(lower, 2)

        # Updates the range and the guards corresponding to each bound of the symbol.
        if symbol not in self.var_to_range:
            self.log.debug("_update_var_to_range %s = %s (new)", symbol, vr)
            self.var_to_range[symbol] = vr
            if vr_sloc is None:
                sloc = self._get_sloc()
                vr_sloc = ValueRangesSLoc(sloc, sloc)
            self.var_to_range_sloc[symbol] = vr_sloc
        else:
            old = self.var_to_range[symbol]
            new = old & vr
            if new != old:
                if vr_sloc is None:
                    sloc = self._get_sloc()
                    vr_sloc = ValueRangesSLoc(sloc, sloc)
                if new.lower != old.lower:
                    self.var_to_range_sloc[symbol].lower = vr_sloc.lower
                if new.upper != old.upper:
                    self.var_to_range_sloc[symbol].upper = vr_sloc.upper
                self.var_to_range[symbol] = new
                self.log.debug("_update_var_to_range %s = %s (update)", symbol, new)

        if (v := self.var_to_val.get(symbol)) is not None:
            r = self.var_to_range[symbol]
            if v not in r:
                # For constraint failure, delay this for later
                # TODO: Rework all of this, the constraint logic is very
                # duplicative with regular reasoning
                if not is_constraint:
                    assert v in r, f"{v} not in {r}"

    def _set_replacement(self, a: sympy.Symbol, tgt: sympy.Expr, msg: str) -> None:
        """
        Adds or updates a replacement for a symbol.
        Use this instead of `self.replacements[a] = tgt`.
        """
        if tgt == self.replacements.get(a, None):
            return

        if a in tgt.free_symbols:
            return

        # Precondition: a == tgt
        assert isinstance(a, sympy.Symbol)

        if (
            self.allow_complex_guards_as_runtime_asserts
            and not _is_supported_equivalence(tgt)
        ):
            return  # continuing leads to placeholder shapes having complex expressions that we can't resolve

        # Handles nested tensor symbolic variables which don't have
        # var_to_range bounds
        tgt_bound = None
        if a in self.var_to_range:
            src_bound = self.var_to_range[a]

            # First, refine the value range of a based on the computed value range
            # of tgt.  This is always OK to do, even if we decide not to do the
            # substitution in the end.  This might be a no-op, if a already has
            # a tighter bound
            tgt_bound = self.bound_sympy(tgt)
            self._update_var_to_range(a, tgt_bound)

            # Next, check if we can update the range of free symbols in tgt
            # based on the range in a. But only do it if:
            #  - the source bound non-trivially improves over what we get out of
            #    the existing bounds.
            #  - the replacement is univariate and we can invert the tgt expression
            if not tgt_bound.issubset(src_bound) and len(tgt.free_symbols) == 1:
                b = next(iter(tgt.free_symbols))
                # Try to invert the equality
                r = try_solve(sympy.Eq(a, tgt), b, floordiv_inequality=False)
                if r is not None:
                    self.log.debug(
                        "set_replacement: solve for %s in %s == %s gives %s",
                        b,
                        a,
                        tgt,
                        r,
                    )
                    # The solution here can be non-integral, for example, if
                    # we have s0 = 2*s1, then s1 = s0/2.  What we would like
                    # to do is calculated the bounds in arbitrary precision,
                    # and then requantize the bound to integers when we are
                    # done.
                    rat_b_bound = self.bound_sympy(r[1])
                    b_bound = ValueRanges(
                        CeilToInt(rat_b_bound.lower), FloorToInt(rat_b_bound.upper)
                    )
                    self._update_var_to_range(b, b_bound, self.var_to_range_sloc[a])
                    tgt_bound = self.bound_sympy(tgt)
                    assert tgt_bound.issubset(
                        src_bound
                    ), f"{tgt_bound=} not a subset of {src_bound=}"

            # TODO: Should we propagate size-like-ness?
            #
            # Pros: if u0 is size-like, intuitively u0 == u1 should cause u1
            # to become size-like.
            #
            # Cons: if u0 is size-like, what about u0 - 1 == u1?  You CAN'T
            # propagate in this case, because what if u0 == 0, then u1 is negative
            # and clearly isn't a size.  So, at minimum, any f(x) whose value
            # range isn't [0, inf] given x in [0, inf] cannot propagate
            # size-like-ness.  But there are many situations where you could
            # imagine u1 is going to be size-like and actually you just didn't
            # have a refined enough value range on u0.  Since even innocuous
            # looking arithmetic operations can destroy size-like-ness, it's
            # best to not propagate it at all and force the user to annotate it
            # as necessary.
            #
            # Compromise: we preserve size-like-ness only for exact equality
            # and nothing else.
            if a in self.size_like and isinstance(tgt, sympy.Symbol):
                self.size_like.add(tgt)
            elif isinstance(tgt, sympy.Symbol) and tgt in self.size_like:
                self.size_like.add(a)

            # Now, decide if we will do the substitution.
            #
            #  - If the source has a non-trivial range, only substitute if
            #    we preserve this range.  Note that we may have propagated
            #    the src_range to free variables in tgt when tgt is univariate
            #    and we could find an inverse, which helps us achieve this.
            #    This ensures we never "forget" about user defined ranges,
            #    even if they end up being defined on composite formulas
            #    like s0 + s1.
            #
            #  - If the variable is unbacked, only substitute if the substitution
            #    would preserve the bounds also under size-like-ness conditions.

            if not tgt_bound.issubset(src_bound):
                self.log.debug(
                    "skipped set_replacement %s = %s (%s) [%s not subset of %s]",
                    a,
                    tgt,
                    msg,
                    tgt_bound,
                    src_bound,
                )
                return
            elif a in self.size_like:
                tgt_bound_so = self.bound_sympy(tgt, size_oblivious=True)
                src_bound_so = self.bound_sympy(a, size_oblivious=True)
                if not tgt_bound_so.issubset(src_bound_so):
                    self.log.debug(
                        "skipped set_replacement %s = %s (%s) "
                        "[%s not subset of %s (size-oblivious conditions)]",
                        a,
                        tgt,
                        msg,
                        tgt_bound_so,
                        src_bound_so,
                    )
                    return

        if isinstance(tgt, (sympy.Integer, sympy.Float)):
            # specializing to a constant, which is likely unexpected (unless
            # you specified dynamic=True)

            user_tb = TracingContext.extract_stack()
            trace_structured(
                "symbolic_shape_specialization",
                metadata_fn=lambda: {
                    "symbol": repr(a),
                    "sources": [s.name() for s in self.var_to_sources.get(a, [])],
                    "value": repr(tgt),
                    "reason": msg,
                    "stack": structured.from_traceback(
                        CapturedTraceback.extract(skip=1).summary()
                    ),
                    "user_stack": (
                        structured.from_traceback(user_tb) if user_tb else None
                    ),
                },
            )

            if config.print_specializations:
                self.log.warning(
                    "Specializing %s to %s", self.var_to_sources[a][0].name(), tgt
                )
                self.log.debug("SPECIALIZATION", stack_info=True)
        log.info("set_replacement %s = %s (%s) %s", a, tgt, msg, tgt_bound)
        self.replacements[a] = tgt
        # NB: the replacement may get refined, but the user will find the
        # FIRST one most useful (TODO: Maybe we could consider tracking all of
        # them)
        if a not in self.replacements_slocs:
            self.replacements_slocs[a] = self._get_sloc()
        self._update_version_counter()

        # When specializing 'a == tgt', the equality should be also conveyed to
        # Z3, in case an expression uses 'a'.
        self._add_target_expr(sympy.Eq(a, tgt, evaluate=False))

    def _add_divisible(self, expr: sympy.Expr) -> None:
        self.divisible.add(expr)
        self._update_version_counter()

    @_lru_cache
    @record_shapeenv_event()
    def _find(self, a: sympy.Symbol) -> sympy.Expr:
        """
        Implements a DSU-like algorithm to find the variable that represents a
        Also handles transitive non-identity replacements.

        a: b + c
        c: d
        """
        if a not in self.replacements:
            return a
        res = self.replacements[a]
        cur_replace = {s: self._find(s) for s in res.free_symbols}
        replaced, changed = self.replacements[a]._xreplace(cur_replace)
        if changed:
            self._set_replacement(a, replaced, "find")
        return self.replacements[a]

    @lru_cache(256)
    def _maybe_guard_rel(self, expr: sympy.Rel) -> None:
        """
        The relational guard is guarded to be true.  Use this information to
        simplify shapes (i.e. a == b or a % 5 == 0)
        """
        assert isinstance(expr, sympy.Rel)

        # A good example of what goes wrong if you don't do this is
        # python test/functorch/test_aotdispatch.py -k
        # test_aot_autograd_symbolic_module_exhaustive_nn_LazyConv3d_cpu_float32
        if isinstance(expr, sympy.Ne):
            return

        free = list(expr.free_symbols)

        assert (
            len(free) > 0
        ), f"The expression should not be static by this point: {expr}"
        # In case of really gnarly expression, we don't blow up
        if len(free) > 5:
            return

        # Prioritize unbacked symints for solving by ordering them last.
        # Prefer to simplify out lexicographically higher symbols (i.e. simplify out s4 over s3).
        #   (NB: this unfortunately isn't strictly equivalent to simplifying out newer symbols)
        # Prefer to simplify out symbols with ephemeral sources.
        def _smart_symbol_sort(x: sympy.Symbol) -> tuple[int, int, str]:
            has_only_ephemeral_sources = x in self.var_to_sources and all(
                s.is_ephemeral() for s in self.var_to_sources[x]
            )
            # NB: size_hint is int, not sympy.Expr, do not use int_oo here
            hint_size = self.size_hint(x, allow_none=True)
            if hint_size is None:
                size = sys.maxsize
            elif symbol_is_type(x, SymT.SIZE):
                assert isinstance(hint_size, sympy.Expr)
                size = int(hint_size)
            else:
                size = sys.maxsize
            name = x.name
            # 1 puts ephemeral sourced symbols first when sorting in reverse
            return (1 if has_only_ephemeral_sources else 0, size, name)

        free = sorted(free, key=_smart_symbol_sort, reverse=True)  # type: ignore[attr-defined]
        lhs = expr.lhs
        rhs = expr.rhs

        self._refine_ranges(expr)

        # The rest of this stuff is for equality only
        if not isinstance(expr, sympy.Eq):
            return

        if not expr.has(Mod):
            try:
                floor_div_atoms = lhs.atoms(FloorDiv).union(rhs.atoms(FloorDiv))
                if len(floor_div_atoms) > 0 and any(
                    a.divisor != 1 for a in floor_div_atoms
                ):
                    raise NotImplementedError

                # Never replace unbacked symbols with other unbacked symbols.
                # This is error prone because you can cause references to
                # unbacked symbols to time travel backwards.  E.g.,
                #
                # u1 = x.item()
                # ... use of u1 ...
                # u2 = y.item()
                # u3 = z.item()
                # torch._check(u1 == u2 + u3)
                #
                # If you replace u1 with u2 + u3, then the use of u1 now
                # references u2 and u3 prior to them actually being bound at
                # runtime.  It's pretty inconvenient to setup control
                # dependencies for substitutions, so ban it entirely.
                def trivial_solve(lhs: sympy.Expr, rhs: sympy.Expr) -> bool:
                    if isinstance(lhs, sympy.Symbol):
                        if free_unbacked_symbols(lhs) and not free_unbacked_symbols(
                            rhs
                        ):
                            return True
                        if symbol_is_type(lhs, SymT.FLOAT):
                            return True
                        # TODO: Maybe trivial solutions for int should also be
                        # done?
                    return False

                # short-circuit when no solving is needed
                if trivial_solve(lhs, rhs):
                    self._set_replacement(lhs, self._find(rhs), "trivial_lhs")
                elif trivial_solve(rhs, lhs):
                    self._set_replacement(rhs, self._find(lhs), "trivial_rhs")
                else:
                    r = try_solve(expr, free[0], floordiv_inequality=False)
                    if r is not None and all(
                        t.is_integer for t in sympy.preorder_traversal(r[1])
                    ):
                        new_var = self._find(r[1])
                        ok = len(free_unbacked_symbols(new_var)) == 0
                        if ok:
                            self._set_replacement(free[0], new_var, "solve")
            except NotImplementedError:
                pass
        if expr.has(Mod):
            mod_expr = next(iter(expr.atoms(Mod)))
            try:
                r = try_solve(expr, mod_expr, floordiv_inequality=False)
                if r is not None and r[1] == 0:
                    self._add_divisible(mod_expr)
                    # This is a little bit of extra logic to make things like
                    # torch.empty(i0, q).view(c, -1, q) work out
                    p, q = mod_expr.args
                    if (
                        isinstance(q, sympy.Number)
                        and isinstance(p, sympy.Mul)
                        and len(p.args) == 2
                    ):
                        c, i0 = p.args
                        # Given Mod(c * i0, q) == 0
                        if (
                            isinstance(c, sympy.Number)
                            and isinstance(i0, sympy.Symbol)
                            and self.is_unbacked_symint(i0)
                        ):
                            # We have Mod(i0, q / c) == 0, which means we can
                            # rewrite i0 as (q / gcd(q, c)) * i1
                            d = q / sympy.gcd(q, c)  # TODO: CleanDiv?
                            i1 = self.create_unbacked_symint().node.expr
                            # Propagate the value ranges.  It doesn't really
                            # matter if we use truediv or floordiv, because we
                            # have established divisibility.
                            self._update_var_to_range(
                                i1,
                                SymPyValueRangeAnalysis.floordiv(
                                    self.var_to_range[i0], ValueRanges.wrap(d)
                                ),
                            )
                            # Propagate hints (real tensor tracing)
                            if i0 in self.unbacked_var_to_val:
                                self.set_unbacked_var_to_val(
                                    i1, self.unbacked_var_to_val[i0] // d
                                )
                            # Propagate size-like-ness
                            if i0 in self.size_like:
                                self.size_like.add(i1)
                            self._set_replacement(i0, d * i1, "divisibility")

            except NotImplementedError:
                pass
        return

    # See: Note - On 0/1 specialization
    def _default_value_range(self) -> ValueRanges:
        lower = 2 if self.specialize_zero_one else 0
        return ValueRanges(lower, int_oo)

    def _default_unspecified_value_range(self) -> ValueRanges:
        return ValueRanges.unknown_int()

    @_lru_cache
    def _simplify_floor_div(self, expr: sympy.Expr) -> sympy.Expr:
        floor_divs = tuple(expr.atoms(FloorDiv))
        # we expect floor_divs to be exact,
        # and thus add the guards for the exact floordivs,
        # even if tracing doesn't require them otherwise
        for fd in reversed(floor_divs):
            base, divisor = fd.args
            mod_expr = Mod(base, divisor)
            eq_expr = sympy.Eq(mod_expr, 0)
            # add necessary mod guards
            self.evaluate_expr(eq_expr)
        return self.simplify(expr)

    # We're about to add a guard/runtime assert, check if the ShapeEnv is frozen
    # and if so issue a warning
    def _check_frozen(self, expr: sympy.Basic, concrete_val: sympy.Basic) -> None:
        if self.frozen:
            self.counter["ignored_backward_guard"] += 1
            signpost_event(
                "dynamic",
                "evaluate_expr_frozen",
                {
                    **self.co_fields,
                    "ignored_guard": f"{expr} == {concrete_val}",
                    # no version = original state (this signpost is expected)
                    # version 2 = dynamic backwards is eagerly compiled
                    "version": 2,
                },
            )
            log.info(
                "Ignored guard %s == %s, this could result in accuracy problems",
                expr,
                concrete_val,
                # only print stack trace when debug mode is on (e.g. TORCH_LOGS="dynamic")
                stack_info=True if log.getEffectiveLevel() < logging.WARNING else False,
            )

    def _get_stack_summary(
        self, is_debug: bool = False, framework_loc: Optional[str] = None
    ) -> tuple[SLoc, str]:
        floc: Optional[Union[str, traceback.FrameSummary]] = framework_loc
        if floc is None:
            frame = inspect.currentframe()
            try:
                while frame is not None:
                    if frame.f_code.co_filename not in uninteresting_files():
                        floc = traceback.FrameSummary(
                            frame.f_code.co_filename,
                            frame.f_lineno,
                            frame.f_code.co_name,
                        )
                        break
                    frame = frame.f_back
            finally:
                del frame

        # NB: this stack is truncated, but it's fine because the main
        # stack_info will give you the rest of the info you need
        maybe_user_loc = None
        user_tb = TracingContext.extract_stack()
        if user_tb:
            idx = len(user_tb) - 1
            while idx > 0 and user_tb[idx].filename in uninteresting_files():
                idx -= 1
            maybe_user_loc = format_frame(user_tb[idx], line=True)

        maybe_extra_debug = ""
        if is_debug and user_tb:
            maybe_extra_debug = (
                "\nUser Stack (most recent call last):\n"
                + "  (snipped, see stack below for prefix)\n"
                + "".join(traceback.format_list(user_tb))
            )
        if is_debug and config.extended_debug_cpp:
            cpp_stack = CapturedTraceback.extract(cpp=True)
            maybe_extra_debug += "\nC++ stack trace:\n" + "".join(cpp_stack.format())
        elif is_debug:
            maybe_extra_debug += (
                "\nFor C++ stack trace, run with TORCHDYNAMO_EXTENDED_DEBUG_CPP=1"
            )

        return SLoc(floc, maybe_user_loc), maybe_extra_debug

    # Pass in framework_loc to override the framework location info
    def _get_sloc(self, framework_loc: Optional[str] = None) -> SLoc:
        sloc, _ = self._get_stack_summary(framework_loc=framework_loc)
        return sloc

    def _find_frame_locals(self) -> _FrameLocalResult:
        """
        Given the current user code frame, finds the relevant lines of code,
        values of symbolic locals, and free symbols involved.
        """
        frame_locals: dict[str, Any] = {}
        frame_symbols: dict[str, str] = {}

        if (
            frame := _find_user_code_frame()
        ) is None or frame.f_code.co_filename == "<string>":
            return _FrameLocalResult()

        # find bytecode instructions relevant to the frame
        instructions = list(dis.Bytecode(frame.f_code))
        co_lines, offset = inspect.getsourcelines(frame.f_code)
        start, end, cur = None, None, None
        for i, instr in enumerate(instructions):
            if instr.starts_line is not None:
                cur = instr.starts_line
            if cur != frame.f_lineno:
                continue
            if start is None:
                start = end = i
            else:
                end = i

        if start is None or end is None:  # no instructions found
            return _FrameLocalResult()

        # track involved locals and free symbols
        def go(x: Any) -> Optional[str]:
            if isinstance(x, torch.Tensor):
                for y in x.size():
                    go(y)
                for y in x.stride():
                    go(y)
                go(x.storage_offset())
                return (
                    f"Tensor(shape: {x.size()}, "
                    f"stride: {x.stride()}, "
                    f"storage_offset: {x.storage_offset()})"
                )
            elif isinstance(x, (SymBool, SymInt, SymFloat)):
                for s in x.node.expr.free_symbols:
                    if str(s) in frame_symbols:  # type: ignore[operator]
                        continue
                    frame_symbols[str(s)] = (  # type: ignore[index]
                        self.var_to_sources[s][0].name()  # type: ignore[assignment]
                        if s in self.var_to_sources
                        else None  # unbacked
                    )
                return str(x)
            return None

        # go through instructions, seeing linenos & involved locals
        last_lineno = frame.f_lineno
        for instr in instructions[start : end + 1]:
            if (lineno := instr.starts_line) is not None:
                last_lineno = max(last_lineno, lineno)
            if isinstance(instr.argval, str) and instr.argval in frame.f_locals:
                frame_locals[instr.argval] = pytree.tree_map(
                    go, frame.f_locals[instr.argval]  # type: ignore[index]
                )

        # store LOC
        locs = co_lines[frame.f_lineno - offset : last_lineno + 1 - offset]
        indent = len(locs[0]) - len(locs[0].lstrip())
        frame_loc = "".join([loc[indent:] for loc in locs]).strip()  # type: ignore[assignment]
        return _FrameLocalResult(
            loc=frame_loc, locals=frame_locals, symbols=frame_symbols
        )

    def _log_guard(self, prefix: str, g: SympyBoolean, forcing_spec: bool) -> None:
        dtrace_structured(
            "guard_added",
            metadata_fn=lambda: {
                "expr": str(g),
                "stack": structured.from_traceback(
                    CapturedTraceback.extract(skip=1).summary()
                ),
                "symbol_to_sources": {
                    str(v): k
                    for k, v in self.source_to_var.items()
                    if v in g.free_symbols
                },
                "frame_locals": asdict(self._find_frame_locals()),
            },
        )
        trace_structured(
            "guard_added_fast",
            metadata_fn=lambda: {
                "expr": str(g),
                "user_stack": structured.from_traceback(TracingContext.extract_stack()),
                "stack": structured.from_traceback(
                    CapturedTraceback.extract(skip=1).summary()
                ),
            },
        )
        if self.log.isEnabledFor(logging.INFO):
            str_g = str(g)
            is_debug = (
                config.extended_debug_guard_added is not None
                and str_g == config.extended_debug_guard_added
            )
            sloc, maybe_extra_debug = self._get_stack_summary(is_debug)
            maybe_more_info = ""
            if not is_debug:
                maybe_more_info = (
                    ", for more info run with "
                    f'TORCHDYNAMO_EXTENDED_DEBUG_GUARD_ADDED="{str_g}"'
                )
            self.log.info(
                "%s %s [guard added] %s%s%s",
                prefix if not forcing_spec else f"{prefix} (forcing_spec)",
                str_g,
                sloc,
                maybe_more_info,
                maybe_extra_debug,
                stack_info=is_debug,
            )

    @lru_cache(256)
    @record_shapeenv_event(save_tracked_fakes=True)
    def evaluate_expr(
        self,
        orig_expr: sympy.Basic,
        hint: Optional[Union[int, bool, float]] = None,
        fx_node: Optional[torch.fx.Node] = None,
        size_oblivious: bool = False,
        *,
        forcing_spec: bool = False,
        expr_sym_node: Optional[SymNode] = None,
    ) -> sympy.Basic:
        try:
            return self._evaluate_expr(
                orig_expr,
                hint,
                fx_node,
                size_oblivious,
                forcing_spec=forcing_spec,
                expr_sym_node=expr_sym_node,
            )
        except Exception:
            self.log.warning(
                "failed during evaluate_expr(%s, hint=%s, size_oblivious=%s, forcing_spec=%s",
                orig_expr,
                hint,
                size_oblivious,
                forcing_spec,
            )
            raise

    def _evaluate_expr(
        self,
        orig_expr: sympy.Basic,
        hint: Optional[Union[bool, int, float]] = None,
        fx_node: Optional[torch.fx.Node] = None,
        size_oblivious: bool = False,
        *,
        forcing_spec: bool = False,
        expr_sym_node: Optional[SymNode] = None,
    ) -> sympy.Basic:
        """
        Given an expression, evaluates it, adding guards if necessary
        """

        # TODO: split conjunctions and evaluate them separately

        if isinstance(
            orig_expr,
            (sympy.logic.boolalg.BooleanTrue, sympy.logic.boolalg.BooleanFalse),
        ):
            return orig_expr

        # Don't track this one
        @functools.lru_cache(None)
        def compute_concrete_val() -> sympy.Basic:
            if hint is None:
                # This is only ever called for expressions WITHOUT unbacked
                # symbols
                r = self.size_hint(orig_expr)
                assert r is not None
                return r
            else:
                return sympy.sympify(hint)

        concrete_val: Optional[sympy.Basic]

        # Check if:
        #   1. 'translation_validation' is set
        #   2. the corresponding 'fx_node' is not 'None'
        #   3. the guard should not be suppressed
        #   4. the guard doesn't contain backed symfloat symbols
        #      since z3 can't handle floats
        #
        # If all of the above check, we create an FX node representing the
        # actual expression to be guarded.
        node = None
        fresh = False
        if (
            self._translation_validation_enabled
            and fx_node is not None
            and not self._suppress_guards_tls()
            and not size_oblivious
            and not any(symbol_is_type(s, SymT.FLOAT) for s in orig_expr.free_symbols)
        ):
            # TODO: does this even worked with unbacked :think:
            concrete_val = compute_concrete_val()
            if concrete_val is sympy.true:
                node, fresh = self._create_fx_call_function(torch._assert, (fx_node,))
            elif concrete_val is sympy.false:
                neg, _ = self._create_fx_call_function(operator.not_, (fx_node,))
                node, fresh = self._create_fx_call_function(torch._assert, (neg,))
            else:
                eql, _ = self._create_fx_call_function(
                    operator.eq, (fx_node, concrete_val)
                )
                node, fresh = self._create_fx_call_function(torch._assert, (eql,))

            assert node is not None
            # If this is a fresh node, we have to remember the event index that
            # corresponds to this assertion node.
            # Reason: so that, given an assertion node, we can replay the ShapeEnv
            # events until the point where this assertion node was freshly created.
            if fresh:
                self._add_fx_node_metadata(node)

        # After creating the FX node corresponding to orig_expr, we must make sure that
        # no error will be raised until the end of this function.
        #
        # Reason: the translation validation may become invalid otherwise.
        #
        # If an error is raised before the end of this function, we remove the FX node
        # inserted, and re-raise the error.
        guard = None

        try:
            if orig_expr.is_number:
                self.log.debug("eval %s [trivial]", orig_expr)
                if hint is not None:
                    assert orig_expr == hint, f"{orig_expr} != {hint}"
                return orig_expr

            expr = orig_expr

            static_expr = self._maybe_evaluate_static(
                expr, size_oblivious=size_oblivious
            )
            if static_expr is not None:
                self.log.debug(
                    "eval %s == %s [statically known]",
                    (
                        f"size_oblivious({orig_expr})"
                        if size_oblivious
                        else size_oblivious
                    ),
                    static_expr,
                )
                if hint is not None:
                    assert static_expr == hint, f"{static_expr} != {hint}"
                return static_expr

            transmute_into_runtime_assert = False

            concrete_val = None
            if not (expr.free_symbols <= self.var_to_val.keys()):
                # TODO: dedupe this with _maybe_evaluate_static
                # Attempt to eliminate the unbacked SymInt
                new_expr = self._maybe_evaluate_static(expr, unbacked_only=True)
                assert new_expr is not None
                if not (new_expr.free_symbols <= self.var_to_val.keys()):
                    size_oblivious_result = None
                    if not size_oblivious:
                        size_oblivious_result = self._maybe_evaluate_static(
                            expr, size_oblivious=True
                        )

                    ok = False

                    # Last ditch
                    if (
                        self.oblivious_var_to_val
                        and not (
                            correct_hint := orig_expr.xreplace(
                                self.oblivious_var_to_val
                            )
                        ).free_symbols
                        and not (
                            counterfactual_hint := orig_expr.xreplace(
                                {
                                    k: max(2, v)
                                    for k, v in self.oblivious_var_to_val.items()
                                }
                            )
                        ).free_symbols
                        and correct_hint == counterfactual_hint
                    ):
                        # TODO: better logging
                        log.info(
                            "oblivious_size %s -> %s (passed counterfactual)",
                            orig_expr,
                            correct_hint,
                        )
                        concrete_val = correct_hint
                        # NB: do NOT transmute into runtime assert
                        ok = True

                    if (
                        not ok
                        and self.unbacked_var_to_val
                        and not (
                            unsound_result := orig_expr.xreplace(
                                self.unbacked_var_to_val
                            )
                        ).free_symbols
                    ):
                        log.warning(
                            "propagate_real_tensors evaluate_expr(%s) -> %s",
                            orig_expr,
                            unsound_result,
                        )
                        trace_structured(
                            "propagate_real_tensors",
                            metadata_fn=lambda: {
                                "expr": repr(orig_expr),
                                "result": repr(unsound_result),
                                "expr_node_id": id(expr_sym_node),
<<<<<<< HEAD
=======
                                "stack": structured.from_traceback(
                                    CapturedTraceback.extract(skip=1).summary()
                                ),
                            },
                        )
                        dtrace_structured(
                            "propagate_real_tensors_provenance",
                            metadata_fn=lambda: {
                                "expr": repr(orig_expr),
                                "result": repr(unsound_result),
>>>>>>> 3822a88d
                                "stack": structured.from_traceback(
                                    CapturedTraceback.extract(skip=1).summary()
                                ),
                                "symbol_to_sources": {
                                    str(v): k
                                    for k, v in self.source_to_var.items()
                                    if v in g.free_symbols
                                },
                                "frame_locals": asdict(self._find_frame_locals()),
                            },
                        )
                        transmute_into_runtime_assert = True
                        concrete_val = unsound_result
                        ok = True

                    if not ok:
                        raise self._make_data_dependent_error(
                            expr.xreplace(self.var_to_val),
                            expr,
                            size_oblivious_result=size_oblivious_result,
                        )
                else:
                    expr = new_expr

            if concrete_val is None:
                concrete_val = compute_concrete_val()
            self._check_frozen(expr, concrete_val)

            if (
                config.inject_EVALUATE_EXPR_flip_equality_TESTING_ONLY
                and isinstance(hint, bool)
                and isinstance(expr, (sympy.Eq, sympy.Ne))
            ):
                expr = sympy.Not(expr)

            # Turn this into a boolean expression, no longer need to consult
            # concrete_val
            if concrete_val is sympy.true:
                g = cast(SympyBoolean, expr)
            elif concrete_val is sympy.false:
                g = sympy.Not(expr)
            else:
                g = sympy.Eq(expr, concrete_val)  # type: ignore[arg-type]

            if transmute_into_runtime_assert:
                self.defer_runtime_assert(
                    g, f"propagate_real_tensors: {orig_expr} == {concrete_val}"
                )
                return concrete_val

            if not self._suppress_guards_tls():
                self._log_guard("eval", g, forcing_spec=forcing_spec)

                if isinstance(g, sympy.Rel):
                    # TODO: If we successfully eliminate a symbol via equality, it
                    # is not actually necessary to save a guard for the equality,
                    # as we will implicitly generate a guard when we match that
                    # input against the symbol.  Probably the easiest way to
                    # implement this is to have maybe_guard_rel return a bool
                    # saying if it "subsumed" the guard (and therefore the guard
                    # is no longer necessary)
                    self._maybe_guard_rel(g)

                if not self.allow_complex_guards_as_runtime_asserts:
                    # at this point, we've evaluated the concrete expr value, and have
                    # flipped/negated the guard if necessary. Now we know what to guard
                    # or defer to runtime assert on.
                    guard = ShapeGuard(g, self._get_sloc())
                    self.guards.append(guard)
                    self.axioms.update(dict(self.get_implications(self.simplify(g))))
                else:
                    # it's fine to defer simple guards here without checking,
                    # the _maybe_guard_rel() call above will set replacements if possible,
                    # and so the result here will be statically known
                    self.defer_runtime_assert(g, f"evaluate_expr: {orig_expr}")
            else:
                self._log_guard("eval [guard suppressed]", g, forcing_spec=forcing_spec)

        except Exception:
            if fresh:
                self._remove_fx_node(node)
            raise
        else:
            if not self._suppress_guards_tls():
                if guard is not None:  # we might have deferred this to runtime assert
                    for s in g.free_symbols:
                        self.symbol_guard_counter[s] += 1
                        # Forcing_spec to avoid infinite recursion
                        if (
                            not forcing_spec
                            and config.symbol_guard_limit_before_specialize is not None
                            and self.symbol_guard_counter[s]
                            > config.symbol_guard_limit_before_specialize
                        ):
                            # Force specialization
                            self.log.info(
                                "symbol_guard_limit_before_specialize=%s exceeded on %s",
                                config.symbol_guard_limit_before_specialize,
                                s,
                            )
                            self.evaluate_expr(s, forcing_spec=True)

        return concrete_val

    def cleanup(self) -> None:
        """
        Break reference cycles.

        This destroys the stacks. If you really want to keep them, we
        just need some way to break references on code objects.
        """
        for s in self.var_to_stack.values():
            s.cleanup()
        for ras in self.deferred_runtime_asserts.values():
            for ra in ras:
                ra.stack.cleanup()

    @lru_cache(256)
    @record_shapeenv_event(save_tracked_fakes=True)
    def defer_runtime_assert(
        self, orig_expr: SympyBoolean, msg: str, fx_node: Optional[torch.fx.Node] = None
    ) -> bool:
        """Create an assert that is checked at runtime

        Args:
            orig_expr (sympy.Expr): Boolean expression to assert is true
            msg (str): Message to display on assertion failure
            fx_node (Optional, torch.fx.Node): node in ``self.graph`` corresponding
                to the expression, if applicable

        """
        expr = orig_expr

        # TODO: split conjunctions and evaluate them separately

        static_expr = self._maybe_evaluate_static(expr)
        if static_expr is not None:
            self.log.debug(
                "runtime_assert %s == %s [statically known]", orig_expr, static_expr
            )
            # TODO: assert bool(static_expr)
            return bool(static_expr)

        # Attempt to eliminate the unbacked SymInt
        new_expr = self._maybe_evaluate_static(expr, unbacked_only=True)
        assert new_expr is not None
        if (
            not self.prefer_deferred_runtime_asserts_over_guards
            and new_expr.free_symbols <= self.var_to_val.keys()
        ):
            # Do a normal guard
            return self.evaluate_expr(new_expr, fx_node=fx_node)
        # NB: Don't use new_expr as expr; it could contain gunk like shape0
        # which we don't want to guard on

        if (
            self._translation_validation_enabled
            and fx_node is not None
            and not self._suppress_guards_tls()
        ):
            node, fresh = self._create_fx_call_function(torch._assert, (fx_node,))
            assert node is not None
            if fresh:
                self._add_fx_node_metadata(node)

        if not self._suppress_guards_tls():
            self._log_guard("runtime_assert", orig_expr, forcing_spec=False)
            # If you're here because of this assert, read Note [Backwards runtime asserts]
            # in torch/_inductor/graph.py
            if self.runtime_asserts_frozen:
                log.warning("runtime_asserts_frozen but then got %s", expr)
            self._check_frozen(expr, sympy.true)
            # eliminate symbols on equality tests / refine ranges
            if isinstance(expr, sympy.Rel):
                self._maybe_guard_rel(expr)

            # canonicalise to remove equations that are trivially equal
            orig_expr = expr
            expr = canonicalize_bool_expr(expr)
            stack = CapturedTraceback.extract(skip=1)
            ra = RuntimeAssert(expr, msg, stack)
            # TODO: Do this in a way that is less janky than int(s.name[1:])
            cands = sorted(
                (s for s in expr.free_symbols if symbol_is_type(s, SymT.UNBACKED_INT)),
                key=lambda s: int(s.name[1:]),
            )
            # Is None when prefer_deferred_runtime_asserts_over_guards=True
            # and the guard in question has no unbacked SymInts in front
            ix = cands[-1] if cands else None
            self.deferred_runtime_asserts.setdefault(ix, []).append(ra)
            self.axioms.update(dict(self.get_implications(self.simplify(expr))))
            self.num_deferred_runtime_asserts += 1
            self._update_version_counter()
        else:
            self._log_guard(
                "runtime_assert [guard suppressed]", orig_expr, forcing_spec=False
            )

        return True

    # Refines the ranges of the variables present in 'guard'.
    #
    # This function tries to refine the range of the variables inside
    # 'guard' by reasoning about it. Specifically, when 'guard' is a
    # 'sympy.Relational' operation.
    #
    # It does mainly 3 things:
    #   1. Tries to isolate a variable in the left-hand side
    #   2. Compute the value range of the right-hand side
    #   3. Update the value range of the variable, if better
    def _refine_ranges(self, expr: SympyBoolean) -> None:
        expr = self.simplify(expr)

        for symbol in expr.free_symbols:
            assert isinstance(symbol, sympy.Symbol)

            if isinstance(self.var_to_val.get(symbol, None), SingletonInt):
                # Skip var_to_range logic for SingletonInt which is only used
                # for jagged layout NestedTensors today
                continue

            r = try_solve(expr, symbol)

            if r is None or not (symbol.is_integer and r[1].is_integer):
                # Range refinement only supports integer symbols for now.
                # There are lots of SymPy bugs when it comes to comparing
                # reals and integers, so we skip that for now.
                continue

            r_expr, rhs = r
            vr = self.var_to_range[symbol]
            lower, upper = vr.lower, vr.upper

            rhs_vr = bound_sympy(rhs, self.var_to_range)

            # Let's suppose that we have a preexisting range for x [0, 100].
            # Now, we issue a guard x > y, where the range for y is [50, 150].
            # Then, lower = 0, rhs_vr.lower = 50 and therefore refinement can happen,
            # refining x to [51, 100], since x must be greater than y, but the lowest
            # y could be is 50.
            #
            # sympy.Eq may update both lower and upper bounds.
            # sympy.G{t,e} may update the lower bound, only.
            # sympy.L{t,e} may update the upper bound, only.
            if lower < rhs_vr.lower and isinstance(
                r_expr, (sympy.Eq, sympy.Ge, sympy.Gt)
            ):
                # Strictly greater relations allow us to refine a bit more, since
                # x < y implies that the lower bound for x is: y + 1.
                lower = rhs_vr.lower + int(isinstance(r_expr, sympy.Gt))
            if upper > rhs_vr.upper and isinstance(
                r_expr, (sympy.Eq, sympy.Le, sympy.Lt)
            ):
                upper = rhs_vr.upper - int(isinstance(r_expr, sympy.Lt))

            # Do nothing if the new value range is no better than what we already have.
            if vr == ValueRanges(lower, upper):
                continue

            # Updates the range and the guards corresponding to each bound of the symbol.
            self._update_var_to_range(symbol, ValueRanges(lower, upper))
            # If the range is refined to singleton, set replacement
            if self.var_to_range[symbol].is_singleton():
                self._set_replacement(
                    symbol,
                    self.var_to_range[symbol].lower,
                    "range_refined_to_singleton",
                )

            # Clears the cache, since this update can change the result.
            self._maybe_evaluate_static.cache_clear()

    @lru_cache(maxsize=None)
    @record_shapeenv_event()
    def constrain_symbol_range(
        self, s: sympy.Symbol, compiler_min: int, compiler_max: int
    ) -> None:
        upd_vr = ValueRanges(compiler_min, compiler_max)
        old_vr = self.var_to_range.get(s, ValueRanges.unknown())
        self._update_var_to_range(s, upd_vr)
        if (new_vr := self.var_to_range[s]) != old_vr:
            log.info(
                "constrain_symbol_range %s [%s, %s]", s, new_vr.lower, new_vr.upper
            )


def _is_int(expr: object) -> bool:
    return isinstance(expr, SymInt) and expr.node.expr.is_number


# WARNING: This is legacy, DO NOT USE
def _is_dim_dynamic(t: torch.Tensor, d: int) -> bool:
    return hasattr(t, "_dynamo_dynamic_indices") and d in t._dynamo_dynamic_indices


class PropagateUnbackedSymInts(torch.fx.Interpreter):
    def run_node(self, n: torch.fx.Node) -> Result:
        """
        Run an FX node, propagating unbacked Symbol bindings to the new fake tensor
        """
        from torch._guards import detect_fake_mode

        result = super().run_node(n)
        rebind_unbacked(detect_fake_mode().shape_env, n, result)
        return result


def _find_user_code_frame() -> Optional[types.FrameType]:
    frame = inspect.currentframe()
    while frame is not None:
        if not frame.f_code.co_filename.startswith(
            os.path.dirname(inspect.getfile(torch)) + os.path.sep
        ):
            break
        frame = frame.f_back
    return frame


def _blame_user_code(e: Exception, frame: types.FrameType) -> None:
    frame_summary = traceback.FrameSummary(
        frame.f_code.co_filename,
        frame.f_lineno,
        frame.f_code.co_name,
    )
    msg = e.args[0]
    msg += "\n\nThe following call raised this error:\n" + "".join(
        traceback.StackSummary.from_list([frame_summary]).format()
    )
    e.args = (msg,)


class _PythonMsgPrinter(PythonPrinter):
    """
    Util printer that replaces sympy symbols with their source-level names
    and renders sympy relational operators (e.g., Eq, Ne, Ge, Le) inline
    (i.e., as ==, !=, >, <).
    """

    def __init__(self, src_map: dict[str, list[str]]) -> None:
        super().__init__()
        self.src_map = src_map

    def _print_Symbol(self, sym: sympy.Symbol) -> str:
        return self.src_map[sym.name][0]


def _suggest_torch_checks(
    e: GuardOnDataDependentSymNode, src_map: defaultdict[str, list[str]]
) -> None:
    # extract the unresolved condition on unbacked symints in the error
    cond = e.cond
    diff = ", ".join(s.name for s in cond.free_symbols if s.name not in src_map)
    if diff:
        log.warning("Unable to find user code corresponding to {%s}", diff)
        return
    printer = _PythonMsgPrinter(src_map)
    msg = e.args[0]
    msg += "\nTo fix the error, insert one of the following checks before this call:"
    # suggested fixes to resolve `cond`` are to tell the compiler to assume
    # either `cond` or its negation (the user will need to select which)
    suggested_fixes = [
        f"torch._check({printer.doprint(cond)})",
        f"torch._check({printer.doprint(sympy.Not(cond))})",
    ]
    for i, fix in enumerate(suggested_fixes):
        msg += f"\n  {i + 1}. {fix}"
    src_mapped = ", ".join(
        f"`{s}` with {' or '.join(src_map[s])}"
        for s in sorted(s.name for s in cond.free_symbols)
    )
    msg += f"\n\n(These suggested fixes were derived by replacing {src_mapped} in {cond} and its negation.)"
    e.args = (msg,)


def _suggest_fixes_for_data_dependent_error_non_strict(
    e: GuardOnDataDependentSymNode,
) -> None:
    """
    Given a raised data-dependent error, add the following to the error message:
    1. the closest user code location that raised the error;
    2. suggested fixes for the error in terms of live variables at that location.
    """

    # walk the stack up from the data-dependent error until a non-torch frame is found
    frame = _find_user_code_frame()
    if frame is not None:
        # add frame info to error message
        _blame_user_code(e, frame)

        # map symbol names reachable via frame locals to their source-level names
        src_map = defaultdict(list)
        for var, val in frame.f_locals.items():
            try:
                tree_leaves_with_path = pytree.tree_leaves_with_path(val)
            except ValueError:
                log.warning(
                    "pytree.tree_leaves_with_path failed for value of type {%s} in local variable {%s}",
                    type(val),
                    var,
                )
                continue
            # figure out how to access any symbol inside `val` through `var`
            for path, leaf in tree_leaves_with_path:
                name = var + pytree.keystr(path)
                if isinstance(leaf, torch.SymInt):
                    src_map[str(leaf.node.expr)].append(name)
                elif isinstance(leaf, torch.Tensor):
                    for i, dim in enumerate(leaf.shape):
                        if isinstance(dim, torch.SymInt):
                            src_map[str(dim.node.expr)].append(f"{name}.shape[{i}]")

        # add suggested torch.check()s based on `src_map` to the error message
        # replacing unbacked symints in the unresolved condition in the error
        _suggest_torch_checks(e, src_map)<|MERGE_RESOLUTION|>--- conflicted
+++ resolved
@@ -303,6 +303,8 @@
         torch._library.fake_impl,
         torch._subclasses.meta_utils,
         torch._subclasses.fake_tensor,
+        torch._logging._internal,
+        torch._logging.structured,
     ]
     import torch._dynamo.guards
 
@@ -6759,8 +6761,6 @@
                                 "expr": repr(orig_expr),
                                 "result": repr(unsound_result),
                                 "expr_node_id": id(expr_sym_node),
-<<<<<<< HEAD
-=======
                                 "stack": structured.from_traceback(
                                     CapturedTraceback.extract(skip=1).summary()
                                 ),
@@ -6771,7 +6771,6 @@
                             metadata_fn=lambda: {
                                 "expr": repr(orig_expr),
                                 "result": repr(unsound_result),
->>>>>>> 3822a88d
                                 "stack": structured.from_traceback(
                                     CapturedTraceback.extract(skip=1).summary()
                                 ),
