# Nodes represent a definition of a value in our graph of operators.
import builtins
import inspect
import operator
import types
import warnings
from collections.abc import Mapping, Sequence
from typing import Any, Callable, cast, Optional, TYPE_CHECKING, TypeVar, Union

import torch
from torch._C import _NodeBase
from torch.fx.operator_schemas import (
    ArgsKwargsPair,
    normalize_function,
    normalize_module,
)

from .._ops import ops as _ops
from ._compatibility import compatibility
from .immutable_collections import immutable_dict, immutable_list


if TYPE_CHECKING:
    from .graph import Graph

__all__ = ["Node", "map_arg", "map_aggregate", "has_side_effect"]

BaseArgumentTypes = Union[
    str,
    int,
    float,
    bool,
    complex,
    torch.dtype,
    torch.Tensor,
    torch.device,
    torch.memory_format,
    torch.layout,
    torch._ops.OpOverload,
    torch.SymInt,
    torch.SymBool,
    torch.SymFloat,
]
base_types = BaseArgumentTypes.__args__  # type: ignore[attr-defined]

Target = Union[Callable[..., Any], str]

Argument = Optional[
    Union[
        tuple["Argument", ...],
        Sequence["Argument"],
        Mapping[str, "Argument"],
        slice,  # Slice[Argument, Argument, Argument], but slice is not a templated type in typing
        range,
        "Node",
        BaseArgumentTypes,
    ]
]
ArgumentT = TypeVar("ArgumentT", bound=Argument)

_legal_ops = dict.fromkeys(
    [
        "placeholder",
        "call_method",
        "call_module",
        "call_function",
        "get_attr",
        "output",
        "root",
    ]
)

# Dynamo is unable to trace global set[Callable].__contains__.
# See https://github.com/pytorch/pytorch/issues/145761. Since we only have
# a handful of ops so switch to list of callables.
_side_effectful_need_to_be_preserved_pre_dispatch: list[Callable] = [
    torch._C._set_grad_enabled,
    torch.amp._enter_autocast,
    torch.amp._exit_autocast,
]

# TODO: Either refactor this into 2 functions 1 dce for functional graphs and 1 dce for all graphs,
# or add logic to correctly mark all inplace ops as side effectful.
_side_effectful_functions: set[Callable] = {
    torch._assert,
    torch._assert_async,
    _ops.aten._assert_async.msg,
    _ops.aten._assert_scalar.default,
    _ops.aten._assert_tensor_metadata.default,
    _ops.aten.sym_constrain_range.default,
    _ops.aten.sym_constrain_range_for_size.default,
    _ops.profiler._record_function_enter,
    _ops.profiler._record_function_enter_new,
    _ops.profiler._record_function_exit,
    _ops.inductor.accumulate_grad_.default,
    operator.setitem,
} | set(_side_effectful_need_to_be_preserved_pre_dispatch)

if hasattr(_ops.inductor, "resize_storage_bytes_"):
    _side_effectful_functions.add(_ops.inductor.resize_storage_bytes_.default)


@compatibility(is_backward_compatible=False)
def has_side_effect(fn: Callable) -> Callable:
    _side_effectful_functions.add(fn)
    return fn


# this is fixed on master, WAR for 1.5
def _find_module_of_method(orig_method: Callable[..., Any]) -> str:
    name = orig_method.__name__
    module = orig_method.__module__
    if module is not None:
        return module
    for guess in [torch, torch.nn.functional]:
        if getattr(guess, name, None) is orig_method:
            return guess.__name__
    raise RuntimeError(f"cannot find module for {orig_method}")


# Borrowed from CPython typing module
# https://github.com/python/cpython/blob/f90dc36c15d7fee0efaf6d39e97be0bdf2683e93/Lib/typing.py#L156
def _type_repr(obj: object) -> str:
    """Return the repr() of an object, special-casing types (internal helper).
    If obj is a type, we return a shorter version than the default
    type.__repr__, based on the module and qualified name, which is
    typically enough to uniquely identify a type.  For everything
    else, we fall back on repr(obj).
    """
    # Extension: If we don't ignore GenericAlias then `list[int]` will print
    # simply "list".
    if isinstance(obj, type) and not isinstance(obj, types.GenericAlias):
        if obj.__module__ == "builtins":
            return obj.__qualname__
        return f"{obj.__module__}.{obj.__qualname__}"
    if obj is ...:
        return "..."
    if isinstance(obj, types.FunctionType):
        return obj.__name__
    return repr(obj)


def _get_qualified_name(func: Callable[..., Any]) -> str:
    # things like getattr just appear in builtins
    if getattr(builtins, func.__name__, None) is func:
        return func.__name__
    # torch.Tensor.{fn}
    if isinstance(
        func, (types.MethodDescriptorType, types.WrapperDescriptorType)
    ) and func is getattr(torch.Tensor, func.__name__, None):
        return f"torch.Tensor.{func.__name__}"
    name = func.__name__
    if name == "<lambda>":
        # For lambdas, try to get their defining name in the module
        try:
            name = inspect.getsource(func).split("=")[0].strip()
        except Exception as e:
            raise RuntimeError("Unable to represent lambda") from e
    module = _find_module_of_method(func)
    module = module.replace(
        "torch._ops", "torch.ops"
    )  # WAR for bug in how torch.ops assigns module
    # Fixup segment_reduce mismatch
    if module == "torch" and name == "segment_reduce":
        name = "_" + name
    return f"{module}.{name}"


def _format_arg(arg: object, max_list_len: float = float("inf")) -> str:
    if hasattr(arg, "_custom_fx_repr_fn"):
        return arg._custom_fx_repr_fn()
    elif isinstance(arg, list):
        items = ", ".join(
            _format_arg(a) for idx, a in enumerate(arg) if idx < max_list_len
        )
        maybe_len = (
            "" if len(arg) < max_list_len + 1 else f", ...[total_len={len(arg)}]"
        )
        return f"[{items}{maybe_len}]"
    elif isinstance(arg, tuple):
        items = ", ".join(
            _format_arg(a) for idx, a in enumerate(arg) if idx < max_list_len
        )
        maybe_len = (
            "" if len(arg) < max_list_len + 1 else f", ...[total_len={len(arg)}]"
        )
        maybe_comma = "," if len(arg) == 1 else ""
        return f"({items}{maybe_comma}{maybe_len})"
    elif isinstance(arg, dict):
        items_str = ", ".join(f"{k}: {_format_arg(v)}" for k, v in arg.items())
        return f"{{{items_str}}}"

    if isinstance(arg, Node):
        return "%" + str(arg)
    else:
        return str(arg)


@compatibility(is_backward_compatible=True)
class Node(_NodeBase):
    """
    ``Node`` is the data structure that represents individual operations within
    a ``Graph``. For the most part, Nodes represent callsites to various entities,
    such as operators, methods, and Modules (some exceptions include nodes that
    specify function inputs and outputs). Each ``Node`` has a function specified
    by its ``op`` property. The ``Node`` semantics for each value of ``op`` are as follows:

    - ``placeholder`` represents a function input. The ``name`` attribute specifies the name this value will take on.
      ``target`` is similarly the name of the argument. ``args`` holds either: 1) nothing, or 2) a single argument
      denoting the default parameter of the function input. ``kwargs`` is don't-care. Placeholders correspond to
      the function parameters (e.g. ``x``) in the graph printout.
    - ``get_attr`` retrieves a parameter from the module hierarchy. ``name`` is similarly the name the result of the
      fetch is assigned to. ``target`` is the fully-qualified name of the parameter's position in the module hierarchy.
      ``args`` and ``kwargs`` are don't-care
    - ``call_function`` applies a free function to some values. ``name`` is similarly the name of the value to assign
      to. ``target`` is the function to be applied. ``args`` and ``kwargs`` represent the arguments to the function,
      following the Python calling convention
    - ``call_module`` applies a module in the module hierarchy's ``forward()`` method to given arguments. ``name`` is
      as previous. ``target`` is the fully-qualified name of the module in the module hierarchy to call.
      ``args`` and ``kwargs`` represent the arguments to invoke the module on, *excluding the self argument*.
    - ``call_method`` calls a method on a value. ``name`` is as similar. ``target`` is the string name of the method
      to apply to the ``self`` argument. ``args`` and ``kwargs`` represent the arguments to invoke the module on,
      *including the self argument*
    - ``output`` contains the output of the traced function in its ``args[0]`` attribute. This corresponds to the "return" statement
      in the Graph printout.
    """

    _args: tuple["Argument", ...]
    _kwargs: dict[str, "Argument"]
    graph: "Graph"
    name: str
    op: str
    target: "Target"
    _input_nodes: dict["Node", None]
    users: dict["Node", None]
    type: Optional[Any]
    _sort_key: Any
    _repr_fn: Optional[Callable[["Node"], str]]
    meta: dict[str, Any]

    @compatibility(is_backward_compatible=True)
    def __init__(
        self,
        graph: "Graph",
        name: str,
        op: str,
        target: "Target",
        args: tuple["Argument", ...],
        kwargs: dict[str, "Argument"],
        return_type: Optional[Any] = None,
    ) -> None:
        """
        Instantiate an instance of ``Node``. Note: most often, you want to use the
        Graph APIs, i.e. ``Graph.call_module``, ``Graph.call_method``, etc. rather
        than instantiating a ``Node`` directly.

        Args:
            graph (Graph): The ``Graph`` to which this ``Node`` should belong.

            name (str): The name to which the output of this ``Node`` should be assigned

            op (str): The opcode for this ``Node``. Can be one of 'placeholder',
                'call_method', 'call_module', 'call_function', 'get_attr',
                'output'

            target ('Target'): The target this op should call. See the broader
                ``Node`` docstring for more details.

            args (Tuple['Argument']): The args to be passed to ``target``

            kwargs (Dict[str, 'Argument']): The kwargs to be passed to ``target``

            return_type (Optional[Any]): The python type expression representing the
                type of the output of this node. This field can be used for
                annotation of values in the generated code or for other types
                of analyses.
        """
        assert op in _legal_ops
        if op == "call_function":
            if not callable(target):
                raise ValueError(
                    f"Node [graph = {graph}, name = '{name}'] target {target} has type {torch.typename(target)} "
                    "but a Callable is expected"
                )
        else:
            if not isinstance(target, str):
                raise ValueError(
                    f"Node [graph = {graph}, name = '{name}'] target {target} has type {torch.typename(target)} "
                    "but a str is expected"
                )
        super().__init__()

        # bypass Node.__setattr__ for perf and so that it doesn't need to handle half-built objects
        assign = object.__setattr__

        assign(self, "graph", graph)
        assign(self, "name", name)  # unique name of value being created
        assign(
            self, "op", op
        )  # the kind of operation = placeholder|call_method|call_module|call_function|get_attr

        assign(
            self, "target", target
        )  # for method/module/function, the name of the method/module/function/attr
        # being invoked, e.g add, layer1, or torch.add

        # All `Node`-valued inputs. Key is the Node, value is don't-care.
        # The public API for this is `all_input_nodes`, this private attribute
        # should not be accessed directly.
        assign(self, "_input_nodes", {})
        self.__update_args_kwargs(args, kwargs)

        # All of the nodes that use the value produced by this Node
        # Note one user may correspond to several uses, e.g. the node fo ``x + x``
        # would appear once here, but represents two uses.
        #
        # Is a dict to act as an "ordered set". Keys are significant, value dont-care
        assign(self, "users", {})

        # Type expression representing the output value of this node.
        # This should contain the same class of Type objects that would appear
        # as type annotations for function inputs/outputs.
        #
        # For placeholder nodes, this value will be used to type-annotate the
        # generated function parameters.
        # For the return node, this value will be used to type-annotate the
        # generated function return type. (Note this is a special case. ``return``
        # does not produce a value, it's more of a notation. Thus, this value
        # describes the type of args[0] in the ``return`` node.
        assign(self, "type", return_type)
        assign(self, "_sort_key", ())

        # If set, use this fn to print this node
        assign(self, "_repr_fn", None)

        # Dictionary to store metadata passes need to do their
        # transformations. This metadata is preserved across node copies
        assign(self, "meta", {})

    def __getstate__(self) -> dict[str, Any]:
        state = self.__dict__.copy()
        state["_erased"] = self._erased
        state["_prev"] = self._prev
        state["_next"] = self._next
        return state

    def __setstate__(self, state: dict[str, Any]) -> None:
        _erased = state.pop("_erased")
        _prev = state.pop("_prev")
        _next = state.pop("_next")
        self.__dict__.update(state)
        self._erased = _erased
        self._prev = _prev
        self._next = _next

    @property
    def next(self) -> "Node":
        """
        Returns the next ``Node`` in the linked list of Nodes.

        Returns:

            The next ``Node`` in the linked list of Nodes.
        """
        return self._next

    @property
    def prev(self) -> "Node":
        """
        Returns the previous ``Node`` in the linked list of Nodes.

        Returns:

            The previous ``Node`` in the linked list of Nodes.
        """
        return self._prev

    @compatibility(is_backward_compatible=True)
    def prepend(self, x: "Node") -> None:
        """
        Insert x before this node in the list of nodes in the graph. Example::

            Before: p -> self
                    bx -> x -> ax
            After:  p -> x -> self
                    bx -> ax

        Args:
            x (Node): The node to put before this node. Must be a member of the same graph.
        """
        assert self.graph == x.graph, "Attempting to move a Node into a different Graph"
        if self == x:
            warnings.warn(
                "Trying to prepend a node to itself. This behavior has no effect on the graph."
            )
            return
        x._remove_from_list()
        p = self._prev
        p._next, x._prev = x, p
        x._next, self._prev = self, x

        # compute x._sort_key
        psk = x._prev._sort_key
        nsk = x._next._sort_key
        if len(psk) > len(nsk):
            idx: int
            *prefix, idx = psk[: len(nsk) + 1]
            x._sort_key = (*prefix, idx + 1)
        elif len(psk) < len(nsk):
            *prefix, idx = nsk[: len(psk) + 1]
            x._sort_key = (*prefix, idx - 1)
        else:  # same length, increase length by 1
            x._sort_key = (*psk, 0)

    def __gt__(self, other: "Node") -> bool:
        return self._sort_key > other._sort_key

    def __lt__(self, other: "Node") -> bool:
        return self._sort_key < other._sort_key

    def __ge__(self, other: "Node") -> bool:
        return self > other or self == other

    def __le__(self, other: "Node") -> bool:
        return self < other or self == other

    @compatibility(is_backward_compatible=True)
    def append(self, x: "Node") -> None:
        """
        Insert ``x`` after this node in the list of nodes in the graph.
        Equivalent to ``self.next.prepend(x)``

        Args:
            x (Node): The node to put after this node. Must be a member of the same graph.
        """
        self._next.prepend(x)

    def _remove_from_list(self) -> None:
        p, n = self._prev, self._next
        p._next, n._prev = n, p

    @property
    def args(self) -> tuple[Argument, ...]:
        """
        The tuple of arguments to this ``Node``. The interpretation of arguments
        depends on the node's opcode. See the :class:`Node` docstring for more
        information.

        Assignment to this property is allowed. All accounting of uses and users
        is updated automatically on assignment.
        """
        return self._args

    @args.setter
    def args(self, a: tuple[Argument, ...]) -> None:
        """
        Set the tuple of arguments to this Node. The interpretation of arguments
        depends on the node's opcode. See the ``fx.Graph`` docstring for more
        information.
        """
        # DO NOT CALL `__update_args_kwargs` directly. The correct way to
        # set `args` is via direct assignment, i.e. `node.args = new_args`
        self.__update_args_kwargs(a, self._kwargs)

    @property
    def kwargs(self) -> dict[str, Argument]:
        """
        The dict of keyword arguments to this ``Node``. The interpretation of arguments
        depends on the node's opcode. See the :class:`Node` docstring for more
        information.

        Assignment to this property is allowed. All accounting of uses and users
        is updated automatically on assignment.
        """
        return self._kwargs

    @kwargs.setter
    def kwargs(self, k: dict[str, Argument]) -> None:
        """
        Set the dict of kwargs to this Node. The interpretation of arguments
        depends on the node's opcode. See the ``fx.Graph`` docstring for more
        information.
        """
        # DO NOT CALL `__update_args_kwargs` directly. The correct way to
        # set `args` is via direct assignment, i.e. `node.kwargs = new_kwargs`
        self.__update_args_kwargs(self._args, k)

    @property
    def all_input_nodes(self) -> list["Node"]:
        """
        Return all Nodes that are inputs to this Node. This is equivalent to
        iterating over ``args`` and ``kwargs`` and only collecting the values that
        are Nodes.

        Returns:

            List of ``Nodes`` that appear in the ``args`` and ``kwargs`` of this
            ``Node``, in that order.
        """
        return list(self._input_nodes.keys())

    @compatibility(is_backward_compatible=True)
    def update_arg(self, idx: int, arg: Argument) -> None:
        """
        Update an existing positional argument to contain the new value
        ``arg``. After calling, ``self.args[idx] == arg``.

        Args:

            idx (int): The index into ``self.args`` of the element to update
            arg (Argument): The new argument value to write into ``args``
        """
        args = list(self.args)
        args[idx] = arg
        self.args = tuple(args)

    @compatibility(is_backward_compatible=True)
    def insert_arg(self, idx: int, arg: Argument) -> None:
        """
        Insert an positional argument to the argument list with given index.

        Args:

            idx (int): The index of the element in ``self.args`` to be inserted before.
            arg (Argument): The new argument value to insert into ``args``
        """
        assert (
            0 <= idx <= len(self.args)
        ), "insert_args index must be between 0 and len(self.args)"
        args_left = self.args[:idx]
        args_right = self.args[idx:]

        self._args = args_left + (arg,) + args_right

        _new_input_nodes: dict[Node, None] = {}
        map_arg(arg, _new_input_nodes.setdefault)

        for new_use in _new_input_nodes.keys():
            if new_use not in self._input_nodes:
                self._input_nodes.setdefault(new_use)
                new_use.users.setdefault(self)

    @compatibility(is_backward_compatible=True)
    def update_kwarg(self, key: str, arg: Argument) -> None:
        """
        Update an existing keyword argument to contain the new value
        ``arg``. After calling, ``self.kwargs[key] == arg``.

        Args:

            key (str): The key in ``self.kwargs`` of the element to update
            arg (Argument): The new argument value to write into ``kwargs``
        """
        self.kwargs = {**self.kwargs, key: arg}

    @property
    def stack_trace(self) -> Optional[str]:
        """
        Return the Python stack trace that was recorded during tracing, if any.
        When traced with fx.Tracer, this property is usually populated by
        `Tracer.create_proxy`. To record stack traces during tracing for debug purposes,
        set `record_stack_traces = True` on the `Tracer` instance.
        When traced with dynamo, this property will be populated by default by
        `OutputGraph.create_proxy`.

        stack_trace would have the innermost frame at the end of the string.
        """
        return self.meta.get("stack_trace", None)

    @stack_trace.setter
    def stack_trace(self, trace: Optional[str]) -> None:
        self.meta["stack_trace"] = trace

    def __update_args_kwargs(
        self, new_args: tuple["Argument", ...], new_kwargs: dict[str, "Argument"]
    ) -> None:
        """
        This API is internal. Do *not* call it directly.
        """

        def update_users_and_input_nodes(n: Any) -> Any:
            if isinstance(n, Node):
                self._input_nodes.setdefault(n)
                n.users.setdefault(self)
            return n

        # Clear prior users and input_nodes
        for old_use in self._input_nodes.keys():
            old_use.users.pop(self)
        object.__setattr__(self, "_input_nodes", {})  # bypass Node.__setattr__

        # We do three things in a single pass of the args
        # - Normalize list->immutable_list, dict->immutable_dict, etc
        # - Populate self._input_nodes
        # - Populate arg.users[self] for each arg
        object.__setattr__(
            self, "_args", map_aggregate(new_args, update_users_and_input_nodes)
        )
        object.__setattr__(
            self, "_kwargs", map_aggregate(new_kwargs, update_users_and_input_nodes)
        )

    def __repr__(self) -> str:
        if self._repr_fn:
            return self._repr_fn(self)
        return self.name

    @staticmethod
    def _pretty_print_target(target: object) -> str:
        """
        Make target printouts more user-friendly.
        1) builtins will be printed as `builtins.xyz`
        2) operators will be printed as `operator.xyz`
        3) other callables will be printed with qualified name, e.g. torch.add
        """
        if isinstance(target, str):
            return target
        if hasattr(target, "__module__"):
            name = getattr(target, "__name__", None)
            if name is None:
                # Just to be defensive, if we don't have `__name__`, get the
                # qualname. Not sure if this happens for any members of `operator`
                # or `builtins`. This fallback path is not as good, since e.g.
                # things in `operator` have `_operator` as their __module__.
                # TODO: THIS IS BROKEN: _get_qualified_name calls `__name__`
                return _get_qualified_name(target)  # type: ignore[arg-type]
            if target.__module__ == "builtins":
                return f"builtins.{name}"
            elif target.__module__ == "_operator":
                return f"operator.{name}"
        return _get_qualified_name(target)  # type: ignore[arg-type]

    @compatibility(is_backward_compatible=True)
    def format_node(
        self,
        placeholder_names: Optional[list[str]] = None,
        maybe_return_typename: Optional[list[str]] = None,
    ) -> Optional[str]:
        """
        Return a descriptive string representation of ``self``.

        This method can be used with no arguments as a debugging
        utility.

        This function is also used internally in the ``__str__`` method
        of ``Graph``. Together, the strings in ``placeholder_names``
        and ``maybe_return_typename`` make up the signature of the
        autogenerated ``forward`` function in this Graph's surrounding
        GraphModule. ``placeholder_names`` and ``maybe_return_typename``
        should not be used otherwise.

        Args:
            placeholder_names: A list that will store formatted strings
                representing the placeholders in the generated
                ``forward`` function. Internal use only.
            maybe_return_typename: A single-element list that will store
                a formatted string representing the output of the
                generated ``forward`` function. Internal use only.

        Returns:
            str: If 1) we're using ``format_node`` as an internal helper
                in the ``__str__`` method of ``Graph``, and 2) ``self``
                is a placeholder Node, return ``None``. Otherwise,
                return a  descriptive string representation of the
                current Node.
        """
        if self.op == "placeholder":
            assert isinstance(self.target, str)
            arg_str = self.target
            arg_str += arg_str + f": {_type_repr(self.type)}" if self.type else ""
            if placeholder_names:
                placeholder_names.append(arg_str)
                return None
            maybe_typename = f"{_type_repr(self.type)} " if self.type else ""
            default_val = "(default=" + str(self.args[0]) + ")" if self.args else ""
            return f"%{self.name} : {maybe_typename}[num_users={len(self.users)}] = {self.op}[target={self.target}]{default_val}"
        elif self.op == "get_attr":
            maybe_typename = (
                f"{_type_repr(self.type)} " if self.type is not None else ""
            )
            return (
                f"%{self.name} : {maybe_typename}[num_users={len(self.users)}] = "
                f"{self.op}[target={self._pretty_print_target(self.target)}]"
            )
        elif self.op == "output":
            if self.type and maybe_return_typename:
                maybe_return_typename[0] = f" -> {_type_repr(self.type)}"
            return f"return {self.args[0]}"
        else:
            maybe_typename = (
                f"{_type_repr(self.type)} " if self.type is not None else ""
            )
            return (
                f"%{self.name} : {maybe_typename}[num_users={len(self.users)}] = "
                f"{self.op}[target={self._pretty_print_target(self.target)}]("
                f"args = {_format_arg(self.args)}, kwargs = {_format_arg(self.kwargs)})"
            )

    @compatibility(is_backward_compatible=True)
    def replace_all_uses_with(
        self,
        replace_with: "Node",
        delete_user_cb: Callable[["Node"], bool] = lambda user: True,
        *,
        propagate_meta: bool = False,
    ) -> list["Node"]:
        """
        Replace all uses of ``self`` in the Graph with the Node ``replace_with``.

        Args:

            replace_with (Node): The node to replace all uses of ``self`` with.
            delete_user_cb (Callable): Callback that is called to determine
              whether a given user of the self node should be removed.
            propagate_meta (bool): Whether or not to copy all properties
              on the .meta field of the original node onto the replacement node.
              For safety, this is only valid to do if the replacement node
              doesn't already have an existing .meta field.

        Returns:

            The list of Nodes on which this change was made.
        """
        if propagate_meta:
            assert len(replace_with.meta) == 0, (
                "Called node.replace_all_uses_with(replace_with, propagate_meta=True), "
                "but replace_with already has .meta keys"
            )
            for k, v in self.meta.items():
                replace_with.meta[k] = v
        to_process = list(self.users)
        skipped = []
        m = self.graph.owning_module
        for use_node in to_process:
            if not delete_user_cb(use_node):
                skipped.append(use_node)
                continue

            def maybe_replace_node(n: Node) -> Node:
                if n == self:
                    return replace_with
                else:
                    return n

            if getattr(m, "_replace_hooks", None):
                for replace_hook in m._replace_hooks:
                    replace_hook(old=self, new=replace_with.name, user=use_node)

            new_args = map_arg(use_node.args, maybe_replace_node)
            new_kwargs = map_arg(use_node.kwargs, maybe_replace_node)
            assert isinstance(new_args, tuple)
            assert isinstance(new_kwargs, dict)
            use_node.__update_args_kwargs(new_args, new_kwargs)

        assert len(self.users) - len(skipped) == 0
        return [n for n in to_process if n not in skipped]

    @compatibility(is_backward_compatible=False)
    def is_impure(self) -> bool:
        """
        Returns whether this op is impure, i.e. if its op is a placeholder or
        output, or if a call_function or call_module which is impure.

        Returns:

            bool: If the op is impure or not.
        """
        if self.op in {"placeholder", "output"}:
            return True

        if self.op == "call_function":
            schema = getattr(self.target, "_schema", None)
            if schema is not None and schema.is_mutable:
                # impure since it mutates inputs
                return True

            if getattr(self.target, "_nondeterministic_seeded", False):
                # impure since it mutates RNG state
                return True

            return self.target in _side_effectful_functions

        # Check if an impure module.
        if self.op == "call_module":
            assert (
                self.graph.owning_module is not None
            ), "self.graph.owning_module not set for purity check"
            target_mod = self.graph.owning_module.get_submodule(self.target)
            assert (
                target_mod is not None
            ), f"Did not find expected submodule target {self.target}"
            return getattr(target_mod, "_is_impure", False)

        return False

    @compatibility(is_backward_compatible=False)
    def normalized_arguments(
        self,
        root: torch.nn.Module,
        arg_types: Optional[tuple[Any]] = None,
        kwarg_types: Optional[dict[str, Any]] = None,
        normalize_to_only_use_kwargs: bool = False,
    ) -> Optional[ArgsKwargsPair]:
        """
        Returns normalized arguments to Python targets. This means that
        `args/kwargs` will be matched up to the module/functional's
        signature and return exclusively kwargs in positional order
        if `normalize_to_only_use_kwargs` is true.
        Also populates default values. Does not support positional-only
        parameters or varargs parameters.

        Supports module calls.

        May require `arg_types` and `kwarg_types` in order to disambiguate overloads.

        Args:
            root (torch.nn.Module): Module upon which to resolve module targets.
            arg_types (Optional[Tuple[Any]]): Tuple of arg types for the args
            kwarg_types (Optional[Dict[str, Any]]): Dict of arg types for the kwargs
            normalize_to_only_use_kwargs (bool): Whether to normalize to only use kwargs.

        Returns:

            Returns NamedTuple ArgsKwargsPair, or `None` if not successful.
        """
        if self.op == "call_function":
            assert callable(self.target)
            return normalize_function(
                self.target,
                self.args,  # type: ignore[arg-type]
                self.kwargs,
                arg_types,
                kwarg_types,
            )
        elif self.op == "call_module":
            assert isinstance(self.target, str)
            return normalize_module(root, self.target, self.args, self.kwargs)  # type: ignore[arg-type]

        return None

    @compatibility(is_backward_compatible=True)
    def replace_input_with(self, old_input: "Node", new_input: "Node") -> None:
        """
        Loop through input nodes of ``self``, and replace all instances of
        ``old_input`` with ``new_input``.

        Args:

            old_input (Node): The old input node to be replaced.
            new_input (Node): The new input node to replace ``old_input``.
        """

        def maybe_replace_node(n: Node) -> Node:
            return new_input if n == old_input else n

        m = self.graph.owning_module
        if getattr(m, "_replace_hooks", None):
            for replace_hook in m._replace_hooks:
                replace_hook(old=old_input, new=new_input.name, user=self)

        new_args = map_arg(self.args, maybe_replace_node)
        new_kwargs = map_arg(self.kwargs, maybe_replace_node)
        assert isinstance(new_args, tuple)
        assert isinstance(new_kwargs, dict)
        self.__update_args_kwargs(new_args, new_kwargs)

    def _rename(self, candidate: str) -> None:
        if candidate == self.name:
            return
        name = self.graph._graph_namespace.create_name(candidate, None)
        self.name = name
        self.graph._graph_namespace._rename_object(self, name)

    def __setattr__(self, name: str, value: Any) -> None:
        if name == "name" and hasattr(self, "name"):
            m = self.graph.owning_module
            if getattr(m, "_replace_hooks", None):
                assert isinstance(value, str)
                for user in self.users:
                    for replace_hook in m._replace_hooks:
                        replace_hook(old=self, new=value, user=user)
        update = False
        if (
            hasattr(self, name)
            and hasattr(self.graph, "_find_nodes_lookup_table")
            and self in self.graph._find_nodes_lookup_table
        ):
            update = True
            self.graph._find_nodes_lookup_table.remove(self)
        object.__setattr__(self, name, value)
        if update:
            self.graph._find_nodes_lookup_table.insert(self)


@compatibility(is_backward_compatible=True)
def map_arg(a: ArgumentT, fn: Callable[[Node], Argument]) -> ArgumentT:
    """
    Apply fn recursively to each Node appearing in arg.

    arg may be a list, tuple, slice, or dict with string keys: the return value will
    have the same type and structure.
    """
    assert callable(fn), "torch.fx.map_arg(a, fn): fn must be a callable"
    return map_aggregate(a, lambda x: fn(x) if isinstance(x, Node) else x)


@compatibility(is_backward_compatible=True)
def map_aggregate(a: ArgumentT, fn: Callable[[Argument], Argument]) -> ArgumentT:
    """
    Apply fn recursively to each object appearing in arg.

    arg may be a list, tuple, slice, or dict with string keys: the return value will
    have the same type and structure.
    """
    result: Argument

    if isinstance(a, tuple):
        it = (map_aggregate(elem, fn) for elem in a)
        # Support NamedTuple (if it has `_fields`) by repacking into original type.
        result = type(a)(*it) if hasattr(a, "_fields") else tuple(it)
    elif isinstance(a, list):
        result = immutable_list([map_aggregate(elem, fn) for elem in a])
    elif isinstance(a, dict):
<<<<<<< HEAD
        return immutable_dict({k: map_aggregate(v, fn) for k, v in a.items()})
=======
        result = immutable_dict()
        for k, v in a.items():
            dict.__setitem__(result, k, map_aggregate(v, fn))  # type: ignore[index]
>>>>>>> ce1a62d0
    elif isinstance(a, slice):
        result = slice(
            map_aggregate(a.start, fn),
            map_aggregate(a.stop, fn),
            map_aggregate(a.step, fn),
        )
    else:
        result = fn(a)

    return cast(ArgumentT, result)<|MERGE_RESOLUTION|>--- conflicted
+++ resolved
@@ -921,13 +921,7 @@
     elif isinstance(a, list):
         result = immutable_list([map_aggregate(elem, fn) for elem in a])
     elif isinstance(a, dict):
-<<<<<<< HEAD
         return immutable_dict({k: map_aggregate(v, fn) for k, v in a.items()})
-=======
-        result = immutable_dict()
-        for k, v in a.items():
-            dict.__setitem__(result, k, map_aggregate(v, fn))  # type: ignore[index]
->>>>>>> ce1a62d0
     elif isinstance(a, slice):
         result = slice(
             map_aggregate(a.start, fn),
