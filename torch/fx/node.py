--- conflicted
+++ resolved
@@ -764,12 +764,7 @@
                 # impure since it mutates inputs
                 return True
 
-<<<<<<< HEAD
             if getattr(self.target, "_nondeterministic_seeded", False):
-=======
-            tags: Optional[list[torch.Tag]] = getattr(self.target, "_tags", None)
-            if tags is not None and torch.Tag.nondeterministic_seeded in tags:
->>>>>>> 6fe1b9e0
                 # impure since it mutates RNG state
                 return True
 
