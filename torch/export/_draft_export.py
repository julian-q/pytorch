import inspect
import logging
import os
from collections import defaultdict
from enum import IntEnum
from typing import Any, Optional, Union

import torch
import torch._logging._internal
import torch._logging.structured
from torch._export.passes.insert_custom_op_guards import insert_custom_op_guards
from torch.export import ExportedProgram
from torch.export._trace import _export
from torch.export.dynamic_shapes import refine_dynamic_shapes_from_suggested_fixes


log = logging.getLogger(__name__)


class FailureType(IntEnum):
    MISSING_FAKE_KERNEL = 1
    DATA_DEPENDENT_ERROR = 2
    CONSTRAINT_VIOLATION_ERROR = 3
    MISMATCHED_FAKE_KERNEL = 4

    def __str__(self) -> str:
        return self.name


def prettify_stack(stack: list[dict[str, str]], str_to_filename: dict[str, str]) -> str:
    res = ""
    for frame in stack:
        if frame["filename"] not in str_to_filename:
            continue

        res += f"""
        File {str_to_filename[frame['filename']]}, lineno {frame['line']}, in {frame['name']}"""
    return res


def filter_stack(
    stack: list[dict[str, str]], str_to_filename: dict[str, str]
) -> list[dict[str, str]]:
    for i, s in enumerate(reversed(stack)):
        s["filename"] = str(s["filename"])
        if s["filename"] not in str_to_filename:
            continue
        torch_filepath = os.path.dirname(inspect.getfile(torch)) + os.path.sep
        if torch_filepath not in str_to_filename[s["filename"]]:
            return stack[len(stack) - i - 3 : len(stack) - i]
    return stack[-3:]


def hash_stack(stack: list[dict[str, str]]) -> str:
    return ";".join(f'line: {s["line"]} filename: {s["filename"]}' for s in stack)


class FailureReport:
    def __init__(
        self, failure_type: FailureType, data: dict[str, Any], xfail: bool = False
    ) -> None:
        self.failure_type: FailureType = failure_type
        self.data: dict[str, Any] = data
        self.xfail: bool = xfail

    def __repr__(self) -> str:
        return f"FailureReport(failure_type={self.failure_type}, xfail={self.xfail}, data={self.data})"

    def print(self, str_to_filename: dict[str, str]) -> str:
        if self.failure_type == FailureType.MISSING_FAKE_KERNEL:
            op = self.data["op"]

            return f"""Missing fake kernel.
    torch.ops.{op} is missing a fake kernel implementation.

    Please refer to https://docs.google.com/document/d/1_W62p8WJOQQUzPsJYa7s701JXt0qf2OfLub2sbkHOaU/edit#heading=h.ahugy69p2jmz for more detailed instructions on how to write a meta implementation.
"""  # noqa: B950

        elif self.failure_type == FailureType.CONSTRAINT_VIOLATION_ERROR:
            return f"""Constraint violation error.
    The specified input dynamic_shapes spec was found to be incorrect during tracing.
    Specifically, this guard was added: {self.data["expr"]}, where {self.data["symbol_to_sources"]}.
    This occured at the following stacktrace: {prettify_stack(self.data["stack"], str_to_filename)}.
    Because of this, we have modified the dynamic shapes structure to be the
    following. You can also use torch.export.Dim.AUTO instead to specify your
    dynamic shapes, and we will automatically infer the dynamism for you.
    ```
    dynamic_shapes = {self.data["new_dynamic_shapes"]}
    ```
"""

        elif self.failure_type == FailureType.DATA_DEPENDENT_ERROR:
            return f"""Data dependent error.
    When exporting, we were unable to figure out if the expression `{self.data["expr"]}` always holds.
    This was encountered {self.data["occurrences"]} times.
    This occurred at the following stacktrace: {prettify_stack(self.data["stack"], str_to_filename)}.
    As a result, it was specialized to a constant (e.g. `{self.data["result"]}` in the 1st occurrence), and asserts were inserted into the graph.

    Please add `torch._check(...)` to the original code to assert this data-dependent assumption.
    Please refer to https://docs.google.com/document/d/1kZ_BbB3JnoLbUZleDT6635dHs88ZVYId8jT-yTFgf3A/edit#heading=h.boi2xurpqa0o for more details.
"""  # noqa: B950

        elif self.failure_type == FailureType.MISMATCHED_FAKE_KERNEL:
            op = self.data["op"]
            reason = self.data["reason"]
            return f"""Mismatched fake kernel.
    torch.ops.{op} has a fake kernel implementation, but it has incorrect behavior, based on the real kernel.
    The reason for the mismatch is: {reason}.

    Please refer to https://docs.google.com/document/d/1_W62p8WJOQQUzPsJYa7s701JXt0qf2OfLub2sbkHOaU/edit#heading=h.ahugy69p2jmz for more detailed instructions on how to write a fake implementation.
"""  # noqa: B950

        else:
            raise ValueError(f"Unknown failure type: {self.failure_type}")


class DraftExportReport:
    def __init__(self, failures: list[FailureReport], str_to_filename: dict[str, str]):
        self.failures: list[FailureReport] = failures
        self.str_to_filename = str_to_filename

    def successful(self) -> bool:
        return len(self.failures) == 0 or all(
            failure.xfail for failure in self.failures
        )

    def __repr__(self) -> str:
        return f"DraftExportReport({self.failures})"

    def __str__(self) -> str:
        WARNING_COLOR = "\033[93m"
        GREEN_COLOR = "\033[92m"
        END_COLOR = "\033[0m"

        if self.successful():
            return f"""{GREEN_COLOR}
##############################################################################################
Congratuations: No issues are found during export, and it was able to soundly produce a graph.
You can now change back to torch.export.export()
##############################################################################################
{END_COLOR}"""

        error = f"""{WARNING_COLOR}
###################################################################################################
WARNING: {len(self.failures)} issue(s) found during export, and it was not able to soundly produce a graph.
Please follow the instructions to fix the errors.
###################################################################################################

"""

        for i, failure in enumerate(self.failures):
            error += f"{i + 1}. {failure.print(self.str_to_filename)}\n"
        error += END_COLOR
        return error

    def apply_suggested_fixes(self) -> None:
        raise NotImplementedError("Not implemented yet")


class CaptureStructuredTrace(logging.Handler):
    def __init__(self, specific_log_keys: list[str]):
        super().__init__()
        self.specific_log_keys = specific_log_keys
        self.logs: list[tuple[str, dict[str, Any]]] = []
        self.logger = logging.getLogger("torch.__trace")
        self.prev_get_dtrace = False

    def __enter__(self) -> "CaptureStructuredTrace":
        self.logs = []
        self.logger.addHandler(self)
        self.prev_get_dtrace = torch._logging._internal.GET_DTRACE_STRUCTURED
        torch._logging._internal.GET_DTRACE_STRUCTURED = True
        return self

    def __exit__(self, exc_type, exc_value, traceback) -> None:  # type: ignore[no-untyped-def]
        self.logs = []
        self.logger.removeHandler(self)
        torch._logging._internal.GET_DTRACE_STRUCTURED = self.prev_get_dtrace
        self.prev_get_dtrace = False

    def emit(self, record: Any) -> None:
        metadata = record.metadata
        for key in self.specific_log_keys:
            if key in metadata:
                self.logs.append((key, metadata[key]))


def draft_export(
    mod: torch.nn.Module,
    args: tuple[Any, ...],
    kwargs: Optional[dict[str, Any]] = None,
    *,
    dynamic_shapes: Optional[Union[dict[str, Any], tuple[Any], list[Any]]] = None,
    preserve_module_call_signature: tuple[str, ...] = (),
    strict: bool = False,
    pre_dispatch: bool = False,
) -> tuple[ExportedProgram, DraftExportReport]:
    kwargs = kwargs or {}
    dynamic_shapes = dynamic_shapes or {}

    capture_structured_log = CaptureStructuredTrace(
        [
            "propagate_real_tensors",
            "guard_added",
            "missing_fake_kernel",
            "mismatched_fake_kernel",
        ]
    )

    with torch._functorch.config.patch(
        fake_tensor_propagate_real_tensors=True,
        generate_fake_kernels_from_real_mismatches=True,
    ), capture_structured_log:
        try:
            new_shapes = None
            ep = _export(
                mod,
                args,
                kwargs,
                dynamic_shapes=dynamic_shapes,
                strict=strict,
                pre_dispatch=pre_dispatch,
                preserve_module_call_signature=preserve_module_call_signature,
            )
        except torch._dynamo.exc.UserError as exc:
            new_shapes = refine_dynamic_shapes_from_suggested_fixes(
                exc.msg, dynamic_shapes
            )
            ep = _export(
                mod,
                args,
                kwargs,
                dynamic_shapes=new_shapes,
                strict=strict,
                pre_dispatch=pre_dispatch,
                preserve_module_call_signature=preserve_module_call_signature,
            )

        str_to_filename: dict[str, str] = {
            str(v): k for (k, v) in torch._logging.structured.INTERN_TABLE.items()
        }
        failures: list[FailureReport] = []
        custom_ops_logs: dict[
            Any, tuple[dict[str, Any], FailureType]
        ] = {}  # Dedup custom ops
<<<<<<< HEAD
        # Dedup data dependent errors based on stacktrace
        data_dependent_logs: Dict[str, int] = defaultdict(int)
=======
        data_dependent_logs: dict[
            str, dict[str, Any]
        ] = {}  # Dedup data dependent errors based on stacktrace
>>>>>>> dddf52b1

        for log_name, log_contents in capture_structured_log.logs:
            failure_type = None

            if log_name == "propagate_real_tensors":
                log_contents["stack"] = filter_stack(
                    log_contents["stack"], str_to_filename
                )
                data_dependent_logs[hash_stack(log_contents["stack"])] += 1

                if data_dependent_logs[hash_stack(log_contents["stack"])] > 1:
                    continue

                failure_type = FailureType.DATA_DEPENDENT_ERROR

            elif log_name == "guard_added":
                if new_shapes is None:
                    continue

                failure_type = FailureType.CONSTRAINT_VIOLATION_ERROR
                if len(log_contents["symbol_to_sources"]) == 0:
                    # We only want to include guards added that are relevant to
                    # the symbolic shapes corresponding to the inputs which were
                    # specified in the dynamic_shapes arg. These have a source.
                    continue

                log_contents["stack"] = filter_stack(
                    log_contents["stack"], str_to_filename
                )
                log_contents["new_dynamic_shapes"] = new_shapes
            elif log_name == "missing_fake_kernel":
                if log_contents["op"] in custom_ops_logs:
                    continue
                failure_type = FailureType.MISSING_FAKE_KERNEL
                custom_ops_logs[log_contents["op"]] = (log_contents, failure_type)
            elif log_name == "mismatched_fake_kernel":
                if (log_contents["op"], log_contents["reason"]) in custom_ops_logs:
                    continue
                failure_type = FailureType.MISMATCHED_FAKE_KERNEL
                custom_ops_logs[(log_contents["op"], log_contents["reason"])] = (
                    log_contents,
                    failure_type,
                )
            else:
                raise RuntimeError(f"Unknown log name: {log_name}")

            assert failure_type is not None
            failures.append(
                FailureReport(
                    failure_type,
                    log_contents,
                )
            )

        # Count data dependent errors
        for failure in failures:
            if failure.failure_type == FailureType.DATA_DEPENDENT_ERROR:
                failure.data["occurrences"] = data_dependent_logs[
                    hash_stack(failure.data["stack"])
                ]

        report = DraftExportReport(failures, str_to_filename)

        # Add asserts around custom ops
        insert_custom_op_guards(ep.graph_module, list(custom_ops_logs.keys()))

    ep._report = report
    if not report.successful():
        log.warning(report)
    return ep, report<|MERGE_RESOLUTION|>--- conflicted
+++ resolved
@@ -243,15 +243,8 @@
         custom_ops_logs: dict[
             Any, tuple[dict[str, Any], FailureType]
         ] = {}  # Dedup custom ops
-<<<<<<< HEAD
         # Dedup data dependent errors based on stacktrace
-        data_dependent_logs: Dict[str, int] = defaultdict(int)
-=======
-        data_dependent_logs: dict[
-            str, dict[str, Any]
-        ] = {}  # Dedup data dependent errors based on stacktrace
->>>>>>> dddf52b1
-
+        data_dependent_logs: dict[str, int] = defaultdict(int)
         for log_name, log_contents in capture_structured_log.logs:
             failure_type = None
 
