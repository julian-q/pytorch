--- conflicted
+++ resolved
@@ -204,51 +204,7 @@
     # replace with aten::_to_copy in FunctionalTensorMode.__torch_dispatch__.
     saved_tables = {}
     patched_ops = set()
-<<<<<<< HEAD
-    removed_decomps = {}
-    for op_overload in ops_to_preserve:
-        # Our strategy for deciding if we can preserve CIA is following:
-        # 1. The op should be known statically that it is functional
-        # 2. If it is maybe aliasing, we decompose because we must know if an op
-        #    is mutating or aliasing.
-        # TODO (tmanlaibaatar) make this utility function and share it with functional_tensor
-        # decomp part. (https://github.com/pytorch/pytorch/issues/129431)
-        def assert_valid_to_preserve(op_overload):
-            if torch.Tag.maybe_aliasing_or_mutating in op_overload.tags:
-                raise RuntimeError(
-                    f"We can't detect {op_overload} as a functional op statically, so we can't preserve it"
-                )
-            if op_overload in FunctionalTensor.metadata_fns:
-                raise RuntimeError(
-                    f"{op_overload} is a metadata query function, "
-                    "it will be preserved implicitly in our tracing system. "
-                    "Please file an issue on github if you see otherwise"
-                )
-
-            alias_info = len(
-                [i for i in op_overload._schema.arguments if i.alias_info is not None]
-            )
-
-            is_mutating_or_aliasing = alias_info != 0 or op_overload._schema.is_mutable
-
-            if is_mutating_or_aliasing:
-                raise RuntimeError(
-                    f"{op_overload} is a mutating/aliasing op, we can't preserve it as is"
-                )
-
-            if not torch._C._dispatch_has_kernel(op_overload.name()):
-                raise RuntimeError(
-                    f"{op_overload} is a TorchScript op, we can't preserve it as is"
-                )
-
-            return True
-
-        # If we didn't error, it means we can go ahead
-        assert_valid_to_preserve(op_overload)
-
-=======
     for op_overload, decomp_callable in cia_ops_to_callable.items():
->>>>>>> 431a2787
         saved_tables[op_overload] = op_overload.py_kernels.copy()
         patched_ops.add(op_overload)
         for override_dispatch_key in _AUTOGRAD_ALIAS_BACKEND_KEYS_TO_OVERRIDE:
