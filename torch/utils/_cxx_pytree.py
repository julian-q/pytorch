"""
Contains utility functions for working with nested python data structures.

A *pytree* is Python nested data structure. It is a tree in the sense that
nodes are Python collections (e.g., list, tuple, dict) and the leaves are
Python values. Furthermore, a pytree should not contain reference cycles.

pytrees are useful for working with nested collections of Tensors. For example,
one can use `tree_map` to map a function over all Tensors inside some nested
collection of Tensors and `tree_leaves` to get a flat list of all Tensors
inside some nested collection. pytrees are helpful for implementing nested
collection support for PyTorch APIs.
"""

import functools
import sys
import types
<<<<<<< HEAD
from typing import (
    Any,
    Callable,
    Iterable,
    List,
    Optional,
    overload,
    Tuple,
    Type,
    TYPE_CHECKING,
    TypeVar,
    Union,
)
from typing_extensions import deprecated, Self, TypeAlias, TypeIs
=======
from collections.abc import Iterable
from typing import Any, Callable, Optional, overload, TypeVar, Union
from typing_extensions import deprecated, TypeIs
>>>>>>> e0f22e54

import optree
from optree import (  # noqa: F401  # direct import for type annotations
    PyTreeSpec as PyTreeSpec,
    PyTreeSpec as TreeSpec,
)

import torch.utils._pytree as python_pytree
from torch.utils._pytree import (
    Context as Context,
    DumpableContext as DumpableContext,
    FlattenFunc as FlattenFunc,
    FlattenWithKeysFunc as FlattenWithKeysFunc,
    FromDumpableContextFunc as FromDumpableContextFunc,
    GetAttrKey as GetAttrKey,
    key_get as key_get,
    KeyEntry as KeyEntry,
    KeyPath as KeyPath,
    keystr as keystr,
    MappingKey as MappingKey,
    PyTree as PyTree,
    SequenceKey as SequenceKey,
    ToDumpableContextFunc as ToDumpableContextFunc,
    UnflattenFunc as UnflattenFunc,
)


if TYPE_CHECKING:
    from optree import PyTreeAccessor


__all__ = [
    "PyTree",
    "Context",
    "FlattenFunc",
    "UnflattenFunc",
    "DumpableContext",
    "ToDumpableContextFn",
    "FromDumpableContextFn",
    "ToDumpableContextFunc",
    "FromDumpableContextFunc",
    "PyTreeSpec",
    "TreeSpec",
    "LeafSpec",
    "keystr",
    "key_get",
    "register_pytree_node",
    "tree_flatten",
    "tree_flatten_with_path",
    "tree_unflatten",
    "tree_iter",
    "tree_leaves",
    "tree_leaves_with_path",
    "tree_structure",
    "tree_map",
    "tree_map_with_path",
    "tree_map_",
    "tree_map_only",
    "tree_map_only_",
    "tree_all",
    "tree_any",
    "tree_all_only",
    "tree_any_only",
    "treespec_dumps",
    "treespec_loads",
    "treespec_pprint",
]


__TORCH_DICT_SESSION = optree.dict_insertion_ordered(True, namespace="torch")
__TORCH_DICT_SESSION.__enter__()  # enable globally and permanently


T = TypeVar("T")
S = TypeVar("S")
U = TypeVar("U")
R = TypeVar("R")

ToDumpableContextFn: TypeAlias = ToDumpableContextFunc
FromDumpableContextFn: TypeAlias = FromDumpableContextFunc
OpTreeFlattenFunc: TypeAlias = Callable[
    [PyTree],
    Tuple[Iterable[Any], Context, Optional[Iterable[Any]]],
]
OpTreeUnflattenFunc: TypeAlias = Callable[[Context, Iterable[Any]], PyTree]


<<<<<<< HEAD
def _to_optree_func(
    *,
    flatten_func: FlattenFunc,
    unflatten_func: UnflattenFunc,
    flatten_with_keys_func: Optional[FlattenWithKeysFunc] = None,
) -> Tuple[OpTreeFlattenFunc, OpTreeUnflattenFunc]:
    if flatten_with_keys_func is not None:
        # OpTree flattens the PyTree with extra entries. Use the flatten_with_keys_func to
        # have these extra custom information.
        def optree_flatten_func(
            tree: PyTree,
        ) -> Tuple[Tuple[Any, ...], Context, Tuple[Any, ...]]:
            key_entries_with_children, context = flatten_with_keys_func(tree)
            if len(key_entries_with_children) == 0:
                return (), context, ()
            key_entries, children = tuple(zip(*key_entries_with_children))
            entries = tuple(key_entry.entry for key_entry in key_entries)
            return children, context, entries
=======
Context = Any
PyTree = Any
FlattenFunc = Callable[[PyTree], tuple[list[Any], Context]]
UnflattenFunc = Callable[[Iterable[Any], Context], PyTree]
OpTreeUnflattenFunc = Callable[[Context, Iterable[Any]], PyTree]
DumpableContext = Any  # Any json dumpable text
ToDumpableContextFn = Callable[[Context], DumpableContext]
FromDumpableContextFn = Callable[[DumpableContext], Context]
KeyPath = tuple[KeyEntry, ...]
FlattenWithKeysFunc = Callable[[PyTree], tuple[list[tuple[KeyEntry, Any]], Any]]
>>>>>>> e0f22e54

    else:
        # Flatten the PyTree without extra custom entry information.
        def optree_flatten_func(tree: PyTree) -> Tuple[List[Any], Context, None]:  # type: ignore[misc]
            children, context = flatten_func(tree)
            return children, context, None

    def optree_unflatten_func(metadata: Context, children: Iterable[Any]) -> PyTree:
        return unflatten_func(children, metadata)

    return optree_flatten_func, optree_unflatten_func


def register_pytree_node(
    cls: type[Any],
    flatten_fn: FlattenFunc,
    unflatten_fn: UnflattenFunc,
    *,
    serialized_type_name: Optional[str] = None,
    to_dumpable_context: Optional[ToDumpableContextFunc] = None,
    from_dumpable_context: Optional[FromDumpableContextFunc] = None,
    flatten_with_keys_fn: Optional[FlattenWithKeysFunc] = None,
) -> None:
    """Register a container-like type as pytree node.

    Args:
        cls (type): A Python type to treat as an internal pytree node.
        flatten_fn (callable): A function to be used during flattening, taking an instance of
            ``cls`` and returning a pair, with (1) an iterable for the children to be flattened
            recursively, and (2) some hashable auxiliary data to be stored in the treespec and to be
            passed to the ``unflatten_fn``.
        unflatten_fn (callable): A function taking two arguments: the auxiliary data that was
            returned by ``flatten_fn`` and stored in the treespec, and the unflattened children.
            The function should return an instance of ``cls``.
        serialized_type_name (str, optional): A keyword argument used to specify the fully
            qualified name used when serializing the tree spec.
        to_dumpable_context (callable, optional): An optional keyword argument to custom specify how
            to convert the context of the pytree to a custom json dumpable representation. This is
            used for json serialization, which is being used in :mod:`torch.export` right now.
        from_dumpable_context (callable, optional): An optional keyword argument to custom specify
            how to convert the custom json dumpable representation of the context back to the
            original context. This is used for json deserialization, which is being used in
            :mod:`torch.export` right now.

    Example::

        >>> # xdoctest: +SKIP
        >>> # Registry a Python type with lambda functions
        >>> register_pytree_node(
        ...     set,
        ...     lambda s: (sorted(s), None, None),
        ...     lambda children, _: set(children),
        ... )
    """
    _private_register_pytree_node(
        cls,
        flatten_fn,
        unflatten_fn,
        serialized_type_name=serialized_type_name,
        to_dumpable_context=to_dumpable_context,
        from_dumpable_context=from_dumpable_context,
        flatten_with_keys_fn=flatten_with_keys_fn,
    )

    python_pytree._private_register_pytree_node(
        cls,
        flatten_fn,
        unflatten_fn,
        serialized_type_name=serialized_type_name,
        to_dumpable_context=to_dumpable_context,
        from_dumpable_context=from_dumpable_context,
        flatten_with_keys_fn=flatten_with_keys_fn,
    )


@deprecated(
    "`torch.utils._cxx_pytree._register_pytree_node` is deprecated. "
    "Please use `torch.utils._cxx_pytree.register_pytree_node` instead.",
    category=FutureWarning,
)
def _register_pytree_node(
    cls: type[Any],
    flatten_fn: FlattenFunc,
    unflatten_fn: UnflattenFunc,
    *,
    serialized_type_name: Optional[str] = None,
    to_dumpable_context: Optional[ToDumpableContextFunc] = None,
    from_dumpable_context: Optional[FromDumpableContextFunc] = None,
) -> None:
    """Register a container-like type as pytree node for the C++ pytree only.

    The ``namespace`` argument is used to avoid collisions that occur when different libraries
    register the same Python type with different behaviors. It is recommended to add a unique prefix
    to the namespace to avoid conflicts with other libraries. Namespaces can also be used to specify
    the same class in different namespaces for different use cases.

    .. warning::
        For safety reasons, a ``namespace`` must be specified while registering a custom type. It is
        used to isolate the behavior of flattening and unflattening a pytree node type. This is to
        prevent accidental collisions between different libraries that may register the same type.

    Args:
        cls (type): A Python type to treat as an internal pytree node.
        flatten_fn (callable): A function to be used during flattening, taking an instance of
            ``cls`` and returning a pair, with (1) an iterable for the children to be flattened
            recursively, and (2) some hashable auxiliary data to be stored in the treespec and to be
            passed to the ``unflatten_fn``.
        unflatten_fn (callable): A function taking two arguments: the auxiliary data that was
            returned by ``flatten_fn`` and stored in the treespec, and the unflattened children.
            The function should return an instance of ``cls``.
        serialized_type_name (str, optional): A keyword argument used to specify the fully
            qualified name used when serializing the tree spec.
        to_dumpable_context (callable, optional): An optional keyword argument to custom specify how
            to convert the context of the pytree to a custom json dumpable representation. This is
            used for json serialization, which is being used in :mod:`torch.export` right now.
        from_dumpable_context (callable, optional): An optional keyword argument to custom specify
            how to convert the custom json dumpable representation of the context back to the
            original context. This is used for json deserialization, which is being used in
            :mod:`torch.export` right now.
    """

    _private_register_pytree_node(
        cls,
        flatten_fn,
        unflatten_fn,
        serialized_type_name=serialized_type_name,
        to_dumpable_context=to_dumpable_context,
        from_dumpable_context=from_dumpable_context,
    )


def _private_register_pytree_node(
    cls: type[Any],
    flatten_fn: FlattenFunc,
    unflatten_fn: UnflattenFunc,
    *,
    serialized_type_name: Optional[str] = None,
    to_dumpable_context: Optional[ToDumpableContextFunc] = None,
    from_dumpable_context: Optional[FromDumpableContextFunc] = None,
    flatten_with_keys_fn: Optional[FlattenWithKeysFunc] = None,
) -> None:
    """This is an internal function that is used to register a pytree node type
    for the C++ pytree only. End-users should use :func:`register_pytree_node`
    instead.
    """
    # TODO(XuehaiPan): remove this condition when we make Python pytree out-of-box support
    # PyStructSequence types
    if not optree.is_structseq_class(cls):
        optree_flatten_func, optree_unflatten_func = _to_optree_func(
            flatten_func=flatten_fn,
            unflatten_func=unflatten_fn,
            flatten_with_keys_func=flatten_with_keys_fn,
        )
        optree.register_pytree_node(
            cls,
            optree_flatten_func,  # type: ignore[arg-type]
            optree_unflatten_func,  # type: ignore[arg-type]
            namespace="torch",
        )


def _is_pytreespec_instance(obj: Any, /) -> TypeIs[TreeSpec]:
    return isinstance(obj, TreeSpec)


def tree_is_leaf(
    tree: PyTree,
    is_leaf: Optional[Callable[[PyTree], bool]] = None,
) -> bool:
    """Check if a pytree is a leaf.

    >>> tree_is_leaf(1)
    True
    >>> tree_is_leaf(None)
    True
    >>> tree_is_leaf([1, 2, 3])
    False
    >>> tree_is_leaf((1, 2, 3), is_leaf=lambda x: isinstance(x, tuple))
    True
    >>> tree_is_leaf({'a': 1, 'b': 2, 'c': 3})
    False
    >>> tree_is_leaf({'a': 1, 'b': 2, 'c': None})
    False

    Args:
        tree (pytree): A pytree to check if it is a leaf node.
        is_leaf (callable, optional): An extra leaf predicate function that will be called at each
            flattening step. The function should have a single argument with signature
            ``is_leaf(node) -> bool``. If it returns :data:`True`, the whole subtree being treated
            as a leaf. Otherwise, the default pytree registry will be used to determine a node is a
            leaf or not. If the function is not specified, the default pytree registry will be used.

    Returns:
        A boolean indicating if the pytree is a leaf node.
    """
    return optree.tree_is_leaf(
        tree,
        is_leaf=is_leaf,
        none_is_leaf=True,
        namespace="torch",
    )


def tree_flatten(
    tree: PyTree,
    is_leaf: Optional[Callable[[PyTree], bool]] = None,
) -> tuple[list[Any], TreeSpec]:
    """Flatten a pytree.

    See also :func:`tree_unflatten`.

    The flattening order (i.e., the order of elements in the output list) is deterministic,
    corresponding to a left-to-right depth-first tree traversal.

    >>> tree = {"b": (2, [3, 4]), "a": 1, "c": None, "d": 5}
    >>> tree_flatten(tree)
    ([2, 3, 4, 1, None, 5], PyTreeSpec({'b': (*, [*, *]), 'a': *, 'c': *, 'd': *}, NoneIsLeaf, namespace='torch'))
    >>> tree_flatten(1)
    ([1], PyTreeSpec(*, NoneIsLeaf, namespace='torch'))
    >>> tree_flatten(None)
    ([None], PyTreeSpec(*, NoneIsLeaf, namespace='torch'))
    >>> from collections import OrderedDict
    >>> tree = OrderedDict([("b", (2, [3, 4])), ("a", 1), ("c", None), ("d", 5)])
    >>> tree_flatten(tree)
    ([2, 3, 4, 1, None, 5], PyTreeSpec(OrderedDict({'b': (*, [*, *]), 'a': *, 'c': *, 'd': *}), NoneIsLeaf, namespace='torch'))

    Args:
        tree (pytree): A pytree to flatten.
        is_leaf (callable, optional): An extra leaf predicate function that will be called at each
            flattening step. The function should have a single argument with signature
            ``is_leaf(node) -> bool``. If it returns :data:`True`, the whole subtree being treated
            as a leaf. Otherwise, the default pytree registry will be used to determine a node is a
            leaf or not. If the function is not specified, the default pytree registry will be used.

    Returns:
        A pair ``(leaves, treespec)`` where the first element is a list of leaf values and the
        second element is a treespec representing the structure of the pytree.
    """
    return optree.tree_flatten(  # type: ignore[return-value]
        tree,
        is_leaf=is_leaf,
        none_is_leaf=True,
        namespace="torch",
    )


def tree_unflatten(leaves: Iterable[Any], treespec: TreeSpec) -> PyTree:
    """Reconstruct a pytree from the treespec and the leaves.

    The inverse of :func:`tree_flatten`.

    >>> tree = {"b": (2, [3, 4]), "a": 1, "c": None, "d": 5}
    >>> leaves, treespec = tree_flatten(tree)
    >>> tree == tree_unflatten(leaves, treespec)
    True

    Args:
        leaves (iterable): The list of leaves to use for reconstruction. The list must match the
            number of leaves of the treespec.
        treespec (TreeSpec): The treespec to reconstruct.

    Returns:
        The reconstructed pytree, containing the ``leaves`` placed in the structure described by
        ``treespec``.
    """
    if not _is_pytreespec_instance(treespec):
        raise TypeError(
            f"tree_unflatten(leaves, treespec): Expected `treespec` to be instance of "
            f"PyTreeSpec but got item of type {type(treespec)}."
        )
    return optree.tree_unflatten(treespec, leaves)  # type: ignore[arg-type]


def tree_iter(
    tree: PyTree,
    is_leaf: Optional[Callable[[PyTree], bool]] = None,
) -> Iterable[Any]:
    """Get an iterator over the leaves of a pytree.

    See also :func:`tree_flatten`.

    >>> tree = {"b": (2, [3, 4]), "a": 1, "c": None, "d": 5}
    >>> list(tree_iter(tree))
    [2, 3, 4, 1, None, 5]
    >>> list(tree_iter(1))
    [1]
    >>> list(tree_iter(None))
    [None]

    Args:
        tree (pytree): A pytree to flatten.
        is_leaf (callable, optional): An extra leaf predicate function that will be called at each
            flattening step. The function should have a single argument with signature
            ``is_leaf(node) -> bool``. If it returns :data:`True`, the whole subtree being treated
            as a leaf. Otherwise, the default pytree registry will be used to determine a node is a
            leaf or not. If the function is not specified, the default pytree registry will be used.

    Returns:
        An iterator over the leaf values.
    """
    return optree.tree_iter(
        tree,
        is_leaf=is_leaf,
        none_is_leaf=True,
        namespace="torch",
    )


def tree_leaves(
    tree: PyTree,
    is_leaf: Optional[Callable[[PyTree], bool]] = None,
) -> list[Any]:
    """Get the leaves of a pytree.

    See also :func:`tree_flatten`.

    >>> tree = {"b": (2, [3, 4]), "a": 1, "c": None, "d": 5}
    >>> tree_leaves(tree)
    [2, 3, 4, 1, None, 5]
    >>> tree_leaves(1)
    [1]
    >>> tree_leaves(None)
    [None]

    Args:
        tree (pytree): A pytree to flatten.
        is_leaf (callable, optional): An extra leaf predicate function that will be called at each
            flattening step. The function should have a single argument with signature
            ``is_leaf(node) -> bool``. If it returns :data:`True`, the whole subtree being treated
            as a leaf. Otherwise, the default pytree registry will be used to determine a node is a
            leaf or not. If the function is not specified, the default pytree registry will be used.

    Returns:
        A list of leaf values.
    """
    return optree.tree_leaves(
        tree,
        is_leaf=is_leaf,
        none_is_leaf=True,
        namespace="torch",
    )


def tree_structure(
    tree: PyTree,
    is_leaf: Optional[Callable[[PyTree], bool]] = None,
) -> TreeSpec:
    """Get the treespec for a pytree.

    See also :func:`tree_flatten`.

    >>> tree = {"b": (2, [3, 4]), "a": 1, "c": None, "d": 5}
    >>> tree_structure(tree)
    PyTreeSpec({'b': (*, [*, *]), 'a': *, 'c': *, 'd': *}, NoneIsLeaf, namespace='torch')
    >>> tree_structure(1)
    PyTreeSpec(*, NoneIsLeaf, namespace='torch')
    >>> tree_structure(None)
    PyTreeSpec(*, NoneIsLeaf, namespace='torch')

    Args:
        tree (pytree): A pytree to flatten.
        is_leaf (callable, optional): An extra leaf predicate function that will be called at each
            flattening step. The function should have a single argument with signature
            ``is_leaf(node) -> bool``. If it returns :data:`True`, the whole subtree being treated
            as a leaf. Otherwise, the default pytree registry will be used to determine a node is a
            leaf or not. If the function is not specified, the default pytree registry will be used.

    Returns:
        A treespec object representing the structure of the pytree.
    """
    return optree.tree_structure(  # type: ignore[return-value]
        tree,
        is_leaf=is_leaf,
        none_is_leaf=True,
        namespace="torch",
    )


def tree_map(
    func: Callable[..., Any],
    tree: PyTree,
    *rests: PyTree,
    is_leaf: Optional[Callable[[PyTree], bool]] = None,
) -> PyTree:
    """Map a multi-input function over pytree args to produce a new pytree.

    See also :func:`tree_map_`.

    >>> tree_map(lambda x: x + 1, {"x": 7, "y": (42, 64)})
    {'x': 8, 'y': (43, 65)}
    >>> tree_map(lambda x: x is None, {"x": 7, "y": (42, 64), "z": None})
    {'x': False, 'y': (False, False), 'z': True}

    If multiple inputs are given, the structure of the tree is taken from the first input;
    subsequent inputs need only have ``tree`` as a prefix:

    >>> tree_map(lambda x, y: [x] + y, [5, 6], [[7, 9], [1, 2]])
    [[5, 7, 9], [6, 1, 2]]

    Args:
        func (callable): A function that takes ``1 + len(rests)`` arguments, to be applied at the
            corresponding leaves of the pytrees.
        tree (pytree): A pytree to be mapped over, with each leaf providing the first positional
            argument to function ``func``.
        rests (tuple of pytree): A tuple of pytrees, each of which has the same structure as
            ``tree`` or has ``tree`` as a prefix.
        is_leaf (callable, optional): An extra leaf predicate function that will be called at each
            flattening step. The function should have a single argument with signature
            ``is_leaf(node) -> bool``. If it returns :data:`True`, the whole subtree being treated
            as a leaf. Otherwise, the default pytree registry will be used to determine a node is a
            leaf or not. If the function is not specified, the default pytree registry will be used.

    Returns:
        A new pytree with the same structure as ``tree`` but with the value at each leaf given by
        ``func(x, *xs)`` where ``x`` is the value at the corresponding leaf in ``tree`` and ``xs``
        is the tuple of values at corresponding nodes in ``rests``.
    """
    return optree.tree_map(
        func,
        tree,
        *rests,
        is_leaf=is_leaf,
        none_is_leaf=True,
        namespace="torch",
    )


def tree_map_(
    func: Callable[..., Any],
    tree: PyTree,
    *rests: PyTree,
    is_leaf: Optional[Callable[[PyTree], bool]] = None,
) -> PyTree:
    """Like :func:`tree_map`, but do an inplace call on each leaf and return the original tree.

    See also :func:`tree_map`.

    Args:
        func (callable): A function that takes ``1 + len(rests)`` arguments, to be applied at the
            corresponding leaves of the pytrees.
        tree (pytree): A pytree to be mapped over, with each leaf providing the first positional
            argument to function ``func``.
        rests (tuple of pytree): A tuple of pytrees, each of which has the same structure as
            ``tree`` or has ``tree`` as a prefix.
        is_leaf (callable, optional): An extra leaf predicate function that will be called at each
            flattening step. The function should have a single argument with signature
            ``is_leaf(node) -> bool``. If it returns :data:`True`, the whole subtree being treated
            as a leaf. Otherwise, the default pytree registry will be used to determine a node is a
            leaf or not. If the function is not specified, the default pytree registry will be used.

    Returns:
        The original ``tree`` with the value at each leaf is given by the side-effect of function
        ``func(x, *xs)`` (not the return value) where ``x`` is the value at the corresponding leaf
        in ``tree`` and ``xs`` is the tuple of values at values at corresponding nodes in ``rests``.
    """
    return optree.tree_map_(
        func,
        tree,
        *rests,
        is_leaf=is_leaf,
        none_is_leaf=True,
        namespace="torch",
    )


Type2 = tuple[type[T], type[S]]
Type3 = tuple[type[T], type[S], type[U]]
if sys.version_info >= (3, 10):
    TypeAny = Union[type[Any], tuple[type[Any], ...], types.UnionType]
else:
    TypeAny = Union[type[Any], tuple[type[Any], ...]]

Fn2 = Callable[[Union[T, S]], R]
Fn3 = Callable[[Union[T, S, U]], R]
Fn = Callable[[T], R]
FnAny = Callable[[Any], R]

MapOnlyFn = Callable[[T], Callable[[Any], Any]]


# These specializations help with type inference on the lambda passed to this
# function
@overload
def map_only(type_or_types_or_pred: Type2[T, S], /) -> MapOnlyFn[Fn2[T, S, Any]]:
    ...


@overload
def map_only(type_or_types_or_pred: Type3[T, S, U], /) -> MapOnlyFn[Fn3[T, S, U, Any]]:
    ...


@overload
def map_only(type_or_types_or_pred: type[T], /) -> MapOnlyFn[Fn[T, Any]]:
    ...


# This specialization is needed for the implementations below that call
@overload
def map_only(type_or_types_or_pred: TypeAny, /) -> MapOnlyFn[FnAny[Any]]:
    ...


@overload
def map_only(type_or_types_or_pred: Callable[[Any], bool], /) -> MapOnlyFn[FnAny[Any]]:
    ...


def map_only(
    type_or_types_or_pred: Union[TypeAny, Callable[[Any], bool]], /
) -> MapOnlyFn[FnAny[Any]]:
    """
    Suppose you are writing a tree_map over tensors, leaving everything
    else unchanged.  Ordinarily you would have to write:

        def go(t):
            if isinstance(t, Tensor):
                return ...
            else:
                return t

    With this function, you only need to write:

        @map_only(Tensor)
        def go(t):
            return ...

    You can also directly use 'tree_map_only'
    """
    if isinstance(type_or_types_or_pred, (type, tuple)) or (
        sys.version_info >= (3, 10)
        and isinstance(type_or_types_or_pred, types.UnionType)
    ):

        def pred(x: Any) -> bool:
            return isinstance(x, type_or_types_or_pred)  # type: ignore[arg-type]

    elif callable(type_or_types_or_pred):
        pred = type_or_types_or_pred  # type: ignore[assignment]
    else:
        raise TypeError("Argument must be a type, a tuple of types, or a callable.")

    def wrapper(func: Callable[[T], Any]) -> Callable[[Any], Any]:
        @functools.wraps(func)
        def wrapped(x: T) -> Any:
            if pred(x):
                return func(x)
            return x

        return wrapped

    return wrapper


@overload
def tree_map_only(
    type_or_types_or_pred: type[T],
    /,
    func: Fn[T, Any],
    tree: PyTree,
    is_leaf: Optional[Callable[[PyTree], bool]] = None,
) -> PyTree:
    ...


@overload
def tree_map_only(
    type_or_types_or_pred: Type2[T, S],
    /,
    func: Fn2[T, S, Any],
    tree: PyTree,
    is_leaf: Optional[Callable[[PyTree], bool]] = None,
) -> PyTree:
    ...


@overload
def tree_map_only(
    type_or_types_or_pred: Type3[T, S, U],
    /,
    func: Fn3[T, S, U, Any],
    tree: PyTree,
    is_leaf: Optional[Callable[[PyTree], bool]] = None,
) -> PyTree:
    ...


@overload
def tree_map_only(
    type_or_types_or_pred: Callable[[Any], bool],
    /,
    func: FnAny[Any],
    tree: PyTree,
    is_leaf: Optional[Callable[[PyTree], bool]] = None,
) -> PyTree:
    ...


def tree_map_only(
    type_or_types_or_pred: Union[TypeAny, Callable[[Any], bool]],
    /,
    func: FnAny[Any],
    tree: PyTree,
    is_leaf: Optional[Callable[[PyTree], bool]] = None,
) -> PyTree:
    return tree_map(map_only(type_or_types_or_pred)(func), tree, is_leaf=is_leaf)


@overload
def tree_map_only_(
    type_or_types_or_pred: type[T],
    /,
    func: Fn[T, Any],
    tree: PyTree,
    is_leaf: Optional[Callable[[PyTree], bool]] = None,
) -> PyTree:
    ...


@overload
def tree_map_only_(
    type_or_types_or_pred: Type2[T, S],
    /,
    func: Fn2[T, S, Any],
    tree: PyTree,
    is_leaf: Optional[Callable[[PyTree], bool]] = None,
) -> PyTree:
    ...


@overload
def tree_map_only_(
    type_or_types_or_pred: Type3[T, S, U],
    /,
    func: Fn3[T, S, U, Any],
    tree: PyTree,
    is_leaf: Optional[Callable[[PyTree], bool]] = None,
) -> PyTree:
    ...


@overload
def tree_map_only_(
    type_or_types_or_pred: Callable[[Any], bool],
    /,
    func: FnAny[Any],
    tree: PyTree,
    is_leaf: Optional[Callable[[PyTree], bool]] = None,
) -> PyTree:
    ...


def tree_map_only_(
    type_or_types_or_pred: Union[TypeAny, Callable[[Any], bool]],
    /,
    func: FnAny[Any],
    tree: PyTree,
    is_leaf: Optional[Callable[[PyTree], bool]] = None,
) -> PyTree:
    return tree_map_(map_only(type_or_types_or_pred)(func), tree, is_leaf=is_leaf)


def tree_all(
    pred: Callable[[Any], bool],
    tree: PyTree,
    is_leaf: Optional[Callable[[PyTree], bool]] = None,
) -> bool:
    flat_args = tree_iter(tree, is_leaf=is_leaf)
    return all(map(pred, flat_args))


def tree_any(
    pred: Callable[[Any], bool],
    tree: PyTree,
    is_leaf: Optional[Callable[[PyTree], bool]] = None,
) -> bool:
    flat_args = tree_iter(tree, is_leaf=is_leaf)
    return any(map(pred, flat_args))


@overload
def tree_all_only(
    type_or_types: type[T],
    /,
    pred: Fn[T, bool],
    tree: PyTree,
    is_leaf: Optional[Callable[[PyTree], bool]] = None,
) -> bool:
    ...


@overload
def tree_all_only(
    type_or_types: Type2[T, S],
    /,
    pred: Fn2[T, S, bool],
    tree: PyTree,
    is_leaf: Optional[Callable[[PyTree], bool]] = None,
) -> bool:
    ...


@overload
def tree_all_only(
    type_or_types: Type3[T, S, U],
    /,
    pred: Fn3[T, S, U, bool],
    tree: PyTree,
    is_leaf: Optional[Callable[[PyTree], bool]] = None,
) -> bool:
    ...


def tree_all_only(
    type_or_types: TypeAny,
    /,
    pred: FnAny[bool],
    tree: PyTree,
    is_leaf: Optional[Callable[[PyTree], bool]] = None,
) -> bool:
    flat_args = tree_iter(tree, is_leaf=is_leaf)
    return all(pred(x) for x in flat_args if isinstance(x, type_or_types))


@overload
def tree_any_only(
    type_or_types: type[T],
    /,
    pred: Fn[T, bool],
    tree: PyTree,
    is_leaf: Optional[Callable[[PyTree], bool]] = None,
) -> bool:
    ...


@overload
def tree_any_only(
    type_or_types: Type2[T, S],
    /,
    pred: Fn2[T, S, bool],
    tree: PyTree,
    is_leaf: Optional[Callable[[PyTree], bool]] = None,
) -> bool:
    ...


@overload
def tree_any_only(
    type_or_types: Type3[T, S, U],
    /,
    pred: Fn3[T, S, U, bool],
    tree: PyTree,
    is_leaf: Optional[Callable[[PyTree], bool]] = None,
) -> bool:
    ...


def tree_any_only(
    type_or_types: TypeAny,
    /,
    pred: FnAny[bool],
    tree: PyTree,
    is_leaf: Optional[Callable[[PyTree], bool]] = None,
) -> bool:
    flat_args = tree_iter(tree, is_leaf=is_leaf)
    return any(pred(x) for x in flat_args if isinstance(x, type_or_types))


def broadcast_prefix(
    prefix_tree: PyTree,
    full_tree: PyTree,
    is_leaf: Optional[Callable[[PyTree], bool]] = None,
) -> list[Any]:
    """Return a list of broadcasted leaves in ``prefix_tree`` to match the number of leaves in ``full_tree``.

    If a ``prefix_tree`` is a prefix of a ``full_tree``, this means the ``full_tree`` can be
    constructed by replacing the leaves of ``prefix_tree`` with appropriate **subtrees**.

    This function returns a list of leaves with the same size as ``full_tree``. The leaves are
    replicated from ``prefix_tree``. The number of replicas is determined by the corresponding
    subtree in ``full_tree``.

    >>> broadcast_prefix(1, [1, 2, 3])
    [1, 1, 1]
    >>> broadcast_prefix([1, 2, 3], [1, 2, 3])
    [1, 2, 3]
    >>> broadcast_prefix([1, 2, 3], [1, 2, 3, 4])
    Traceback (most recent call last):
        ...
    ValueError: list arity mismatch; expected: 3, got: 4; list: [1, 2, 3, 4].
    >>> broadcast_prefix([1, 2, 3], [1, 2, (3, 4)])
    [1, 2, 3, 3]
    >>> broadcast_prefix([1, 2, 3], [1, 2, {"a": 3, "b": 4, "c": (None, 5)}])
    [1, 2, 3, 3, 3, 3]

    Args:
        prefix_tree (pytree): A pytree with the same structure as a prefix of ``full_tree``.
        full_tree (pytree): A pytree with the same structure as a suffix of ``prefix_tree``.
        is_leaf (callable, optional): An extra leaf predicate function that will be called at each
            flattening step. The function should have a single argument with signature
            ``is_leaf(node) -> bool``. If it returns :data:`True`, the whole subtree being treated
            as a leaf. Otherwise, the default pytree registry will be used to determine a node is a
            leaf or not. If the function is not specified, the default pytree registry will be used.

    Returns:
        A list of leaves in ``prefix_tree`` broadcasted to match the number of leaves in ``full_tree``.
    """
    result: list[Any] = []

    def add_leaves(x: Any, subtree: PyTree) -> None:
        subtreespec = tree_structure(subtree, is_leaf=is_leaf)
        result.extend([x] * subtreespec.num_leaves)

    tree_map_(
        add_leaves,
        prefix_tree,
        full_tree,
        is_leaf=is_leaf,
    )
    return result


# Broadcasts a pytree to the provided TreeSpec and returns the flattened
# values. If this is not possible, then this function returns None.
#
# For example, given pytree=0 and spec=TreeSpec(list, None, [LeafSpec(), LeafSpec()]),
# would return [0, 0]. This is useful for part of the vmap implementation:
# a user can pass in vmap(fn, in_dims)(*inputs). `in_dims` should be
# broadcastable to the tree structure of `inputs` and we use
# _broadcast_to_and_flatten to check this.
def _broadcast_to_and_flatten(
    tree: PyTree,
    treespec: TreeSpec,
    is_leaf: Optional[Callable[[PyTree], bool]] = None,
) -> Optional[list[Any]]:
    assert _is_pytreespec_instance(treespec)
    full_tree = tree_unflatten([0] * treespec.num_leaves, treespec)
    try:
        return broadcast_prefix(tree, full_tree, is_leaf=is_leaf)
    except ValueError:
        return None


def treespec_dumps(treespec: TreeSpec, protocol: Optional[int] = None) -> str:
    """Serialize a treespec to a JSON string."""
    if not _is_pytreespec_instance(treespec):
        raise TypeError(
            f"treespec_dumps(treespec): Expected `treespec` to be instance of "
            f"PyTreeSpec but got item of type {type(treespec)}."
        )

    dummy_tree = tree_unflatten([0] * treespec.num_leaves, treespec)
    orig_treespec = python_pytree.tree_structure(dummy_tree)
    return python_pytree.treespec_dumps(orig_treespec, protocol=protocol)


@functools.lru_cache
def treespec_loads(serialized: str) -> TreeSpec:
    """Deserialize a treespec from a JSON string."""
    orig_treespec = python_pytree.treespec_loads(serialized)
    dummy_tree = python_pytree.tree_unflatten(
        [0] * orig_treespec.num_leaves,
        orig_treespec,
    )
    treespec = tree_structure(dummy_tree)
    return treespec


class _Asterisk(str):
    def __new__(cls) -> Self:
        return super().__new__(cls, "*")

    def __repr__(self) -> str:
        return "*"  # no quotes


_asterisk = _Asterisk()
del _Asterisk


def treespec_pprint(treespec: TreeSpec) -> str:
    dummy_tree = tree_unflatten([_asterisk] * treespec.num_leaves, treespec)
    return repr(dummy_tree)


class LeafSpecMeta(type(TreeSpec)):  # type: ignore[misc]
    def __instancecheck__(self, instance: object) -> bool:
        return _is_pytreespec_instance(instance) and instance.is_leaf()


class LeafSpec(TreeSpec, metaclass=LeafSpecMeta):
    def __new__(cls) -> "LeafSpec":
        return optree.treespec_leaf(none_is_leaf=True)  # type: ignore[return-value]


def _accessor_to_key_path(accessor: "PyTreeAccessor") -> KeyPath:
    key_path: List[KeyEntry] = []
    for entry in accessor:
        if isinstance(entry, optree.GetAttrEntry):
            key_path.append(GetAttrKey(entry.name))
        elif isinstance(entry, optree.StructSequenceEntry):
            key_path.append(SequenceKey(entry.index))
        elif isinstance(entry, optree.NamedTupleEntry):
            key_path.append(GetAttrKey(entry.field))
        elif isinstance(entry, optree.SequenceEntry):
            key_path.append(SequenceKey(entry.index))
        elif isinstance(entry, optree.MappingEntry):
            key_path.append(MappingKey(entry.key))
        else:
            raise ValueError(f"Unsupported accessor entry: {entry}")
    return tuple(key_path)


def tree_flatten_with_path(
    tree: PyTree,
    is_leaf: Optional[Callable[[PyTree], bool]] = None,
) -> tuple[list[tuple[KeyPath, Any]], TreeSpec]:
    """Flattens a pytree like :func:`tree_flatten`, but also returns each leaf's key path.

    Args:
        tree: a pytree to flatten. If it contains a custom type, that type must be
            registered with an appropriate `tree_flatten_with_path_fn` when registered
            with :func:`register_pytree_node`.
        is_leaf: An extra leaf predicate function that will be called at each
            flattening step. The function should have a single argument with signature
            ``is_leaf(node) -> bool``. If it returns :data:`True`, the whole subtree being treated
            as a leaf. Otherwise, the default pytree registry will be used to determine a node is a
            leaf or not. If the function is not specified, the default pytree registry will be used.
    Returns:
        A tuple where the first element is a list of (key path, leaf) pairs, and the
        second element is a :class:`TreeSpec` representing the structure of the flattened
        tree.
    """
    accessors, leaves, treespec = optree.tree_flatten_with_accessor(
        tree,
        is_leaf=is_leaf,
        none_is_leaf=True,
        namespace="torch",
    )
    return list(zip(map(_accessor_to_key_path, accessors), leaves)), treespec


def tree_leaves_with_path(
    tree: PyTree,
    is_leaf: Optional[Callable[[PyTree], bool]] = None,
) -> list[tuple[KeyPath, Any]]:
    """Gets the leaves of a pytree like ``tree_leaves`` and returns each leaf's key path.

    Args:
        tree: a pytree. If it contains a custom type, that type must be
            registered with an appropriate `tree_flatten_with_path_fn` when registered
            with :func:`register_pytree_node`.
        is_leaf: An extra leaf predicate function that will be called at each
            flattening step. The function should have a single argument with signature
            ``is_leaf(node) -> bool``. If it returns :data:`True`, the whole subtree being treated
            as a leaf. Otherwise, the default pytree registry will be used to determine a node is a
            leaf or not. If the function is not specified, the default pytree registry will be used.
    Returns:
        A list of (key path, leaf) pairs.
    """
    return tree_flatten_with_path(tree, is_leaf=is_leaf)[0]


def tree_map_with_path(
    func: Callable[..., Any],
    tree: PyTree,
    *rests: PyTree,
    is_leaf: Optional[Callable[[PyTree], bool]] = None,
) -> PyTree:
    """Like :func:`tree_map`, but the provided callable takes an additional key path argument.

    Args:
        func: A function that takes ``2 + len(rests)`` arguments, to be applied at the
            corresponding leaves of the pytrees. The first positional argument
            to ``func`` is the key path of the leaf in question. The second
            positional argument is the value of the leaf.
        tree: A pytree to be mapped over, with each leaf providing the first positional
            argument to function ``func``.
        rests: A tuple of pytrees, each of which has the same structure as
            ``tree`` or has ``tree`` as a prefix.
        is_leaf: An extra leaf predicate function that will be called at each
            flattening step. The function should have a single argument with signature
            ``is_leaf(node) -> bool``. If it returns :data:`True`, the whole subtree being treated
            as a leaf. Otherwise, the default pytree registry will be used to determine a node is a
            leaf or not. If the function is not specified, the default pytree registry will be used.

    Returns
        A new pytree with the same structure as ``tree`` but with the value at each leaf given by
        ``func(keypath, x, *xs)`` where ``keypath`` is the key path at the
        corresponding leaf in ``tree``, ``x`` is the value at that leaf, and
        ``xs`` is the tuple of values at corresponding nodes in ``rests``.
    """
    return optree.tree_map_with_accessor(
        lambda accessor, *xs: func(_accessor_to_key_path(accessor), *xs),
        tree,
        *rests,
        is_leaf=is_leaf,
        none_is_leaf=True,
        namespace="torch",
    )


with python_pytree._NODE_REGISTRY_LOCK:
    python_pytree._cxx_pytree_imported = True
    args, kwargs = (), {}  # type: ignore[var-annotated]
    for args, kwargs in python_pytree._cxx_pytree_pending_imports:
        _private_register_pytree_node(*args, **kwargs)
    python_pytree._cxx_pytree_pending_imports.clear()
    del args, kwargs<|MERGE_RESOLUTION|>--- conflicted
+++ resolved
@@ -15,26 +15,9 @@
 import functools
 import sys
 import types
-<<<<<<< HEAD
-from typing import (
-    Any,
-    Callable,
-    Iterable,
-    List,
-    Optional,
-    overload,
-    Tuple,
-    Type,
-    TYPE_CHECKING,
-    TypeVar,
-    Union,
-)
+from collections.abc import Iterable
+from typing import Any, Callable, Optional, overload, TYPE_CHECKING, TypeVar, Union
 from typing_extensions import deprecated, Self, TypeAlias, TypeIs
-=======
-from collections.abc import Iterable
-from typing import Any, Callable, Optional, overload, TypeVar, Union
-from typing_extensions import deprecated, TypeIs
->>>>>>> e0f22e54
 
 import optree
 from optree import (  # noqa: F401  # direct import for type annotations
@@ -117,46 +100,33 @@
 FromDumpableContextFn: TypeAlias = FromDumpableContextFunc
 OpTreeFlattenFunc: TypeAlias = Callable[
     [PyTree],
-    Tuple[Iterable[Any], Context, Optional[Iterable[Any]]],
+    tuple[Iterable[Any], Context, Optional[Iterable[Any]]],
 ]
 OpTreeUnflattenFunc: TypeAlias = Callable[[Context, Iterable[Any]], PyTree]
 
 
-<<<<<<< HEAD
 def _to_optree_func(
     *,
     flatten_func: FlattenFunc,
     unflatten_func: UnflattenFunc,
     flatten_with_keys_func: Optional[FlattenWithKeysFunc] = None,
-) -> Tuple[OpTreeFlattenFunc, OpTreeUnflattenFunc]:
+) -> tuple[OpTreeFlattenFunc, OpTreeUnflattenFunc]:
     if flatten_with_keys_func is not None:
         # OpTree flattens the PyTree with extra entries. Use the flatten_with_keys_func to
         # have these extra custom information.
         def optree_flatten_func(
             tree: PyTree,
-        ) -> Tuple[Tuple[Any, ...], Context, Tuple[Any, ...]]:
+        ) -> tuple[tuple[Any, ...], Context, tuple[Any, ...]]:
             key_entries_with_children, context = flatten_with_keys_func(tree)
             if len(key_entries_with_children) == 0:
                 return (), context, ()
             key_entries, children = tuple(zip(*key_entries_with_children))
             entries = tuple(key_entry.entry for key_entry in key_entries)
             return children, context, entries
-=======
-Context = Any
-PyTree = Any
-FlattenFunc = Callable[[PyTree], tuple[list[Any], Context]]
-UnflattenFunc = Callable[[Iterable[Any], Context], PyTree]
-OpTreeUnflattenFunc = Callable[[Context, Iterable[Any]], PyTree]
-DumpableContext = Any  # Any json dumpable text
-ToDumpableContextFn = Callable[[Context], DumpableContext]
-FromDumpableContextFn = Callable[[DumpableContext], Context]
-KeyPath = tuple[KeyEntry, ...]
-FlattenWithKeysFunc = Callable[[PyTree], tuple[list[tuple[KeyEntry, Any]], Any]]
->>>>>>> e0f22e54
 
     else:
         # Flatten the PyTree without extra custom entry information.
-        def optree_flatten_func(tree: PyTree) -> Tuple[List[Any], Context, None]:  # type: ignore[misc]
+        def optree_flatten_func(tree: PyTree) -> tuple[list[Any], Context, None]:  # type: ignore[misc]
             children, context = flatten_func(tree)
             return children, context, None
 
@@ -1049,7 +1019,7 @@
 
 
 def _accessor_to_key_path(accessor: "PyTreeAccessor") -> KeyPath:
-    key_path: List[KeyEntry] = []
+    key_path: list[KeyEntry] = []
     for entry in accessor:
         if isinstance(entry, optree.GetAttrEntry):
             key_path.append(GetAttrKey(entry.name))
