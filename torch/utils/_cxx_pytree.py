"""
Contains utility functions for working with nested python data structures.

A *pytree* is Python nested data structure. It is a tree in the sense that
nodes are Python collections (e.g., list, tuple, dict) and the leaves are
Python values. Furthermore, a pytree should not contain reference cycles.

pytrees are useful for working with nested collections of Tensors. For example,
one can use `tree_map` to map a function over all Tensors inside some nested
collection of Tensors and `tree_leaves` to get a flat list of all Tensors
inside some nested collection. pytrees are helpful for implementing nested
collection support for PyTorch APIs.
"""

import functools
import sys
import types
import warnings
from typing import (
    Any,
    Callable,
    Iterable,
    List,
    Optional,
    overload,
    Tuple,
    Type,
    TypeVar,
    Union,
)

import torch

if torch._running_with_deploy():  # type: ignore[no-untyped-call]
    raise ImportError("C++ pytree utilities do not work with torch::deploy.")

import optree
from optree import PyTreeSpec  # direct import for type annotations

from torch.utils._pytree import KeyEntry


__all__ = [
    "PyTree",
    "Context",
    "FlattenFunc",
    "UnflattenFunc",
    "DumpableContext",
    "ToDumpableContextFn",
    "FromDumpableContextFn",
    "TreeSpec",
    "LeafSpec",
    "keystr",
    "key_get",
    "register_pytree_node",
    "tree_flatten",
    "tree_flatten_with_path",
    "tree_unflatten",
    "tree_leaves",
    "tree_leaves_with_path",
    "tree_structure",
    "tree_map",
    "tree_map_with_path",
    "tree_map_",
    "tree_map_only",
    "tree_map_only_",
    "tree_all",
    "tree_any",
    "tree_all_only",
    "tree_any_only",
    "treespec_dumps",
    "treespec_loads",
    "treespec_pprint",
]


T = TypeVar("T")
S = TypeVar("S")
U = TypeVar("U")
R = TypeVar("R")


Context = Any
PyTree = Any
TreeSpec = PyTreeSpec
FlattenFunc = Callable[[PyTree], Tuple[List[Any], Context]]
UnflattenFunc = Callable[[Iterable[Any], Context], PyTree]
OpTreeUnflattenFunc = Callable[[Context, Iterable[Any]], PyTree]
DumpableContext = Any  # Any json dumpable text
ToDumpableContextFn = Callable[[Context], DumpableContext]
FromDumpableContextFn = Callable[[DumpableContext], Context]
KeyPath = Tuple[KeyEntry, ...]
FlattenWithKeysFunc = Callable[[PyTree], Tuple[List[Tuple[KeyEntry, Any]], Any]]


def _reverse_args(func: UnflattenFunc) -> OpTreeUnflattenFunc:
    @functools.wraps(func)
    def wrapped(*args: Any, **kwargs: Any) -> Any:
        return func(*reversed(args), **kwargs)

    return wrapped


def register_pytree_node(
    cls: Type[Any],
    flatten_fn: FlattenFunc,
    unflatten_fn: UnflattenFunc,
    *,
    serialized_type_name: Optional[str] = None,
    to_dumpable_context: Optional[ToDumpableContextFn] = None,
    from_dumpable_context: Optional[FromDumpableContextFn] = None,
    flatten_with_keys_fn: Optional[FlattenWithKeysFunc] = None,
) -> None:
    """Register a container-like type as pytree node.

    Args:
        cls (type): A Python type to treat as an internal pytree node.
        flatten_fn (callable): A function to be used during flattening, taking an instance of
            ``cls`` and returning a pair, with (1) an iterable for the children to be flattened
            recursively, and (2) some hashable auxiliary data to be stored in the treespec and to be
            passed to the ``unflatten_fn``.
        unflatten_fn (callable): A function taking two arguments: the auxiliary data that was
            returned by ``flatten_fn`` and stored in the treespec, and the unflattened children.
            The function should return an instance of ``cls``.
        serialized_type_name (str, optional): A keyword argument used to specify the fully
            qualified name used when serializing the tree spec.
        to_dumpable_context (callable, optional): An optional keyword argument to custom specify how
            to convert the context of the pytree to a custom json dumpable representation. This is
            used for json serialization, which is being used in :mod:`torch.export` right now.
        from_dumpable_context (callable, optional): An optional keyword argument to custom specify
            how to convert the custom json dumpable representation of the context back to the
            original context. This is used for json deserialization, which is being used in
            :mod:`torch.export` right now.

    Example::

        >>> # xdoctest: +SKIP
        >>> # Registry a Python type with lambda functions
        >>> register_pytree_node(
        ...     set,
        ...     lambda s: (sorted(s), None, None),
        ...     lambda children, _: set(children),
        ... )
    """
    if flatten_with_keys_fn is not None:
        raise NotImplementedError("KeyPaths are not yet supported in cxx_pytree.")

    _private_register_pytree_node(
        cls,
        flatten_fn,
        unflatten_fn,
        serialized_type_name=serialized_type_name,
        to_dumpable_context=to_dumpable_context,
        from_dumpable_context=from_dumpable_context,
    )

    from . import _pytree as python

    python._private_register_pytree_node(
        cls,
        flatten_fn,
        unflatten_fn,
        serialized_type_name=serialized_type_name,
        to_dumpable_context=to_dumpable_context,
        from_dumpable_context=from_dumpable_context,
    )


def _register_pytree_node(
    cls: Type[Any],
    flatten_fn: FlattenFunc,
    unflatten_fn: UnflattenFunc,
    *,
    serialized_type_name: Optional[str] = None,
    to_dumpable_context: Optional[ToDumpableContextFn] = None,
    from_dumpable_context: Optional[FromDumpableContextFn] = None,
) -> None:
    """Register a container-like type as pytree node for the C++ pytree only.

    The ``namespace`` argument is used to avoid collisions that occur when different libraries
    register the same Python type with different behaviors. It is recommended to add a unique prefix
    to the namespace to avoid conflicts with other libraries. Namespaces can also be used to specify
    the same class in different namespaces for different use cases.

    .. warning::
        For safety reasons, a ``namespace`` must be specified while registering a custom type. It is
        used to isolate the behavior of flattening and unflattening a pytree node type. This is to
        prevent accidental collisions between different libraries that may register the same type.

    Args:
        cls (type): A Python type to treat as an internal pytree node.
        flatten_fn (callable): A function to be used during flattening, taking an instance of
            ``cls`` and returning a pair, with (1) an iterable for the children to be flattened
            recursively, and (2) some hashable auxiliary data to be stored in the treespec and to be
            passed to the ``unflatten_fn``.
        unflatten_fn (callable): A function taking two arguments: the auxiliary data that was
            returned by ``flatten_fn`` and stored in the treespec, and the unflattened children.
            The function should return an instance of ``cls``.
        serialized_type_name (str, optional): A keyword argument used to specify the fully
            qualified name used when serializing the tree spec.
        to_dumpable_context (callable, optional): An optional keyword argument to custom specify how
            to convert the context of the pytree to a custom json dumpable representation. This is
            used for json serialization, which is being used in :mod:`torch.export` right now.
        from_dumpable_context (callable, optional): An optional keyword argument to custom specify
            how to convert the custom json dumpable representation of the context back to the
            original context. This is used for json deserialization, which is being used in
            :mod:`torch.export` right now.
    """
    warnings.warn(
        "torch.utils._cxx_pytree._register_pytree_node is deprecated. "
        "Please use torch.utils._cxx_pytree.register_pytree_node instead.",
        stacklevel=2,
    )

    _private_register_pytree_node(
        cls,
        flatten_fn,
        unflatten_fn,
        serialized_type_name=serialized_type_name,
        to_dumpable_context=to_dumpable_context,
        from_dumpable_context=from_dumpable_context,
    )


def _private_register_pytree_node(
    cls: Type[Any],
    flatten_fn: FlattenFunc,
    unflatten_fn: UnflattenFunc,
    *,
    serialized_type_name: Optional[str] = None,
    to_dumpable_context: Optional[ToDumpableContextFn] = None,
    from_dumpable_context: Optional[FromDumpableContextFn] = None,
) -> None:
    """This is an internal function that is used to register a pytree node type
    for the C++ pytree only. End-users should use :func:`register_pytree_node`
    instead.
    """
    # TODO(XuehaiPan): remove this condition when we make Python pytree out-of-box support
    # PyStructSequence types
    if not optree.is_structseq_class(cls):
        optree.register_pytree_node(
            cls,
            flatten_fn,
            _reverse_args(unflatten_fn),
            namespace="torch",
        )


def tree_flatten(
    tree: PyTree,
    is_leaf: Optional[Callable[[PyTree], bool]] = None,
) -> Tuple[List[Any], TreeSpec]:
    """Flatten a pytree.

    See also :func:`tree_unflatten`.

    The flattening order (i.e., the order of elements in the output list) is deterministic,
    corresponding to a left-to-right depth-first tree traversal.

    >>> tree = {'b': (2, [3, 4]), 'a': 1, 'c': None, 'd': 5}
    >>> tree_flatten(tree)
    ([1, 2, 3, 4, None, 5], PyTreeSpec({'a': *, 'b': (*, [*, *]), 'c': *, 'd': *}, NoneIsLeaf))
    >>> tree_flatten(1)
    ([1], PyTreeSpec(*, NoneIsLeaf))
    >>> tree_flatten(None)
    ([None], PyTreeSpec(*, NoneIsLeaf))

    For unordered dictionaries, :class:`dict` and :class:`collections.defaultdict`, the order is
    dependent on the **sorted** keys in the dictionary. Please use :class:`collections.OrderedDict`
    if you want to keep the keys in the insertion order.

    >>> from collections import OrderedDict
    >>> tree = OrderedDict([('b', (2, [3, 4])), ('a', 1), ('c', None), ('d', 5)])
    >>> tree_flatten(tree)
    ([2, 3, 4, 1, None, 5], PyTreeSpec(OrderedDict([('b', (*, [*, *])), ('a', *), ('c', *), ('d', *)]), NoneIsLeaf))

    Args:
        tree (pytree): A pytree to flatten.
        is_leaf (callable, optional): An extra leaf predicate function that will be called at each
            flattening step. The function should have a single argument with signature
            ``is_leaf(node) -> bool``. If it returns :data:`True`, the whole subtree being treated
            as a leaf. Otherwise, the default pytree registry will be used to determine a node is a
            leaf or not. If the function is not specified, the default pytree registry will be used.

    Returns:
        A pair ``(leaves, treespec)`` where the first element is a list of leaf values and the
        second element is a treespec representing the structure of the pytree.
    """
    return optree.tree_flatten(  # type: ignore[return-value]
        tree,
        is_leaf=is_leaf,
        none_is_leaf=True,
        namespace="torch",
    )


def tree_unflatten(leaves: Iterable[Any], treespec: TreeSpec) -> PyTree:
    """Reconstruct a pytree from the treespec and the leaves.

    The inverse of :func:`tree_flatten`.

    >>> tree = {'b': (2, [3, 4]), 'a': 1, 'c': None, 'd': 5}
    >>> leaves, treespec = tree_flatten(tree)
    >>> tree == tree_unflatten(leaves, treespec)
    True

    Args:
        leaves (iterable): The list of leaves to use for reconstruction. The list must match the
            number of leaves of the treespec.
        treespec (TreeSpec): The treespec to reconstruct.

    Returns:
        The reconstructed pytree, containing the ``leaves`` placed in the structure described by
        ``treespec``.
    """
    if not isinstance(treespec, TreeSpec):
        raise TypeError(
            f"tree_unflatten(values, spec): Expected `spec` to be instance of "
            f"TreeSpec but got item of type {type(treespec)}."
        )
    return optree.tree_unflatten(treespec, leaves)  # type: ignore[arg-type]


def tree_leaves(
    tree: PyTree,
    is_leaf: Optional[Callable[[PyTree], bool]] = None,
) -> List[Any]:
    """Get the leaves of a pytree.

    See also :func:`tree_flatten`.

    >>> tree = {'b': (2, [3, 4]), 'a': 1, 'c': None, 'd': 5}
    >>> tree_leaves(tree)
    [1, 2, 3, 4, None, 5]
    >>> tree_leaves(1)
    [1]
    >>> tree_leaves(None)
    [None]

    Args:
        tree (pytree): A pytree to flatten.
        is_leaf (callable, optional): An extra leaf predicate function that will be called at each
            flattening step. The function should have a single argument with signature
            ``is_leaf(node) -> bool``. If it returns :data:`True`, the whole subtree being treated
            as a leaf. Otherwise, the default pytree registry will be used to determine a node is a
            leaf or not. If the function is not specified, the default pytree registry will be used.

    Returns:
        A list of leaf values.
    """
    return optree.tree_leaves(
        tree,
        is_leaf=is_leaf,
        none_is_leaf=True,
        namespace="torch",
    )


def tree_structure(
    tree: PyTree,
    is_leaf: Optional[Callable[[PyTree], bool]] = None,
) -> TreeSpec:
    """Get the treespec for a pytree.

    See also :func:`tree_flatten`.

    >>> tree = {'b': (2, [3, 4]), 'a': 1, 'c': None, 'd': 5}
    >>> tree_structure(tree)
    PyTreeSpec({'a': *, 'b': (*, [*, *]), 'c': *, 'd': *}, NoneIsLeaf)
    >>> tree_structure(1)
    PyTreeSpec(*, NoneIsLeaf)
    >>> tree_structure(None)
    PyTreeSpec(*, NoneIsLeaf)

    Args:
        tree (pytree): A pytree to flatten.
        is_leaf (callable, optional): An extra leaf predicate function that will be called at each
            flattening step. The function should have a single argument with signature
            ``is_leaf(node) -> bool``. If it returns :data:`True`, the whole subtree being treated
            as a leaf. Otherwise, the default pytree registry will be used to determine a node is a
            leaf or not. If the function is not specified, the default pytree registry will be used.

    Returns:
        A treespec object representing the structure of the pytree.
    """
    return optree.tree_structure(  # type: ignore[return-value]
        tree,
        is_leaf=is_leaf,
        none_is_leaf=True,
        namespace="torch",
    )


def tree_map(
    func: Callable[..., Any],
    tree: PyTree,
    *rests: PyTree,
    is_leaf: Optional[Callable[[PyTree], bool]] = None,
) -> PyTree:
    """Map a multi-input function over pytree args to produce a new pytree.

    See also :func:`tree_map_`.

    >>> tree_map(lambda x: x + 1, {'x': 7, 'y': (42, 64)})
    {'x': 8, 'y': (43, 65)}
    >>> tree_map(lambda x: x is None, {'x': 7, 'y': (42, 64), 'z': None})
    {'x': False, 'y': (False, False), 'z': True}

    If multiple inputs are given, the structure of the tree is taken from the first input;
    subsequent inputs need only have ``tree`` as a prefix:

    >>> tree_map(lambda x, y: [x] + y, [5, 6], [[7, 9], [1, 2]])
    [[5, 7, 9], [6, 1, 2]]

    Args:
        func (callable): A function that takes ``1 + len(rests)`` arguments, to be applied at the
            corresponding leaves of the pytrees.
        tree (pytree): A pytree to be mapped over, with each leaf providing the first positional
            argument to function ``func``.
        rests (tuple of pytree): A tuple of pytrees, each of which has the same structure as
            ``tree`` or has ``tree`` as a prefix.
        is_leaf (callable, optional): An extra leaf predicate function that will be called at each
            flattening step. The function should have a single argument with signature
            ``is_leaf(node) -> bool``. If it returns :data:`True`, the whole subtree being treated
            as a leaf. Otherwise, the default pytree registry will be used to determine a node is a
            leaf or not. If the function is not specified, the default pytree registry will be used.

    Returns:
        A new pytree with the same structure as ``tree`` but with the value at each leaf given by
        ``func(x, *xs)`` where ``x`` is the value at the corresponding leaf in ``tree`` and ``xs``
        is the tuple of values at corresponding nodes in ``rests``.
    """
    return optree.tree_map(
        func,
        tree,
        *rests,
        is_leaf=is_leaf,
        none_is_leaf=True,
        namespace="torch",
    )


def tree_map_(
    func: Callable[..., Any],
    tree: PyTree,
    *rests: PyTree,
    is_leaf: Optional[Callable[[PyTree], bool]] = None,
) -> PyTree:
    """Like :func:`tree_map`, but do an inplace call on each leaf and return the original tree.

    See also :func:`tree_map`.

    Args:
        func (callable): A function that takes ``1 + len(rests)`` arguments, to be applied at the
            corresponding leaves of the pytrees.
        tree (pytree): A pytree to be mapped over, with each leaf providing the first positional
            argument to function ``func``.
        rests (tuple of pytree): A tuple of pytrees, each of which has the same structure as
            ``tree`` or has ``tree`` as a prefix.
        is_leaf (callable, optional): An extra leaf predicate function that will be called at each
            flattening step. The function should have a single argument with signature
            ``is_leaf(node) -> bool``. If it returns :data:`True`, the whole subtree being treated
            as a leaf. Otherwise, the default pytree registry will be used to determine a node is a
            leaf or not. If the function is not specified, the default pytree registry will be used.

    Returns:
        The original ``tree`` with the value at each leaf is given by the side-effect of function
        ``func(x, *xs)`` (not the return value) where ``x`` is the value at the corresponding leaf
        in ``tree`` and ``xs`` is the tuple of values at values at corresponding nodes in ``rests``.
    """
    return optree.tree_map_(
        func,
        tree,
        *rests,
        is_leaf=is_leaf,
        none_is_leaf=True,
        namespace="torch",
    )


Type2 = Tuple[Type[T], Type[S]]
Type3 = Tuple[Type[T], Type[S], Type[U]]
if sys.version_info >= (3, 10):
    TypeAny = Union[Type[Any], Tuple[Type[Any], ...], types.UnionType]
else:
    TypeAny = Union[Type[Any], Tuple[Type[Any], ...]]

Fn2 = Callable[[Union[T, S]], R]
Fn3 = Callable[[Union[T, S, U]], R]
Fn = Callable[[T], R]
FnAny = Callable[[Any], R]

MapOnlyFn = Callable[[T], Callable[[Any], Any]]


# These specializations help with type inference on the lambda passed to this
# function
@overload
def map_only(__type_or_types_or_pred: Type2[T, S]) -> MapOnlyFn[Fn2[T, S, Any]]:
    ...


@overload
def map_only(__type_or_types_or_pred: Type3[T, S, U]) -> MapOnlyFn[Fn3[T, S, U, Any]]:
    ...


@overload
def map_only(__type_or_types_or_pred: Type[T]) -> MapOnlyFn[Fn[T, Any]]:
    ...


# This specialization is needed for the implementations below that call
@overload
def map_only(__type_or_types_or_pred: TypeAny) -> MapOnlyFn[FnAny[Any]]:
    ...


@overload
def map_only(__type_or_types_or_pred: Callable[[Any], bool]) -> MapOnlyFn[FnAny[Any]]:
    ...


def map_only(
    __type_or_types_or_pred: Union[TypeAny, Callable[[Any], bool]]
) -> MapOnlyFn[FnAny[Any]]:
    """
    Suppose you are writing a tree_map over tensors, leaving everything
    else unchanged.  Ordinarily you would have to write:

        def go(t):
            if isinstance(t, Tensor):
                return ...
            else:
                return t

    With this function, you only need to write:

        @map_only(Tensor)
        def go(t):
            return ...

    You can also directly use 'tree_map_only'
    """
<<<<<<< HEAD
    if not isinstance(__type_or_types_or_pred, (tuple, type)):
        raise ValueError(
            "cxx_pytree map_only currently only accepts type or tuple of types"
        )
=======
    if isinstance(__type_or_types_or_pred, (type, tuple)) or (
        sys.version_info >= (3, 10)
        and isinstance(__type_or_types_or_pred, types.UnionType)
    ):

        def pred(x: Any) -> bool:
            return isinstance(x, __type_or_types_or_pred)  # type: ignore[arg-type]

    elif callable(__type_or_types_or_pred):
        pred = __type_or_types_or_pred  # type: ignore[assignment]
    else:
        raise TypeError("Argument must be a type, a tuple of types, or a callable.")
>>>>>>> 60cd2a43

    def wrapper(func: Callable[[T], Any]) -> Callable[[Any], Any]:
        @functools.wraps(func)
        def wrapped(x: T) -> Any:
<<<<<<< HEAD
            if isinstance(x, __type_or_types_or_pred):
=======
            if pred(x):
>>>>>>> 60cd2a43
                return func(x)
            return x

        return wrapped

    return wrapper


@overload
def tree_map_only(
    __type_or_types_or_pred: Type[T],
    func: Fn[T, Any],
    tree: PyTree,
    is_leaf: Optional[Callable[[PyTree], bool]] = None,
) -> PyTree:
    ...


@overload
def tree_map_only(
    __type_or_types_or_pred: Type2[T, S],
    func: Fn2[T, S, Any],
    tree: PyTree,
    is_leaf: Optional[Callable[[PyTree], bool]] = None,
) -> PyTree:
    ...


@overload
def tree_map_only(
    __type_or_types_or_pred: Type3[T, S, U],
    func: Fn3[T, S, U, Any],
    tree: PyTree,
    is_leaf: Optional[Callable[[PyTree], bool]] = None,
) -> PyTree:
    ...


@overload
def tree_map_only(
    __type_or_types_or_pred: Callable[[Any], bool],
<<<<<<< HEAD
    func: Fn3[T, S, U, Any],
=======
    func: FnAny[Any],
>>>>>>> 60cd2a43
    tree: PyTree,
    is_leaf: Optional[Callable[[PyTree], bool]] = None,
) -> PyTree:
    ...


def tree_map_only(
    __type_or_types_or_pred: Union[TypeAny, Callable[[Any], bool]],
    func: FnAny[Any],
    tree: PyTree,
    is_leaf: Optional[Callable[[PyTree], bool]] = None,
) -> PyTree:
    return tree_map(map_only(__type_or_types_or_pred)(func), tree, is_leaf=is_leaf)


@overload
def tree_map_only_(
    __type_or_types_or_pred: Type[T],
    func: Fn[T, Any],
    tree: PyTree,
    is_leaf: Optional[Callable[[PyTree], bool]] = None,
) -> PyTree:
    ...


@overload
def tree_map_only_(
    __type_or_types_or_pred: Type2[T, S],
    func: Fn2[T, S, Any],
    tree: PyTree,
    is_leaf: Optional[Callable[[PyTree], bool]] = None,
) -> PyTree:
    ...


@overload
def tree_map_only_(
    __type_or_types_or_pred: Type3[T, S, U],
    func: Fn3[T, S, U, Any],
    tree: PyTree,
    is_leaf: Optional[Callable[[PyTree], bool]] = None,
) -> PyTree:
    ...


@overload
def tree_map_only_(
    __type_or_types_or_pred: Callable[[Any], bool],
<<<<<<< HEAD
    func: Fn3[T, S, U, Any],
=======
    func: FnAny[Any],
>>>>>>> 60cd2a43
    tree: PyTree,
    is_leaf: Optional[Callable[[PyTree], bool]] = None,
) -> PyTree:
    ...


def tree_map_only_(
    __type_or_types_or_pred: Union[TypeAny, Callable[[Any], bool]],
    func: FnAny[Any],
    tree: PyTree,
    is_leaf: Optional[Callable[[PyTree], bool]] = None,
) -> PyTree:
    return tree_map_(map_only(__type_or_types_or_pred)(func), tree, is_leaf=is_leaf)


def tree_all(
    pred: Callable[[Any], bool],
    tree: PyTree,
    is_leaf: Optional[Callable[[PyTree], bool]] = None,
) -> bool:
    flat_args = tree_leaves(tree, is_leaf=is_leaf)
    return all(map(pred, flat_args))


def tree_any(
    pred: Callable[[Any], bool],
    tree: PyTree,
    is_leaf: Optional[Callable[[PyTree], bool]] = None,
) -> bool:
    flat_args = tree_leaves(tree, is_leaf=is_leaf)
    return any(map(pred, flat_args))


@overload
def tree_all_only(
    __type_or_types: Type[T],
    pred: Fn[T, bool],
    tree: PyTree,
    is_leaf: Optional[Callable[[PyTree], bool]] = None,
) -> bool:
    ...


@overload
def tree_all_only(
    __type_or_types: Type2[T, S],
    pred: Fn2[T, S, bool],
    tree: PyTree,
    is_leaf: Optional[Callable[[PyTree], bool]] = None,
) -> bool:
    ...


@overload
def tree_all_only(
    __type_or_types: Type3[T, S, U],
    pred: Fn3[T, S, U, bool],
    tree: PyTree,
    is_leaf: Optional[Callable[[PyTree], bool]] = None,
) -> bool:
    ...


def tree_all_only(
    __type_or_types: TypeAny,
    pred: FnAny[bool],
    tree: PyTree,
    is_leaf: Optional[Callable[[PyTree], bool]] = None,
) -> bool:
    flat_args = tree_leaves(tree, is_leaf=is_leaf)
    return all(pred(x) for x in flat_args if isinstance(x, __type_or_types))


@overload
def tree_any_only(
    __type_or_types: Type[T],
    pred: Fn[T, bool],
    tree: PyTree,
    is_leaf: Optional[Callable[[PyTree], bool]] = None,
) -> bool:
    ...


@overload
def tree_any_only(
    __type_or_types: Type2[T, S],
    pred: Fn2[T, S, bool],
    tree: PyTree,
    is_leaf: Optional[Callable[[PyTree], bool]] = None,
) -> bool:
    ...


@overload
def tree_any_only(
    __type_or_types: Type3[T, S, U],
    pred: Fn3[T, S, U, bool],
    tree: PyTree,
    is_leaf: Optional[Callable[[PyTree], bool]] = None,
) -> bool:
    ...


def tree_any_only(
    __type_or_types: TypeAny,
    pred: FnAny[bool],
    tree: PyTree,
    is_leaf: Optional[Callable[[PyTree], bool]] = None,
) -> bool:
    flat_args = tree_leaves(tree, is_leaf=is_leaf)
    return any(pred(x) for x in flat_args if isinstance(x, __type_or_types))


def broadcast_prefix(
    prefix_tree: PyTree,
    full_tree: PyTree,
    is_leaf: Optional[Callable[[PyTree], bool]] = None,
) -> List[Any]:
    """Return a list of broadcasted leaves in ``prefix_tree`` to match the number of leaves in ``full_tree``.

    If a ``prefix_tree`` is a prefix of a ``full_tree``, this means the ``full_tree`` can be
    constructed by replacing the leaves of ``prefix_tree`` with appropriate **subtrees**.

    This function returns a list of leaves with the same size as ``full_tree``. The leaves are
    replicated from ``prefix_tree``. The number of replicas is determined by the corresponding
    subtree in ``full_tree``.

    >>> broadcast_prefix(1, [1, 2, 3])
    [1, 1, 1]
    >>> broadcast_prefix([1, 2, 3], [1, 2, 3])
    [1, 2, 3]
    >>> broadcast_prefix([1, 2, 3], [1, 2, 3, 4])
    Traceback (most recent call last):
        ...
    ValueError: list arity mismatch; expected: 3, got: 4; list: [1, 2, 3, 4].
    >>> broadcast_prefix([1, 2, 3], [1, 2, (3, 4)])
    [1, 2, 3, 3]
    >>> broadcast_prefix([1, 2, 3], [1, 2, {'a': 3, 'b': 4, 'c': (None, 5)}])
    [1, 2, 3, 3, 3, 3]

    Args:
        prefix_tree (pytree): A pytree with the same structure as a prefix of ``full_tree``.
        full_tree (pytree): A pytree with the same structure as a suffix of ``prefix_tree``.
        is_leaf (callable, optional): An extra leaf predicate function that will be called at each
            flattening step. The function should have a single argument with signature
            ``is_leaf(node) -> bool``. If it returns :data:`True`, the whole subtree being treated
            as a leaf. Otherwise, the default pytree registry will be used to determine a node is a
            leaf or not. If the function is not specified, the default pytree registry will be used.

    Returns:
        A list of leaves in ``prefix_tree`` broadcasted to match the number of leaves in ``full_tree``.
    """
    return optree.broadcast_prefix(
        prefix_tree,
        full_tree,
        is_leaf=is_leaf,
        none_is_leaf=True,
        namespace="torch",
    )


# Broadcasts a pytree to the provided TreeSpec and returns the flattened
# values. If this is not possible, then this function returns None.
#
# For example, given pytree=0 and spec=TreeSpec(list, None, [LeafSpec(), LeafSpec()]),
# would return [0, 0]. This is useful for part of the vmap implementation:
# a user can pass in vmap(fn, in_dims)(*inputs). `in_dims` should be
# broadcastable to the tree structure of `inputs` and we use
# _broadcast_to_and_flatten to check this.
def _broadcast_to_and_flatten(
    tree: PyTree,
    treespec: TreeSpec,
    is_leaf: Optional[Callable[[PyTree], bool]] = None,
) -> Optional[List[Any]]:
    assert isinstance(treespec, TreeSpec)
    full_tree = tree_unflatten([0] * treespec.num_leaves, treespec)
    try:
        return broadcast_prefix(tree, full_tree, is_leaf=is_leaf)
    except ValueError:
        return None


def treespec_dumps(treespec: TreeSpec, protocol: Optional[int] = None) -> str:
    """Serialize a treespec to a JSON string."""
    if not isinstance(treespec, TreeSpec):
        raise TypeError(
            f"treespec_dumps(spec): Expected `spec` to be instance of "
            f"TreeSpec but got item of type {type(treespec)}."
        )
    from ._pytree import (
        tree_structure as _tree_structure,
        treespec_dumps as _treespec_dumps,
    )

    orig_treespec = _tree_structure(tree_unflatten([0] * treespec.num_leaves, treespec))
    return _treespec_dumps(orig_treespec, protocol=protocol)


def treespec_loads(serialized: str) -> TreeSpec:
    """Deserialize a treespec from a JSON string."""
    from ._pytree import (
        tree_unflatten as _tree_unflatten,
        treespec_loads as _treespec_loads,
    )

    orig_treespec = _treespec_loads(serialized)
    dummy_tree = _tree_unflatten([0] * orig_treespec.num_leaves, orig_treespec)
    treespec = tree_structure(dummy_tree)
    return treespec


class _DummyLeaf:
    def __repr__(self) -> str:
        return "*"


def treespec_pprint(treespec: TreeSpec) -> str:
    dummy_tree = tree_unflatten(
        [_DummyLeaf() for _ in range(treespec.num_leaves)],
        treespec,
    )
    return repr(dummy_tree)


class LeafSpecMeta(type(TreeSpec)):  # type: ignore[misc]
    def __instancecheck__(self, instance: object) -> bool:
        return isinstance(instance, TreeSpec) and instance.is_leaf()


class LeafSpec(TreeSpec, metaclass=LeafSpecMeta):
    def __new__(cls) -> "LeafSpec":
        return optree.treespec_leaf(none_is_leaf=True)  # type: ignore[return-value]


def tree_flatten_with_path(
    tree: PyTree,
    is_leaf: Optional[Callable[[PyTree], bool]] = None,
) -> Tuple[List[Tuple[KeyPath, Any]], TreeSpec]:
    """Flattens a pytree like :func:`tree_flatten`, but also returns each leaf's key path.

    Args:
        tree: a pytree to flatten. If it contains a custom type, that type must be
            registered with an appropriate `tree_flatten_with_path_fn` when registered
            with :func:`register_pytree_node`.
        is_leaf: An extra leaf predicate function that will be called at each
            flattening step. The function should have a single argument with signature
            ``is_leaf(node) -> bool``. If it returns :data:`True`, the whole subtree being treated
            as a leaf. Otherwise, the default pytree registry will be used to determine a node is a
            leaf or not. If the function is not specified, the default pytree registry will be used.
    Returns:
        A tuple where the first element is a list of (key path, leaf) pairs, and the
        second element is a :class:`TreeSpec` representing the structure of the flattened
        tree.
    """
    raise NotImplementedError("KeyPaths are not yet supported in cxx_pytree.")


def tree_leaves_with_path(
    tree: PyTree,
    is_leaf: Optional[Callable[[PyTree], bool]] = None,
) -> List[Tuple[KeyPath, Any]]:
    """Gets the leaves of a pytree like ``tree_leaves`` and returns each leaf's key path.

    Args:
        tree: a pytree. If it contains a custom type, that type must be
            registered with an appropriate `tree_flatten_with_path_fn` when registered
            with :func:`register_pytree_node`.
        is_leaf: An extra leaf predicate function that will be called at each
            flattening step. The function should have a single argument with signature
            ``is_leaf(node) -> bool``. If it returns :data:`True`, the whole subtree being treated
            as a leaf. Otherwise, the default pytree registry will be used to determine a node is a
            leaf or not. If the function is not specified, the default pytree registry will be used.
    Returns:
        A list of (key path, leaf) pairs.
    """
    raise NotImplementedError("KeyPaths are not yet supported in cxx_pytree.")


def tree_map_with_path(
    func: Callable[..., Any],
    tree: PyTree,
    *rests: PyTree,
    is_leaf: Optional[Callable[[PyTree], bool]] = None,
) -> PyTree:
    """Like :func:`tree_map`, but the provided callable takes an additional key path argument.

    Args:
        func: A function that takes ``2 + len(rests)`` arguments, to be applied at the
            corresponding leaves of the pytrees. The first positional argument
            to ``func`` is the key path of the leaf in question. The second
            positional argument is the value of the leaf.
        tree: A pytree to be mapped over, with each leaf providing the first positional
            argument to function ``func``.
        rests: A tuple of pytrees, each of which has the same structure as
            ``tree`` or has ``tree`` as a prefix.
        is_leaf: An extra leaf predicate function that will be called at each
            flattening step. The function should have a single argument with signature
            ``is_leaf(node) -> bool``. If it returns :data:`True`, the whole subtree being treated
            as a leaf. Otherwise, the default pytree registry will be used to determine a node is a
            leaf or not. If the function is not specified, the default pytree registry will be used.

    Returns
        A new pytree with the same structure as ``tree`` but with the value at each leaf given by
        ``func(keypath, x, *xs)`` where ``keypath`` is the key path at the
        corresponding leaf in ``tree``, ``x`` is the value at that leaf, and
        ``xs`` is the tuple of values at corresponding nodes in ``rests``.
    """
    raise NotImplementedError("KeyPaths are not yet supported in cxx_pytree.")


def keystr(kp: KeyPath) -> str:
    """Given a key path, return a pretty-printed representation."""
    raise NotImplementedError("KeyPaths are not yet supported in cxx_pytree.")


def key_get(obj: Any, kp: KeyPath) -> Any:
    """Given an object and a key path, return the value at the key path."""
    raise NotImplementedError("KeyPaths are not yet supported in cxx_pytree.")<|MERGE_RESOLUTION|>--- conflicted
+++ resolved
@@ -542,12 +542,6 @@
 
     You can also directly use 'tree_map_only'
     """
-<<<<<<< HEAD
-    if not isinstance(__type_or_types_or_pred, (tuple, type)):
-        raise ValueError(
-            "cxx_pytree map_only currently only accepts type or tuple of types"
-        )
-=======
     if isinstance(__type_or_types_or_pred, (type, tuple)) or (
         sys.version_info >= (3, 10)
         and isinstance(__type_or_types_or_pred, types.UnionType)
@@ -560,16 +554,11 @@
         pred = __type_or_types_or_pred  # type: ignore[assignment]
     else:
         raise TypeError("Argument must be a type, a tuple of types, or a callable.")
->>>>>>> 60cd2a43
 
     def wrapper(func: Callable[[T], Any]) -> Callable[[Any], Any]:
         @functools.wraps(func)
         def wrapped(x: T) -> Any:
-<<<<<<< HEAD
-            if isinstance(x, __type_or_types_or_pred):
-=======
             if pred(x):
->>>>>>> 60cd2a43
                 return func(x)
             return x
 
@@ -611,11 +600,7 @@
 @overload
 def tree_map_only(
     __type_or_types_or_pred: Callable[[Any], bool],
-<<<<<<< HEAD
-    func: Fn3[T, S, U, Any],
-=======
     func: FnAny[Any],
->>>>>>> 60cd2a43
     tree: PyTree,
     is_leaf: Optional[Callable[[PyTree], bool]] = None,
 ) -> PyTree:
@@ -664,11 +649,7 @@
 @overload
 def tree_map_only_(
     __type_or_types_or_pred: Callable[[Any], bool],
-<<<<<<< HEAD
-    func: Fn3[T, S, U, Any],
-=======
     func: FnAny[Any],
->>>>>>> 60cd2a43
     tree: PyTree,
     is_leaf: Optional[Callable[[PyTree], bool]] = None,
 ) -> PyTree:
