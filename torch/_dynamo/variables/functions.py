--- conflicted
+++ resolved
@@ -310,26 +310,11 @@
         return result
 
     def var_getattr(self, tx: "InstructionTranslator", name: str):
-<<<<<<< HEAD
-        if name in cmp_name_to_op_mapping:
-            return variables.GetAttrVariable(self, name)
-        source = self.source and AttrSource(self.source, name)
-        try:
-            subobj = inspect.getattr_static(self.fn, name)
-        except AttributeError:
-            return variables.GetAttrVariable(self, name, source=source)
-        if source:
-            return variables.LazyVariableTracker.create(subobj, source)
-        return VariableTracker.build(tx, subobj)
-
-    def call_hasattr(self, tx: "InstructionTranslator", name: str) -> VariableTracker:
-=======
         return fn_var_getattr(tx, self.fn, self.source, name)
 
     def call_obj_hasattr(
         self, tx: "InstructionTranslator", name: str
     ) -> VariableTracker:
->>>>>>> e10d04a4
         result = hasattr(self.fn, name)
         return variables.ConstantVariable.create(result)
 
