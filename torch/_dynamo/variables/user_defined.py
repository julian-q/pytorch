# mypy: ignore-errors

import collections
import contextlib
import dataclasses
import enum
import functools
import inspect
import itertools
import random
import sys
import threading
import types
import warnings
from typing import Dict, Generic, List, TYPE_CHECKING
from typing_extensions import is_typeddict

import torch._dynamo.config
import torch.nn
from torch._guards import TracingContext
from torch.utils._python_dispatch import is_traceable_wrapper_subclass_type

from .. import polyfills, variables
from ..bytecode_transformation import create_call_function
from ..create_parameter_op import do_not_convert_to_tracable_parameter
from ..exc import (
    handle_observed_exception,
    ObservedAttributeError,
    raise_observed_exception,
    unimplemented,
)
from ..guards import GuardBuilder, install_guard
from ..source import (
    AttrSource,
    GetItemSource,
    ODictGetItemSource,
    RandomValueSource,
    UnspecializedParamBufferSource,
    WeakRefCallSource,
)
from ..utils import (
    build_checkpoint_variable,
    check_constant_args,
    get_custom_getattr,
    has_torch_function,
    is_frozen_dataclass,
    is_namedtuple_cls,
    is_utils_checkpoint,
    is_wrapper_or_member_descriptor,
    istype,
    namedtuple_fields,
    object_has_getattribute,
    proxy_args_kwargs,
    tensortype_to_dtype,
    unpatched_nn_module_getattr,
)
from .base import MutableLocal, VariableTracker
from .dicts import DefaultDictVariable


try:
    import numpy as np
except ModuleNotFoundError:
    np = None

try:
    from torch.utils._cxx_pytree import PyTreeSpec
except ImportError:
    PyTreeSpec = type(None)


if TYPE_CHECKING:
    from torch._dynamo.symbolic_convert import InstructionTranslator


def is_standard_setattr(val):
    return val in (object.__setattr__,)


def is_forbidden_context_manager(ctx):
    f_ctxs = []

    try:
        from _pytest.python_api import RaisesContext
        from _pytest.recwarn import WarningsChecker

        f_ctxs.append(RaisesContext)
        f_ctxs.append(WarningsChecker)
    except ImportError:
        pass

    try:
        from torch.testing._internal.jit_utils import (
            _AssertRaisesRegexWithHighlightContext,
        )

        f_ctxs.append(_AssertRaisesRegexWithHighlightContext)
    except ImportError:
        pass

    return ctx in f_ctxs


class UserDefinedVariable(VariableTracker):
    pass


class UserDefinedClassVariable(UserDefinedVariable):
    def __init__(self, value, **kwargs) -> None:
        super().__init__(**kwargs)
        self.value = value

    def as_python_constant(self):
        return self.value

    def as_proxy(self):
        return self.value

    def __repr__(self) -> str:
        return f"UserDefinedClassVariable({self.value})"

    @staticmethod
    @functools.lru_cache(None)
    def _constant_fold_classes():
        return {
            torch.device,
            torch.finfo,
            torch.iinfo,
            torch.Size,
        }

    @staticmethod
    @functools.lru_cache(None)
    def _in_graph_classes():
        _in_graph_class_list = {
            torch.Tensor,
            torch.cuda.Stream,
            torch.cuda.Event,
        }
        if hasattr(torch, "hpu"):
            _in_graph_class_list.update(
                {
                    torch.hpu.Stream,
                    torch.hpu.Event,
                }
            )

        return set(tensortype_to_dtype.keys()) | _in_graph_class_list

    def can_constant_fold_through(self):
        return self.value in self._constant_fold_classes()

    def has_key_in_generic_dict(self, tx: "InstructionTranslator", key):
        if tx.output.side_effects.has_pending_mutation_of_attr(self, key):
            mutated_attr = tx.output.side_effects.load_attr(self, key, deleted_ok=True)
            return not isinstance(mutated_attr, variables.DeletedVariable)

        return key in self.value.__dict__

    def var_getattr(self, tx: "InstructionTranslator", name: str) -> "VariableTracker":
        from . import ConstantVariable, EnumVariable

        source = AttrSource(self.source, name) if self.source is not None else None

        if name == "__name__":
            return ConstantVariable.create(self.value.__name__)
        elif name == "__qualname__":
            return ConstantVariable.create(self.value.__qualname__)
        elif name == "__dict__":
            options = {"source": source}
            return variables.GetAttrVariable(self, name, **options)

        # Special handling of collections.OrderedDict.fromkeys()
        # Wrap it as GetAttrVariable(collections.OrderedDict, "fromkeys") to make it consistent with
        # collections.defaultdict, and both will be handled at UserDefinedClassVariable.call_method().
        # Otherwise, it would be wrapped as UserDefinedObjectVariable(collections.OrderedDict.fromkeys),
        # and we need duplicate code to handle both cases.
        if (
            self.value in {collections.OrderedDict, collections.defaultdict}
            and name == "fromkeys"
        ):
            return super().var_getattr(tx, name)

        try:
            obj = inspect.getattr_static(self.value, name)
        except AttributeError:
            obj = None

        if isinstance(obj, staticmethod):
            return VariableTracker.build(tx, obj.__get__(self.value), source)
        elif isinstance(obj, classmethod):
            if isinstance(obj.__func__, property):
                return variables.UserFunctionVariable(obj.__func__.fget).call_function(
                    tx, [self], {}
                )
            return variables.UserMethodVariable(obj.__func__, self, source=source)
        elif isinstance(obj, types.ClassMethodDescriptorType):
            # e.g.: inspect.getattr_static(dict, "fromkeys")
            #       inspect.getattr_static(itertools.chain, "from_iterable")
            func = obj.__get__(None, self.value)
            return VariableTracker.build(tx, func, source)
        elif source:
            # __mro__ is a member in < 3.12, an attribute in >= 3.12
            if inspect.ismemberdescriptor(obj) or (
                sys.version_info >= (3, 12) and name == "__mro__"
            ):
                return VariableTracker.build(tx, obj.__get__(self.value), source)

        if ConstantVariable.is_literal(obj):
            return ConstantVariable.create(obj)
        elif isinstance(obj, enum.Enum):
            return EnumVariable(obj)
        elif name in getattr(self.value, "__dict__", {}) or (
            self.value.__module__.startswith("torch.")
            or self.value.__module__ == "torch"
        ):
            if source:
                return VariableTracker.build(tx, obj, source)

        if (
            source
            and not inspect.ismethoddescriptor(obj)
            and not is_wrapper_or_member_descriptor(obj)
        ):
            return VariableTracker.build(tx, obj, source)

        return super().var_getattr(tx, name)

    def _call_cross_entropy_loss(self, tx: "InstructionTranslator", args, kwargs):
        """
        functional: input, target, weight=None, size_average=None, ignore_index=- 100, reduce=None, reduction='mean',
        label_smoothing=0.0

        non functional ctor: weight=None, size_average=None, ignore_index=- 100, reduce=None, reduction='mean',
        label_smoothing=0.0

        non functional loss call: input, target, optional_output
        """
        from . import ConstantVariable

        def normalize_args(
            weight=ConstantVariable.create(None),
            size_average=ConstantVariable.create(None),
            ignore_index=ConstantVariable.create(-100),
            reduce=ConstantVariable.create(None),
            reduction=ConstantVariable.create("mean"),
            label_smoothing=ConstantVariable.create(0.0),
        ):
            return (
                weight,
                size_average,
                ignore_index,
                reduce,
                reduction,
                label_smoothing,
            )

        (
            weight,
            size_average,
            ignore_index,
            reduce_arg,
            reduction,
            label_smoothing,
        ) = normalize_args(*args, **kwargs)

        def fake_cross_entropy_loss(input, target):
            from .builder import wrap_fx_proxy

            return wrap_fx_proxy(
                tx=tx,
                proxy=tx.output.create_proxy(
                    "call_function",
                    torch.nn.functional.cross_entropy,
                    *proxy_args_kwargs(
                        [
                            input,
                            target,
                            weight,
                            size_average,
                            ignore_index,
                            reduce_arg,
                            reduction,
                            label_smoothing,
                        ],
                        {},
                    ),
                ),
            )

        return variables.LambdaVariable(fake_cross_entropy_loss)

    def call_method(
        self,
        tx,
        name,
        args: "List[VariableTracker]",
        kwargs: "Dict[str, VariableTracker]",
    ) -> "VariableTracker":
        if (
            name == "__subclasses__"
            and len(args) == 0
            and not kwargs
            and "__subclasses__" not in self.value.__dict__
        ):
            options = {"mutable_local": MutableLocal()}
            subs_as_vars: List[VariableTracker] = []
            for sub in self.value.__subclasses__():
                source = AttrSource(tx.import_source(sub.__module__), sub.__name__)
                subs_as_vars.append(
                    variables.UserDefinedClassVariable(sub, source=source)
                )

            return variables.ListVariable(subs_as_vars, **options)
        elif (
            self.value in {collections.OrderedDict, collections.defaultdict}
            and name == "fromkeys"
        ):
            from .builtin import BuiltinVariable

            return BuiltinVariable.call_custom_dict_fromkeys(
                tx, self.value, *args, **kwargs
            )
        elif name == "__eq__" and len(args) == 1 and hasattr(args[0], "value"):
            return variables.ConstantVariable(self.value == args[0].value)
        elif name == "__ne__" and len(args) == 1 and hasattr(args[0], "value"):
            return variables.ConstantVariable(self.value != args[0].value)

        return super().call_method(tx, name, args, kwargs)

    def call_function(
        self,
        tx: "InstructionTranslator",
        args: "List[VariableTracker]",
        kwargs: "Dict[str, VariableTracker]",
    ) -> "VariableTracker":
        from ..side_effects import SideEffects
        from .builder import wrap_fx_proxy
        from .builtin import BuiltinVariable

        constant_args = check_constant_args(args, kwargs)

        if self.can_constant_fold_through() and constant_args:
            # constant fold
            return variables.ConstantVariable.create(
                self.as_python_constant()(
                    *[x.as_python_constant() for x in args],
                    **{k: v.as_python_constant() for k, v in kwargs.items()},
                ),
            )
        elif self.value is torch.nn.CrossEntropyLoss:
            return self._call_cross_entropy_loss(tx, args, kwargs)
        elif self.value is contextlib.nullcontext:
            # import here to avoid circular dependency
            from .ctx_manager import NullContextVariable

            return NullContextVariable()
        elif self.value is collections.OrderedDict:
            return BuiltinVariable.call_custom_dict(
                tx, collections.OrderedDict, *args, **kwargs
            )
        elif (
            self.value is collections.defaultdict
            and len(args) <= 1
            and DefaultDictVariable.is_supported_arg(args[0])
        ):
            return DefaultDictVariable(
                {},
                collections.defaultdict,
                args[0],
                mutable_local=MutableLocal(),
            )
<<<<<<< HEAD
        elif self.value is collections.deque:
            maxlen = variables.ConstantVariable.create(None)
            if not kwargs:
                if len(args) == 0:
                    items = []
                elif len(args) == 1 and args[0].has_force_unpack_var_sequence(tx):
                    items = args[0].force_unpack_var_sequence(tx)
                elif len(args) == 2 and args[0].has_force_unpack_var_sequence(tx):
                    items = args[0].force_unpack_var_sequence(tx)
                    maxlen = args[1]
                else:
                    unimplemented("deque() with more than 2 arg not supported")
            elif tuple(kwargs) == ("maxlen",):
                maxlen = kwargs["maxlen"]
                if len(args) == 0:
                    items = []
                if len(args) == 1 and args[0].has_force_unpack_var_sequence(tx):
                    items = args[0].force_unpack_var_sequence(tx)
                else:
                    unimplemented("deque() with more than 1 arg not supported")
=======
        elif is_typeddict(self.value):
            if self.value.__optional_keys__:
                unimplemented("TypedDict with optional keys not supported")
            return variables.BuiltinVariable(dict).call_dict(tx, *args, **kwargs)
        elif self.value is collections.deque and not kwargs:
            if len(args) == 0:
                items = []
            elif len(args) == 1 and args[0].has_force_unpack_var_sequence(tx):
                items = args[0].force_unpack_var_sequence(tx)
>>>>>>> 96b30dcb
            else:
                unimplemented("deque() with invalid kwargs not supported")
            return variables.lists.DequeVariable(
                items, maxlen=maxlen, mutable_local=MutableLocal()
            )
        elif self.value is functools.partial:
            if not args:
                unimplemented("functools.partial malformed")
            # The first arg, a callable (the ctor below will assert on types)
            fn = args[0]
            rest_args = args[1:]
            # guards for the produced FunctoolsPartialVariable are installed in FunctoolsPartialVariable ctor from the
            # args and keywords
            return variables.functions.FunctoolsPartialVariable(
                fn, args=rest_args, keywords=kwargs
            )
        elif self.value is warnings.catch_warnings and not args:
            return variables.CatchWarningsCtxManagerVariable.create(tx, kwargs)
        elif self.value is torch.cuda.device and not kwargs and len(args) == 1:
            assert args[0].is_python_constant()
            return variables.CUDADeviceVariable.create(tx, args[0].as_python_constant())
        elif (
            issubclass(type(self.value), type)
            and hasattr(
                self.value, "__enter__"
            )  # TODO(voz): These can invoke user code!
            and hasattr(
                self.value, "__exit__"
            )  # TODO(voz): These can invoke user code!
            and self.is_standard_new()
            and SideEffects.cls_supports_mutation_side_effects(self.value)
            and self.source
            and not is_forbidden_context_manager(self.value)
        ):
            from torch.overrides import TorchFunctionMode

            from .ctx_manager import GenericContextWrappingVariable
            from .torch_function import TorchFunctionModeVariable

            if issubclass(
                self.value, TorchFunctionMode
            ) and TorchFunctionModeVariable.is_supported_torch_function_mode(
                self.value
            ):
                var_cls = TorchFunctionModeVariable
            else:
                var_cls = GenericContextWrappingVariable

            cm_obj = tx.output.side_effects.track_object_new(
                self.source, self.value, var_cls, {}
            )
            cm_obj.call_method(tx, "__init__", args, kwargs)
            return cm_obj
        elif is_namedtuple_cls(self.value):
            fields = namedtuple_fields(self.value)
            # check if this a quasi-namedtuple or a real one
            if self.value.__module__ == "torch.return_types":
                assert len(args) == 1
                assert not kwargs
                items = args[0].force_unpack_var_sequence(tx)
            else:
                field_defaults = self.value._field_defaults

                items = list(args)
                items.extend([None] * (len(fields) - len(items)))

                var_tracker_kwargs = {}
                for field_name, var_tracker in zip(fields, items):
                    if var_tracker is None:
                        if field_name in kwargs:
                            field_var = kwargs[field_name]
                        else:
                            assert field_name in field_defaults
                            field_var = VariableTracker.build(
                                tx, field_defaults[field_name]
                            )
                        var_tracker_kwargs[field_name] = field_var

                for name, value in var_tracker_kwargs.items():
                    assert name in fields
                    items[fields.index(name)] = value

                assert all(x is not None for x in items)

            return variables.NamedTupleVariable(items, self.value)
        elif is_frozen_dataclass(self.value) and self.is_standard_new():
            fields = dataclasses.fields(self.value)
            items = list(args)
            items.extend([None] * (len(fields) - len(items)))

            default_kwargs = {}
            for field, var_tracker in zip(fields, items):
                if var_tracker is None:
                    if field.name in kwargs:
                        var_tracker = kwargs[field.name]
                    else:
                        if not field.init:
                            continue

                        if field.default is not dataclasses.MISSING:
                            var_tracker = VariableTracker.build(tx, field.default)
                        elif field.default_factory is not dataclasses.MISSING:
                            factory_fn = VariableTracker.build(
                                tx, field.default_factory
                            )
                            var_tracker = factory_fn.call_function(tx, [], {})
                        else:
                            # if we are subclass, the constructor could possibly
                            # be missing args
                            continue

                    default_kwargs[field.name] = var_tracker
            kwargs.update(default_kwargs)

            var = tx.output.side_effects.track_object_new_from_user_defined_class(self)
            var.call_method(tx, "__init__", args, kwargs)
            return var
        elif (
            self.is_standard_new()
            and SideEffects.cls_supports_mutation_side_effects(self.value)
            and self.source
        ):
            var = tx.output.side_effects.track_object_new_from_user_defined_class(self)
            with do_not_convert_to_tracable_parameter():
                var.call_method(tx, "__init__", args, kwargs)
                return var
        elif variables.CustomizedDictVariable.is_matching_cls(self.value):
            options = {"mutable_local": MutableLocal()}
            return variables.CustomizedDictVariable.create(
                self.value, args, kwargs, options
            )
        elif (
            variables.RestrictedListSubclassVariable.is_matching_cls(self.value)
            and self.source
        ):
            return variables.RestrictedListSubclassVariable(
                variables.BuiltinVariable(list).call_function(tx, args, kwargs).items,
                user_cls=self.value,
                user_cls_source=self.source,
                mutable_local=MutableLocal(),
            )
        elif (
            self.value in self._in_graph_classes()
            or is_traceable_wrapper_subclass_type(self.value)
        ):
            # torch.LongTensor cannot accept a list of FakeTensors.
            # So we stack the list of FakeTensors instead.
            if (
                np
                and self.value in tensortype_to_dtype
                and len(args) == 1
                and isinstance(args[0], variables.ListVariable)
                and len(args[0].items) > 1
                and all(isinstance(x, variables.TensorVariable) for x in args[0].items)
            ):
                # Stack FakeTensor
                stacked = wrap_fx_proxy(
                    tx=tx,
                    proxy=tx.output.create_proxy(
                        "call_function",
                        torch.stack,
                        *proxy_args_kwargs(args, kwargs),
                    ),
                )
                args = [stacked]

            tensor_variable = wrap_fx_proxy(
                tx=tx,
                proxy=tx.output.create_proxy(
                    "call_function",
                    self.value,
                    *proxy_args_kwargs(args, kwargs),
                ),
            )

            return tensor_variable
        elif issubclass(self.value, enum.Enum) and len(args) == 1 and not kwargs:
            options = {"mutable_local": MutableLocal()}
            return variables.EnumVariable.create(self.value, args[0], options)
        elif self.value is random.Random:
            if len(args) == 1 and isinstance(args[0], variables.ConstantVariable):
                seed = args[0].value
            else:
                seed = None
            random_object = random.Random(seed)
            return RandomVariable(random_object)
        elif (
            not self.is_standard_new()
            and SideEffects.cls_supports_mutation_side_effects(self.value)
            and self.source
        ):
            return tx.inline_user_function_return(
                VariableTracker.build(
                    tx, polyfills.instantiate_user_defined_class_object
                ),
                [self, *args],
                kwargs,
            )

        return super().call_function(tx, args, kwargs)

    def is_standard_new(self):
        """Check for __new__ being overridden"""
        new_fn = inspect.getattr_static(self.value, "__new__", None)
        if isinstance(new_fn, staticmethod):
            new_fn = new_fn.__func__
        return new_fn in (object.__new__, Generic.__new__)

    def call_hasattr(self, tx: "InstructionTranslator", name: str) -> "VariableTracker":
        if self.source:
            source = AttrSource(self.source, name)
            install_guard(source.make_guard(GuardBuilder.HASATTR))
            return variables.ConstantVariable(hasattr(self.value, name))
        return super().call_hasattr(tx, name)

    def const_getattr(self, tx: "InstructionTranslator", name):
        if name == "__name__":
            return self.value.__name__
        return super().const_getattr(tx, name)


class NO_SUCH_SUBOBJ:
    pass


def call_random_fn(tx, fn, args, kwargs):
    from .builder import VariableBuilder

    args = [x.as_python_constant() for x in args]
    kwargs = {k: v.as_python_constant() for k, v in kwargs.items()}
    random_call_index = len(tx.output.random_calls)
    example_value = fn(*args, **kwargs)
    source = RandomValueSource(random_call_index)
    tx.output.random_calls.append((fn, args, kwargs))
    # TODO: arguably, this should route to wrap_symint/wrap_symfloat
    # (currently hypothetical), but I'm not going to poke my hand in
    # this nest for now
    return VariableBuilder(tx, source).wrap_unspecialized_primitive(example_value)


class UserDefinedObjectVariable(UserDefinedVariable):
    """
    Mostly objects of defined type.  Catch-all for something where we only know the type.
    """

    _nonvar_fields = {"value", "value_type", *UserDefinedVariable._nonvar_fields}

    def __init__(self, value, value_type=None, cls_source=None, **kwargs) -> None:
        super().__init__(**kwargs)
        self.value = value
        self.value_type = value_type or type(value)
        assert type(value) is self.value_type
        # This is used with __new__, when the new object is sourceless but the user class can be sourceful.
        self.cls_source = cls_source

    def __str__(self) -> str:
        inner = self.value_type.__name__
        if inner in [
            "builtin_function_or_method",
            "getset_descriptor",
            "method_descriptor",
            "method",
        ]:
            inner = str(getattr(self.value, "__name__", None))
        return f"{self.__class__.__name__}({inner})"

    def __repr__(self) -> str:
        return f"{self.__class__.__name__}({self.value_type.__name__})"

    def python_type(self):
        return self.value_type

    def guard_as_python_constant(self):
        if self.source:
            install_guard(self.source.make_guard(GuardBuilder.ID_MATCH))
            return self.value
        return super().guard_as_python_constant()

    def torch_function_check(self):
        assert has_torch_function(
            self
        ), f"calling torch function on object without __torch_function__ {self}"

    def get_torch_fn(self, tx):
        self.torch_function_check()
        from .torch_function import build_torch_function_fn

        return build_torch_function_fn(tx, self.value, self.source)

    def call_torch_function(self, tx: "InstructionTranslator", fn, types, args, kwargs):
        self.torch_function_check()

        from .torch_function import _get_subclass_type_var, call_torch_function

        return call_torch_function(
            tx,
            _get_subclass_type_var(tx, self),
            self.get_torch_fn(tx),
            fn,
            types,
            args,
            kwargs,
        )

    @staticmethod
    @functools.lru_cache(None)
    def _supported_random_functions():
        fns = {
            random.random,
            random.randint,
            random.randrange,
            random.uniform,
        }
        return fns

    def _maybe_get_baseclass_method(self, name):
        if name not in getattr(self.value, "__dict__", {}):
            try:
                return inspect.getattr_static(type(self.value), name)
            except AttributeError:
                pass
        return None

    def call_method(
        self,
        tx,
        name,
        args: "List[VariableTracker]",
        kwargs: "Dict[str, VariableTracker]",
    ) -> "VariableTracker":
        from . import (
            BuiltinVariable,
            ConstantVariable,
            TupleVariable,
            UserMethodVariable,
        )

        method = self._maybe_get_baseclass_method(name)
        if method is not None:
            if method is object.__init__:
                return ConstantVariable.create(None)

            if is_standard_setattr(method) or isinstance(self.value, threading.local):
                return self.method_setattr_standard(tx, *args, **kwargs)

            # [NOTE] OrderedDict, dict subtypes must always have source
            # We cannot instantiate such subtypes in-graph due to builtin __new__
            if method is collections.OrderedDict.keys:
                # subclass of OrderedDict
                assert not (args or kwargs)
                assert self.source  # OrderedDict, dict subtypes must always have source
                keys = list(self.value.keys())
                assert all(map(ConstantVariable.is_literal, keys))
                install_guard(self.source.make_guard(GuardBuilder.DICT_CONST_KEYS))
                tx.output.guard_on_key_order.add(self.source.name())
                return TupleVariable([ConstantVariable.create(k) for k in keys])

            if (
                method in (collections.OrderedDict.__contains__, dict.__contains__)
                and len(args) == 1
                and isinstance(args[0], (ConstantVariable, BuiltinVariable))
                and inspect.getattr_static(type(self.value), "keys")
                in (collections.OrderedDict.keys, dict.keys)
            ):
                assert not kwargs
                assert self.source  # OrderedDict, dict subtypes must always have source

                # TODO(anijain2305) - Why do we need to guard on all keys?
                install_guard(self.source.make_guard(GuardBuilder.DICT_CONST_KEYS))
                return ConstantVariable.create(
                    args[0].as_python_constant() in self.value
                )

            if method is collections.OrderedDict.items and isinstance(
                self.value, collections.OrderedDict
            ):
                assert self.source  # OrderedDict, dict subtypes must always have source
                assert not (args or kwargs)
                items = []
                keys = self.call_method(tx, "keys", [], {})
                for key in keys.force_unpack_var_sequence(tx):
                    items.append(
                        TupleVariable(
                            [key, self.odict_getitem(tx, key)],
                        )
                    )
                tx.output.guard_on_key_order.add(self.source.name())
                return TupleVariable(items)

            if method is collections.OrderedDict.__getitem__ and len(args) == 1:
                assert not kwargs
                assert self.source  # OrderedDict, dict subtypes must always have source
                return self.odict_getitem(tx, args[0])

            if (
                method in (object.__ne__, object.__eq__)
                and len(args) == 1
                and not kwargs
                and hasattr(args[0], "value")
            ):
                return ConstantVariable(
                    (self.value is args[0].value) is (method is object.__eq__)
                )

            # check for methods implemented in C++
            if isinstance(method, types.FunctionType):
                source = (
                    None
                    if self.source is None
                    else AttrSource(AttrSource(self.source, "__class__"), name)
                )
                # TODO(jansel): add a guard to check for monkey patching?
                from ..mutation_guard import unpatched_nn_module_init

                if method is torch.nn.Module.__init__:
                    method = unpatched_nn_module_init
                return UserMethodVariable(method, self, source=source).call_function(
                    tx, args, kwargs
                )

            if method is list.__len__ and self.source and not (args or kwargs):
                install_guard(self.source.make_guard(GuardBuilder.SEQUENCE_LENGTH))
                return ConstantVariable(len(self.value))

        return super().call_method(tx, name, args, kwargs)

    def method_setattr_standard(self, tx: "InstructionTranslator", name, value):
        try:
            name = name.as_python_constant()
        except NotImplementedError:
            unimplemented(f"non-const setattr name: {name}")
        if not tx.output.side_effects.is_attribute_mutation(self):
            unimplemented(f"setattr({self}, {name}, ...)")

        tx.output.side_effects.store_attr(self, name, value)
        return variables.ConstantVariable(None)

    def needs_slow_setattr(self):
        return not is_standard_setattr(
            inspect.getattr_static(self.value, "__setattr__", None)
        ) and not isinstance(self.value, threading.local)

    def unpack_var_sequence(self, tx):
        if (
            self.source
            and self._maybe_get_baseclass_method("__iter__") is list.__iter__
            and self._maybe_get_baseclass_method("__len__") is list.__len__
            and self._maybe_get_baseclass_method("__getitem__") is list.__getitem__
        ):
            install_guard(self.source.make_guard(GuardBuilder.SEQUENCE_LENGTH))
            return [
                variables.LazyVariableTracker.create(
                    self.value[k],
                    source=GetItemSource(self.source, k),
                )
                for k in range(len(self.value))
            ]
        return super().unpack_var_sequence(tx)

    def next_variable(self, tx):
        return self.call_method(tx, "__next__", [], {})

    def is_supported_random(self):
        try:
            return self.value in self._supported_random_functions()
        except TypeError:
            # TypeError: unhashable type
            return False

    def call_function(
        self,
        tx: "InstructionTranslator",
        args: "List[VariableTracker]",
        kwargs: "Dict[str, VariableTracker]",
    ) -> "VariableTracker":
        from .. import trace_rules

        if (
            self.is_supported_random()
            and all(k.is_python_constant() for k in args)
            and all(v.is_python_constant() for v in kwargs.values())
        ):
            return call_random_fn(tx, self.value, args, kwargs)
        elif istype(self.value, types.MethodType):
            func = self.value.__func__
            obj = self.value.__self__
            if (
                func is torch.utils._contextlib._DecoratorContextManager.clone
                and variables.TorchCtxManagerClassVariable.is_matching_cls(
                    obj.__class__
                )
                and not (args or kwargs)
            ):
                return variables.TorchCtxManagerClassVariable(
                    obj.__class__
                ).call_function(tx, args, kwargs)

            if (
                func is torch.autograd.grad_mode.inference_mode.clone
                and obj.__class__ is torch.autograd.grad_mode.inference_mode
            ):
                # simulate the inference_mode.clone implementation
                var = variables.ConstantVariable(obj.mode)
                return variables.TorchCtxManagerClassVariable(
                    obj.__class__
                ).call_function(tx, [var], kwargs)

            if self.source is None:
                unimplemented(
                    "Sourceless UserDefinedObjectVariable method not supported"
                )
            func_src = AttrSource(self.source, "__func__")
            func_var = VariableTracker.build(tx, func, func_src)
            obj_src = AttrSource(self.source, "__self__")
            obj_var = VariableTracker.build(tx, obj, obj_src)
            return func_var.call_function(tx, [obj_var] + args, kwargs)
        elif (
            istype(self.value, functools.partial)
            and trace_rules.lookup(self.value.func)
            == variables.TorchInGraphFunctionVariable
            and all(
                variables.ConstantVariable.is_literal(v)
                for v in itertools.chain(self.value.args, self.value.keywords.values())
            )
        ):
            if self.source:
                install_guard(
                    AttrSource(self.source, "func").make_guard(GuardBuilder.ID_MATCH),
                    AttrSource(self.source, "args").make_guard(
                        GuardBuilder.CONSTANT_MATCH
                    ),
                    AttrSource(self.source, "keywords").make_guard(
                        GuardBuilder.CONSTANT_MATCH
                    ),
                )

            partial_args = [
                variables.ConstantVariable.create(v) for v in self.value.args
            ]
            partial_args.extend(args)
            partial_kwargs = {
                k: variables.ConstantVariable.create(v)
                for k, v in self.value.keywords.items()
            }
            partial_kwargs.update(kwargs)
            if is_utils_checkpoint(self.value.func):
                return build_checkpoint_variable().call_function(
                    tx, partial_args, partial_kwargs
                )
            return variables.TorchInGraphFunctionVariable(
                self.value.func
            ).call_function(tx, partial_args, partial_kwargs)
        elif callable(self.value):
            if self.source:
                install_guard(self.source.make_guard(GuardBuilder.FUNCTION_MATCH))
            return self.call_method(tx, "__call__", args, kwargs)

        return super().call_function(tx, args, kwargs)

    def _check_for_getattribute(self):
        if object_has_getattribute(self.value):
            unimplemented("UserDefinedObjectVariable with custom __getattribute__")

    def _check_for_getattr(self):
        return get_custom_getattr(self.value)

    def _is_c_defined_property(self, subobj):
        if not isinstance(subobj, property):
            return False

        # pybind def_readwrite is implemented via PyCFunction. At the python level, it is visible as a property whose
        # fget is an instancemethod wrapper - https://docs.python.org/3/c-api/method.html#c.PyInstanceMethod_Check

        # If we have a PyCFunction, we make an assumption that there is no side effect.
        return isinstance(
            subobj.fget, types.BuiltinFunctionType
        ) or torch._C._dynamo.utils.is_instancemethod(subobj.fget)

    def _getattr_static(self, name):
        subobj = inspect.getattr_static(self.value, name, NO_SUCH_SUBOBJ)
        import _collections

        # In some cases, we have to do dynamic lookup because getattr_static is not enough. For example, threading.local
        # has side-effect free __getattribute__ and the attribute is not visible without a dynamic lookup.
        if (
            subobj is NO_SUCH_SUBOBJ  # e.g., threading.local
            or isinstance(
                subobj, _collections._tuplegetter
            )  # namedtuple fields are represented by _tuplegetter
            or (
                inspect.ismemberdescriptor(subobj) and name in self.value.__slots__
            )  # handle memberdecriptor and slots
            or self._is_c_defined_property(subobj)
        ):
            # Call __getattribute__, we have already checked that this is not overridden and side-effect free. We don't
            # want to call getattr because it can be user-overridden.
            subobj = self.value.__getattribute__(name)

        return subobj

    def has_key_in_generic_dict(self, tx: "InstructionTranslator", key):
        self._check_for_getattribute()
        if tx.output.side_effects.has_pending_mutation_of_attr(self, key):
            mutated_attr = tx.output.side_effects.load_attr(self, key, deleted_ok=True)
            return not isinstance(mutated_attr, variables.DeletedVariable)

        return key in self.value.__dict__

    def is_supported_nn_module_method(self, method):
        return torch._dynamo.config.inline_inbuilt_nn_modules and method in (
            torch.nn.Module.parameters,
        )

    def var_getattr(self, tx: "InstructionTranslator", name):
        from .. import trace_rules
        from . import ConstantVariable

        source = AttrSource(self.source, name) if self.source else None
        self._check_for_getattribute()

        if tx.output.side_effects.has_pending_mutation_of_attr(self, name):
            result = tx.output.side_effects.load_attr(self, name, deleted_ok=True)
            if isinstance(result, variables.DeletedVariable):
                raise_observed_exception(AttributeError, tx)
            return result

        if name == "__dict__":
            options = {"source": source}
            return variables.GetAttrVariable(self, name, **options)

        # TODO(anijain2305) - Investigate if we need specialization for more
        # dunder attrs. inspect.getattr_static does not return correct value for
        # them.
        if name == "__class__":
            cls_source = source
            if cls_source is None:
                cls_source = self.cls_source
            options = {"source": cls_source}
            return UserDefinedClassVariable(type(self.value), **options)

        try:
            subobj = self._getattr_static(name)
        except AttributeError:
            subobj = NO_SUCH_SUBOBJ
            getattr_fn = self._check_for_getattr()
            if isinstance(getattr_fn, types.FunctionType):
                # Dynamo is going to trace the __getattr__ function with
                # args=name. Set the source accordingly.
                if (
                    getattr_fn is unpatched_nn_module_getattr
                    and isinstance(self, variables.UnspecializedNNModuleVariable)
                    # prevent against overwriting of params/buffers/submodules
                    and istype(self.value._parameters, dict)
                    and istype(self.value._buffers, dict)
                    and istype(self.value._modules, dict)
                ):
                    # Manually trace out the nn module __getattr__ to avoid large compilation latency.
                    out = self.manually_trace_nn_module_getattr(tx, name)
                else:
                    new_source = None
                    if self.source:
                        new_source = AttrSource(self.source, "__getattr__")
                    out = variables.UserMethodVariable(
                        getattr_fn, self, source=new_source
                    ).call_function(tx, [ConstantVariable.create(name)], {})

                if self.source and getattr_fn is torch.nn.Module.__getattr__:
                    if isinstance(
                        out,
                        (
                            variables.UnspecializedNNModuleVariable,
                            variables.NNModuleVariable,
                        ),
                    ):
                        # nn_module_stack source is BC surface area. Ensure that
                        # mod._modules["linear"] is reflected as mod.linear for
                        # nn_module_stack.
                        out.set_nn_module_stack_source(
                            AttrSource(self.get_nn_module_stack_source(), name)
                        )
                return out

            elif getattr_fn is not None:
                unimplemented("UserDefined with non-function __getattr__")

        if isinstance(subobj, property):
            if self.source:
                # Read the class attribute to reach the property
                source = AttrSource(AttrSource(self.source, "__class__"), name)
                # Get the getter function
                source = AttrSource(source, "fget")
            return variables.UserMethodVariable(
                subobj.fget, self, source=source
            ).call_function(tx, [], {})
        elif isinstance(subobj, staticmethod):
            func = subobj.__get__(self.value)
            if source is not None:
                return trace_rules.lookup(func).create_with_source(func, source=source)
            else:
                return trace_rules.lookup(func)(func)
        elif isinstance(subobj, classmethod):
            return variables.UserMethodVariable(
                subobj.__func__, self.var_getattr(tx, "__class__"), source=source
            )
        elif isinstance(subobj, types.ClassMethodDescriptorType):
            # e.g.: inspect.getattr_static({}, "fromkeys")
            func = subobj.__get__(self.value, None)
            return VariableTracker.build(tx, func, source)
        elif inspect.ismethoddescriptor(subobj) and not is_wrapper_or_member_descriptor(
            subobj.__get__
        ):
            # Attribute has a __get__ method. Create a user defined object vt
            # for the subobj, and then trace the __get__ method.
            descriptor_var = UserDefinedObjectVariable(subobj, source=source)

            get_source = self.source
            if self.source:
                get_source = AttrSource(self.source, "__get__")

            # The arguments of the __get__ function are (self, instance, owner)
            # self - descriptor_var
            # instance - instance of the class, represented by self here
            # owner - class object
            owner_var = UserDefinedClassVariable(type(self.value))
            return variables.UserMethodVariable(
                subobj.__get__.__func__, descriptor_var, source=get_source
            ).call_function(tx, [descriptor_var, self, owner_var], {})
        elif isinstance(subobj, types.FunctionType) or (
            isinstance(subobj, types.MethodType)
            and isinstance(self.value, torch.nn.Module)
        ):
            if self.is_supported_nn_module_method(subobj):
                return variables.GetAttrVariable(self, name, source=source)

            # Since we get subobj via self._getattr_static, which may not trigger dynamic lookup.
            # Static lookup can't tell us it's a method or function correctly,
            # so we trigger dynamic lookup here to get the correct type.
            dynamic_subobj = getattr(self.value, name)

            while dynamic_subobj is subobj and hasattr(subobj, "_torchdynamo_inline"):
                subobj = subobj._torchdynamo_inline
                dynamic_subobj = subobj
                source = AttrSource(source, "_torchdynamo_inline") if source else None

            if isinstance(subobj, types.MethodType):
                if dynamic_subobj.__self__ is not self.value:
                    unimplemented("__self__ mismatch for bound method")
                func = subobj.__func__
            else:
                assert isinstance(subobj, types.FunctionType)
                func = subobj

            if inspect.ismethod(dynamic_subobj):
                return variables.UserMethodVariable(func, self, source=source)
            elif inspect.isfunction(dynamic_subobj):
                if is_utils_checkpoint(func):
                    return build_checkpoint_variable(source=source)
                elif source is not None:
                    return trace_rules.lookup(func).create_with_source(
                        func, source=source
                    )
                else:
                    return trace_rules.lookup(func)(func)

        if (
            # wrap the source only if inline_inbuilt_nn_modules is set or fsdp modules. This is a temporary solution to
            # keep Dynamo behavior compatible with no inlining, as there will be some delay to turn on the flag in
            # fbcode.
            (
                torch._dynamo.config.inline_inbuilt_nn_modules
                or isinstance(self, variables.FSDPManagedNNModuleVariable)
            )
            and source
            and isinstance(self, variables.UnspecializedNNModuleVariable)
            # export has some awkwardness around specialized and unspecialized modules. Skip wrapping source for export
            # usecase for now.
            and not tx.output.export
        ):
            # Recalculate source for params/buffers
            if name in ("_buffers", "_parameters"):
                source = UnspecializedParamBufferSource(self.source, name)
            source = self._wrap_source(source)

        if subobj is not NO_SUCH_SUBOBJ:
            if is_wrapper_or_member_descriptor(subobj):
                options = {"source": source}
                return variables.GetAttrVariable(self, name, **options)
            if source:
                return variables.LazyVariableTracker.create(subobj, source)
            else:
                # Check if the subobj is accessible from the class itself. If the class source is known, we can create a
                # sourceful variable tracker.
                if self.cls_source is not None:
                    subobj_from_class = inspect.getattr_static(
                        self.value.__class__, name, NO_SUCH_SUBOBJ
                    )
                    if subobj_from_class is subobj:
                        src_from_class = AttrSource(self.cls_source, name)
                        return variables.LazyVariableTracker.create(
                            subobj_from_class, src_from_class
                        )

                return VariableTracker.build(tx, subobj)

        # Earlier we were returning GetAttrVariable but its incorrect. In absence of attr, Python raises AttributeError.
        raise_observed_exception(AttributeError, tx)

    def call_hasattr(self, tx: "InstructionTranslator", name: str) -> "VariableTracker":
        if self._check_for_getattribute():
            unimplemented("hasattr with custom __getattribute__")

        if self.source:
            install_guard(
                AttrSource(self.source, name).make_guard(GuardBuilder.HASATTR)
            )

        try:
            var_vt = self.var_getattr(tx, name)
            return variables.ConstantVariable.create(
                not isinstance(var_vt, variables.DeletedVariable)
            )
        except ObservedAttributeError:
            handle_observed_exception(tx)
            return variables.ConstantVariable.create(False)

    def odict_getitem(self, tx: "InstructionTranslator", key):
        from .dicts import is_hashable

        # TODO this should probably be merged with the dict handling

        index = (
            key.source
            if is_hashable(key) and key.source is not None
            else key.as_python_constant()
        )

        return VariableTracker.build(
            tx,
            collections.OrderedDict.__getitem__(self.value, key.as_python_constant()),
            self.source and ODictGetItemSource(self.source, index),
        )


class FrozenDataClassVariable(UserDefinedObjectVariable):
    @staticmethod
    def create(tx, value, source):
        from dataclasses import fields

        assert is_frozen_dataclass(value)

        field_map = {}
        for field in fields(value):
            if hasattr(value, field.name):
                field_map[field.name] = VariableTracker.build(
                    tx,
                    getattr(value, field.name),
                    source and AttrSource(source, field.name),
                )

        return FrozenDataClassVariable(value, fields=field_map, source=source)

    def __init__(self, value, fields=None, **kwargs) -> None:
        super().__init__(value, **kwargs)
        if fields is None:
            fields = {}
        self.fields = fields

    def as_proxy(self):
        from dataclasses import fields

        args = []
        kwargs = {}
        for field in fields(self.value):
            proxy = self.fields[field.name].as_proxy()
            if hasattr(field, "kw_only") and field.kw_only:
                kwargs[field.name] = proxy
            else:
                args.append(proxy)

        return self.python_type()(*args, **kwargs)

    # NB: This is called during __init__ for a frozen dataclass
    # use this to accumulate the most up-to-date field values
    def method_setattr_standard(self, tx: "InstructionTranslator", name, value):
        self.fields[name.as_python_constant()] = value
        return super().method_setattr_standard(tx, name, value)

    def __repr__(self) -> str:
        return f"{self.__class__.__name__}({self.value_type.__name__})"


class SourcelessGraphModuleVariable(UserDefinedObjectVariable):
    def __init__(
        self,
        value,
        **kwargs,
    ) -> None:
        super().__init__(value, **kwargs)

    def call_method(
        self,
        tx,
        name,
        args: "List[VariableTracker]",
        kwargs: "Dict[str, VariableTracker]",
    ) -> "VariableTracker":
        fn_variable = variables.UserFunctionVariable(self.value.forward.__func__)
        args = [self] + args
        return tx.inline_user_function_return(
            fn_variable,
            args,
            kwargs,
        )


class WeakRefVariable(UserDefinedObjectVariable):
    _nonvar_fields = UserDefinedObjectVariable._nonvar_fields

    def __init__(self, value, **kwargs) -> None:
        super().__init__(value, **kwargs)

    def call_function(
        self,
        tx: "InstructionTranslator",
        args: "List[VariableTracker]",
        kwargs: "Dict[str, VariableTracker]",
    ) -> "VariableTracker":
        call_source = None
        referent = self.value()
        source = self.source and WeakRefCallSource(self.source)
        return VariableTracker.build(tx, referent, source)


class KeyedJaggedTensorVariable(UserDefinedObjectVariable):
    @staticmethod
    def is_matching_object(obj):
        mod = sys.modules.get("torchrec.sparse.jagged_tensor")
        return mod is not None and type(obj) is mod.KeyedJaggedTensor

    def __init__(self, value, **kwargs) -> None:
        from torchrec.sparse.jagged_tensor import KeyedJaggedTensor

        assert type(value) is KeyedJaggedTensor
        super().__init__(value, **kwargs)

    def var_getattr(self, tx: "InstructionTranslator", name):
        if (
            torch._dynamo.config.force_unspec_int_unbacked_size_like_on_torchrec_kjt
            and self.source is not None
            and name in ("_length_per_key", "_offset_per_key")
        ):
            with TracingContext.patch(force_unspec_int_unbacked_size_like=True):
                return super().var_getattr(tx, name)
        return super().var_getattr(tx, name)


class RemovableHandleClass:
    # Dummy class to pass to python_type of RemovableHandleVariable
    # Useful for isinstance check on hooks
    pass


class RemovableHandleVariable(VariableTracker):
    REMOVED = -1

    def __init__(
        self,
        mutable_local=None,
        # index of the registration in the side_effects owned register_hook/handle list, used during removal.
        idx=None,
        **kwargs,
    ) -> None:
        super().__init__(**kwargs)
        self.mutable_local = mutable_local
        self.idx = idx

    def call_method(self, tx: "InstructionTranslator", method_name, args, kwargs):
        if method_name == "remove":
            if self.idx != self.REMOVED:
                tx.output.side_effects.remove_hook(self.idx)
                self.idx = self.REMOVED
            return variables.ConstantVariable.create(None)
        super().call_method(tx, method_name, args, kwargs)

    def reconstruct(self, codegen):
        if self.idx == self.REMOVED:
            # Hook has already been removed, return a dummy handle
            codegen.add_push_null(
                lambda: codegen.load_import_from(
                    "torch._dynamo.utils", "invalid_removeable_handle"
                )
            )
            codegen.extend_output(create_call_function(0, False))
            return
        # unreachable due to codegen.add_cache() when the hook is installed
        super().reconstruct(codegen)

    def python_type(self):
        return RemovableHandleClass


class MutableMappingVariable(UserDefinedObjectVariable):
    _nonvar_fields = UserDefinedObjectVariable._nonvar_fields

    def __init__(self, value, **kwargs):
        super().__init__(value, **kwargs)
        self.generic_dict_vt = variables.ConstDictVariable({})

    def var_getattr(self, tx: "InstructionTranslator", name: str) -> "VariableTracker":
        # A common pattern in the init code of MutableMapping objects is to
        # update the __dict__ attribute. To prevent graph break, we directly
        # return a ConstDictVariable for the __dict__attr.
        #
        # However, users can try to add a new attribute to the class using the
        # __dict__ attribute. To catch this, we save the ConstDictVariable for
        # the __dict__ and then lookup into this vt for each attr lookup.
        if name == "get" and type(self.value).get is collections.abc.Mapping.get:
            return variables.UserMethodVariable(polyfills.mapping_get, self)
        elif name == "__dict__" and self.source:
            self.generic_dict_vt = variables.LazyVariableTracker.create(
                self.value.__dict__, AttrSource(self.source, "__dict__")
            )
            return self.generic_dict_vt
        elif out := self.generic_dict_vt.maybe_getitem_const(
            variables.ConstantVariable(name)
        ):
            return out
        else:
            return super().var_getattr(tx, name)


class RandomVariable(UserDefinedObjectVariable):
    pass<|MERGE_RESOLUTION|>--- conflicted
+++ resolved
@@ -370,7 +370,10 @@
                 args[0],
                 mutable_local=MutableLocal(),
             )
-<<<<<<< HEAD
+        elif is_typeddict(self.value):
+            if self.value.__optional_keys__:
+                unimplemented("TypedDict with optional keys not supported")
+            return variables.BuiltinVariable(dict).call_dict(tx, *args, **kwargs)
         elif self.value is collections.deque:
             maxlen = variables.ConstantVariable.create(None)
             if not kwargs:
@@ -391,17 +394,6 @@
                     items = args[0].force_unpack_var_sequence(tx)
                 else:
                     unimplemented("deque() with more than 1 arg not supported")
-=======
-        elif is_typeddict(self.value):
-            if self.value.__optional_keys__:
-                unimplemented("TypedDict with optional keys not supported")
-            return variables.BuiltinVariable(dict).call_dict(tx, *args, **kwargs)
-        elif self.value is collections.deque and not kwargs:
-            if len(args) == 0:
-                items = []
-            elif len(args) == 1 and args[0].has_force_unpack_var_sequence(tx):
-                items = args[0].force_unpack_var_sequence(tx)
->>>>>>> 96b30dcb
             else:
                 unimplemented("deque() with invalid kwargs not supported")
             return variables.lists.DequeVariable(
