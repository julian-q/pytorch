--- conflicted
+++ resolved
@@ -43,7 +43,7 @@
     unpatched_nn_module_call,
     unpatched_nn_module_call_impl,
 )
-from .base import MutableLocal, typestr, VariableTracker
+from .base import typestr, ValueMutationNew, VariableTracker
 from .functions import invoke_and_store_as_constant
 from .lazy import LazyVariableTracker
 from .lists import SliceVariable
@@ -552,7 +552,7 @@
                         source=NNModuleSource(gen_source(self.source, name)),
                     )
                 )
-            return ListIteratorVariable(result, mutable_local=MutableLocal())
+            return ListIteratorVariable(result, mutation_type=ValueMutationNew())
 
         def named_embed(name, obj):
             return TupleVariable(
@@ -582,7 +582,7 @@
             result = []
             for name, submod in module.named_children():
                 result.append(named_embed(name, submod))
-            return ListIteratorVariable(result, mutable_local=MutableLocal())
+            return ListIteratorVariable(result, mutation_type=ValueMutationNew())
         elif name == "named_parameters":
             tx.output.guard_on_key_order.add(
                 AttrSource(self.source, "_parameters").name()
@@ -592,7 +592,7 @@
                 **get_kwargs("prefix", "recurse")
             ):
                 result.append(named_embed(name, param))
-            return ListIteratorVariable(result, mutable_local=MutableLocal())
+            return ListIteratorVariable(result, mutation_type=ValueMutationNew())
         elif name == "named_buffers":
             tx.output.guard_on_key_order.add(AttrSource(self.source, "_buffers").name())
             result = []
@@ -600,7 +600,7 @@
                 **get_kwargs("prefix", "recurse", "remove_duplicate")
             ):
                 result.append(named_embed(name, buffer))
-            return ListIteratorVariable(result, mutable_local=MutableLocal())
+            return ListIteratorVariable(result, mutation_type=ValueMutationNew())
         elif name == "named_modules":
             tx.output.guard_on_key_order.add(AttrSource(self.source, "_modules").name())
             result = []
@@ -608,7 +608,7 @@
                 **get_kwargs("memo", "prefix", "remove_duplicate")
             ):
                 result.append(named_embed(name, submod))
-            return ListIteratorVariable(result, mutable_local=MutableLocal())
+            return ListIteratorVariable(result, mutation_type=ValueMutationNew())
         elif name == "children":
             tx.output.guard_on_key_order.add(AttrSource(self.source, "_modules").name())
             assert not (args or kwargs)
@@ -629,7 +629,7 @@
             result = []
             for name in module.keys():
                 result.append(ConstantVariable.create(name))
-            return ListIteratorVariable(result, mutable_local=MutableLocal())
+            return ListIteratorVariable(result, mutation_type=ValueMutationNew())
         elif name == "values":
             assert not (args or kwargs)
             return wrap_values(module.items())
@@ -638,7 +638,7 @@
             result = []
             for name, submod in module.items():
                 result.append(named_embed(name, submod))
-            return ListIteratorVariable(result, mutable_local=MutableLocal())
+            return ListIteratorVariable(result, mutation_type=ValueMutationNew())
         elif name == "__len__":
             assert not (args or kwargs)
             return ConstantVariable.create(len(module))
@@ -916,65 +916,6 @@
                 tx, [self] + list(args), kwargs
             )
 
-<<<<<<< HEAD
-    def trace_supported_methods(
-        self, tx: "InstructionTranslator", method, name, args, kwargs
-    ):
-        def get_kwargs(*names):
-            fn = getattr(self.value, name)
-            bound_args = inspect.signature(fn).bind(
-                *([x.as_python_constant() for x in args]),
-                **{k: v.as_python_constant() for k, v in kwargs.items()},
-            )
-            bound_args.apply_defaults()
-            bound_args = bound_args.arguments
-            return {k: bound_args[k] for k in names}
-
-        def get_current_parameters(module_var):
-            params_dict = module_var.var_getattr(tx, "_parameters").realize().items
-            assert isinstance(params_dict, dict)
-            params_list = list(params_dict.values())
-            params_list = [param.realize() for param in params_list]
-            # Account for mod.param = None
-            params_list = [
-                param
-                for param in params_list
-                if isinstance(param, variables.TensorVariable)
-            ]
-            return params_list
-
-        def collect_parameters(module_var, recurse):
-            params_list = []
-            assert isinstance(module_var, UnspecializedNNModuleVariable)
-            params_list = get_current_parameters(module_var)
-            modules_dict = module_var.var_getattr(tx, "_modules").realize()
-            if recurse:
-                for submodule_var in modules_dict.items.values():
-                    assert isinstance(submodule_var, UnspecializedNNModuleVariable)
-                    params_list.extend(collect_parameters(submodule_var, recurse))
-            return params_list
-
-        if method is torch.nn.Module.parameters:
-            if self.source:
-                tx.output.guard_on_key_order.add(
-                    AttrSource(self.source, "_parameters").name()
-                )
-            recurse = get_kwargs("recurse")["recurse"]
-            params_list = collect_parameters(self, recurse=recurse)
-
-            # Account for duplicated params
-            deduplicated_params = list(dict.fromkeys(params_list).keys())
-
-            return variables.ListIteratorVariable(
-                deduplicated_params, mutable_local=MutableLocal()
-            )
-        else:
-            raise AssertionError(
-                "Discrepancy between is_supported_nn_module_method and trace_supported_methods"
-            )
-
-=======
->>>>>>> fcf9dc3b
     def call_method(
         self,
         tx,
