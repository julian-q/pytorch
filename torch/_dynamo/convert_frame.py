--- conflicted
+++ resolved
@@ -1365,13 +1365,8 @@
 
         if frame.f_code.co_filename == "<string>" and frame.f_code.co_name == "__new__":
             # nametuple constructor
-<<<<<<< HEAD
-            return None
+            return ConvertFrameReturn()
         if torch._dynamo.utils.get_optimize_ddp_mode() == "ddp_optimizer":
-=======
-            return ConvertFrameReturn()
-        if config._get_optimize_ddp_mode() == "ddp_optimizer":
->>>>>>> 0efc24f0
             ddp_module = DistributedDataParallel._get_active_ddp_module()
             if ddp_module:
                 with compile_lock:
