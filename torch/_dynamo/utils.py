# mypy: allow-untyped-defs
from __future__ import annotations

import atexit
import collections
import contextlib
import copy
import dataclasses
import datetime
import dis
import enum
import functools
import gc
import importlib
import inspect
import itertools
import json
import linecache
import logging
import math
import operator
import os
import re
import sys
import textwrap
import threading
import time
import traceback
import types
import typing
import uuid
import warnings
import weakref
from collections import OrderedDict
from contextlib import contextmanager
from dataclasses import is_dataclass
from functools import lru_cache
from types import MethodWrapperType
from typing import (
    Any,
    Callable,
    cast,
    ClassVar,
    Counter,
    DefaultDict,
    Deque,
    Dict,
    Generator,
    Generic,
    Iterable,
    Iterator,
    KeysView,
    List,
    Optional,
    overload,
    Set,
    Tuple,
    Type,
    TypeVar,
    Union,
    ValuesView,
)
from typing_extensions import Literal, TypeIs

import torch
import torch._functorch.config
import torch.fx.experimental.symbolic_shapes
import torch.utils._pytree as pytree
from torch import fx
from torch._C import (
    _instruction_counter,
    _len_torch_function_stack,
    _pop_torch_function_stack,
    _push_on_torch_function_stack,
)
from torch._dispatch.python import enable_python_dispatcher
from torch._dynamo.metrics_context import MetricsContext, RuntimeMetricsContext
from torch._guards import CompileId, Source, TracingContext
from torch._subclasses.meta_utils import is_sparse_compressed
from torch._utils_internal import (
    justknobs_check,
    log_chromium_event_internal,
    log_compilation_event,
    record_chromium_event_internal,
    signpost_event,
)
from torch.fx._utils import _format_graph_code, lazy_format_graph_code
from torch.nn.modules.lazy import LazyModuleMixin
from torch.utils._triton import has_triton, has_triton_package
from torch.utils.hooks import RemovableHandle


try:
    import numpy as np
except ModuleNotFoundError:
    np = None  # type: ignore[assignment]

try:
    import torch._logging
    import torch._numpy as tnp
    from torch._guards import detect_fake_mode  # noqa: F401n
    from torch._logging import LazyString

    from . import config

    # NOTE: Make sure `NP_SUPPORTED_MODULES` and `NP_TO_TNP_MODULE` are in sync.
    if np:
        NP_SUPPORTED_MODULES: Tuple[types.ModuleType, ...] = (
            np,
            np.fft,
            np.linalg,
            np.random,
        )

        NP_TO_TNP_MODULE = {
            np: tnp,
            np.fft: tnp.fft,
            np.linalg: tnp.linalg,
            np.random: tnp.random,
        }
    else:
        NP_SUPPORTED_MODULES = ()

        NP_TO_TNP_MODULE = {}
    from torch._subclasses.fake_tensor import FakeTensor, is_fake, maybe_get_fake_mode
except ImportError:
    pass


T = TypeVar("T")

unpatched_nn_module_getattr = torch.nn.Module.__getattr__
unpatched_nn_module_call = torch.nn.Module.__call__
unpatched_nn_module_call_impl = torch.nn.Module._call_impl

counters: DefaultDict[str, Counter[str]] = collections.defaultdict(collections.Counter)
optimus_scuba_log: Dict[str, Any] = {}
troubleshooting_url = (
    "https://pytorch.org/docs/main/torch.compiler_troubleshooting.html"
)
nnmodule_doc_url = "https://pytorch.org/docs/main/torch.compiler_nn_module.html"
nnmodule_doc_url_msg = f"See {nnmodule_doc_url} for more information and limitations."
log = logging.getLogger(__name__)

# profiling compilation time by function
compilation_time_metrics: Dict[str, List[float]] = {}

# This supports calculate_time_spent(), which reports cumulative times
# across the process for any "phase" populated by dynamo_timed. Reset if
# reset_frame_count() is called.
cumulative_time_spent_ns: Dict[str, float] = collections.defaultdict(float)

timer_counter = itertools.count()


# Abstraction on top of counters.
class ReInplaceTrigger(enum.Enum):
    AUTO_FUNC_V1 = 1
    AUTO_FUNC_V2 = 2
    TRITON_OPS = 3


class ReinplaceCounters:
    _values: DefaultDict[str, int] = collections.defaultdict(int)

    # Track sizes of known not re-inplaced tensors (exclude dynamic shapes).
    @classmethod
    def add_missed_bytes(cls, trigger: ReInplaceTrigger, bytes: int):
        if bytes != 0:
            cls._values[f"missed_bytes_{trigger.name}"] += bytes

    # Track number of not re-inplaced tensors.
    @classmethod
    def add_missed_opportunities(cls, trigger: ReInplaceTrigger, count: int):
        if count != 0:
            cls._values[f"missed_tensors_{trigger}"] += count

    @classmethod
    def clear(cls):
        cls._values.clear()

    @classmethod
    def get_total_missed(cls):
        sum = 0
        for trigger in ReInplaceTrigger:
            sum += cls._values.get(f"missed_tensors_{trigger}", 0)
        return sum

    @classmethod
    def get_total_missed_bytes(cls):
        sum = 0
        for trigger in ReInplaceTrigger:
            sum += cls._values.get(f"missed_bytes_{trigger.name}", 0)
        return sum

    @classmethod
    def log(cls):
        # if not empty log.
        if cls._values:
            signpost_event("inductor", "reinplace_counters", cls._values)


def tabulate(
    rows: Union[List[Tuple[str, object]], List[List[object]]],
    headers: Union[Tuple[str, ...], List[str]],
) -> str:
    try:
        import tabulate

        return tabulate.tabulate(rows, headers=headers)
    except ImportError:
        return "\n".join(
            ", ".join(map(str, row)) for row in itertools.chain([headers], rows)
        )


curr_frame = 0


# Note: Called for you by dynamo - you almost never ever want to invoke this yourself.
def increment_frame() -> None:
    global curr_frame
    curr_frame = curr_frame + 1


# Note: Called for you by dynamo - you almost never ever want to invoke this yourself.
def reset_frame_count() -> None:
    global curr_frame
    cumulative_time_spent_ns.clear()
    compilation_time_metrics.clear()
    curr_frame = 0


op_count = 0


def increment_op_count(cnt: int) -> None:
    global op_count
    op_count += cnt


# Get the total time in seconds for each "phase"
# For example, {'entire_frame_compile':8.574629999999999, 'backend_compile':5.26806}
def calculate_time_spent() -> Dict[str, float]:
    total_by_key = {}
    for phase, timing in cumulative_time_spent_ns.items():
        total_by_key[phase] = timing / 1e9

    total_by_key["total_wall_time"] = total_by_key.get(
        "entire_frame_compile", 0
    ) + total_by_key.get("entire_backward_compile", 0)
    return total_by_key


# Print a report of time spent so far
# Ex:
# TIMING:
# entire_frame_compile:8.574629999999999
# backend_compile:5.26806
def print_time_report() -> None:
    total_by_key = calculate_time_spent()

    out = "TIMING:"
    for key, value in total_by_key.items():
        out = f"{out} {key}:{round(value, 5)}"

    print(out)


# Use the following singleton to capture and log CompilationMetrics. Entering the context
# manager allocates a new record to be logged when it exits. (You should not need to use
# this directly unless you introduce a new code path where compilation metrics would be
# gathered). While compiling, use the setters or timer in MetricsContext to update fields
# in the current context. For example:
#
# To set a single field once (use overwrite=True to overwrite):
#   get_metrics_context().set("metric_name", value)
#
# To set multiple fields at once (use overwrite=True to overwrite):
#   get_metrics_context().update({"name1": val1, "name2": val2})
#
# To increment an integer field:
#   get_metrics_context().increment("metric_name", value)
#
# To record execution time, MetricsContext works with dynamo_timed:
#    def foo(...):
#        # Updates the "metric_us" field.
#        with dynamo_timed("metric", dynamo_compile_column_us="metric_us")
#            ...
#
_METRICS_CONTEXT: MetricsContext
_RUNTIME_METRICS_CONTEXT: RuntimeMetricsContext


def get_metrics_context() -> MetricsContext:
    return _METRICS_CONTEXT


def get_runtime_metrics_context() -> RuntimeMetricsContext:
    return _RUNTIME_METRICS_CONTEXT


class CompileEventLogLevel(enum.Enum):
    """
    Enum that loosely corresponds with a "log level" of a given event.

    CHROMIUM_EVENT: Logs only to tlparse.
    COMPILE_EVENT: Logs to tlparse + PT2 Compile Events
    COMPILATION_METRIC: Logs to tlparse, PT2 Compile Events, and dynamo_compile
    """

    CHROMIUM = 1
    PT2_COMPILE = 2
    COMPILATION_METRIC = 3


class CompileEventLogger:
    """
    Helper class for representing adding metadata(i.e. columns) to various compile events.
    Use CompileEventLogger to add event data to:
    - Chromium events
    - PT2 Compile Events
    - CompilationMetrics

    This should be used in conjunction with dynamo_timed() and metrics contexts, which create
    timed spans and events. CompileEventLogger uses three log levels (described in CompileEventLogLevel),
    where each log level logs to all sources below it in the hierarchy.

    Example usages:
    - I want to log to an existing chromium event within dynamo timed:
    with dynamo_timed("my_event"):
        CompileEventLogger.chromium("my_event", foo=bar)

    - I want to log my event to both chromium + pt2_compile_events:
    with dynamo_timed("my_event", log_pt2_compile_event=True):
        CompileEventLogger.pt2_compile("my_event", foo=bar)

    - I want to add information to dynamo events and dynamo_compile
        CompileEventLogger.compilation_metric(foo=bar)
    """

    @staticmethod
    def log_instant_event(
        event_name: str,
        metadata: Dict[str, Any],
        time_ns: Optional[int] = None,
        log_level: CompileEventLogLevel = CompileEventLogLevel.CHROMIUM,
    ):
        if time_ns is None:
            time_ns = time.time_ns()
        chromium_log = get_chromium_event_logger()
        if log_level == CompileEventLogLevel.CHROMIUM:
            log_pt2_compile_event = False
        elif log_level == CompileEventLogLevel.PT2_COMPILE:
            log_pt2_compile_event = True
        else:
            raise RuntimeError(
                "Cannot log instant event at COMPILATION_METRIC level. Please choose one of CHROMIUM_EVENT or COMPILE_EVENT"
            )
        chromium_log.log_instant_event(
            event_name, time_ns, metadata, log_pt2_compile_event
        )

    @staticmethod
    def add_data(event_name: str, log_level: CompileEventLogLevel, **metadata: object):
        """
        Centralized API for adding data to various events
        Log an event to a toplevel "dynamo" event or metrics context
        depending on log level.
        """
        chromium_log = get_chromium_event_logger()
        pt2_compile_substack = chromium_log.get_pt2_compile_substack()

        if log_level == CompileEventLogLevel.CHROMIUM:
            chromium_log.add_event_data(event_name, **metadata)
        elif log_level == CompileEventLogLevel.PT2_COMPILE:
            pt2_compile_substack = chromium_log.get_pt2_compile_substack()
            if event_name not in pt2_compile_substack:
                raise RuntimeError(
                    "Error: specified log level PT2_COMPILE, but the event %s"
                    " is not logged to pt2_compile_events. Make sure the event is active and you passed "
                    "log_pt2_compile_event=True to dynamo_timed",
                    event_name,
                )
            chromium_log.add_event_data(event_name, **metadata)
        else:
            assert log_level == CompileEventLogLevel.COMPILATION_METRIC
            top_event = chromium_log.get_top()

            if event_name != top_event:
                raise RuntimeError(
                    "Log level is COMPILATION_METRIC, but event_name isn't the toplevel event. "
                    "CompilationMetrics must be logged to the toplevel event. Consider using `log_toplevel_event_data` directly."
                )
            metrics_context = get_metrics_context()
            if not metrics_context.in_progress():
                raise RuntimeError(
                    "No metrics context is in progress. Please only call this function within a metrics context."
                )

            # TODO: should we assert that the keys of metadata are in CompilationMetrics?
            metrics_context.update(metadata)
            chromium_log.add_event_data(event_name, **metadata)

    @staticmethod
    def add_toplevel(log_level: CompileEventLogLevel, **metadata: object):
        """
        Syntactic sugar for logging to the toplevel event
        """
        top_event = get_chromium_event_logger().get_top()
        if top_event is None:
            raise RuntimeError(
                "No toplevel event active. Please only call this function within a dynamo_timed context."
            )
        CompileEventLogger.add_data(top_event, log_level, **metadata)

    # MAIN API: These functions are syntactic sugar for the basic operations above without
    # needing to use a specific log level. These are easier to use because you don't need
    # to import CompileEventLogLevel to use them.

    @staticmethod
    def chromium(event_name: str, **metadata: object):
        CompileEventLogger.add_data(
            event_name, CompileEventLogLevel.CHROMIUM, **metadata
        )

    @staticmethod
    def pt2_compile(event_name: str, **metadata: object):
        CompileEventLogger.add_data(
            event_name, CompileEventLogLevel.PT2_COMPILE, **metadata
        )

    @staticmethod
    def compilation_metric(**metadata: object):
        CompileEventLogger.add_toplevel(
            CompileEventLogLevel.COMPILATION_METRIC, **metadata
        )

    @staticmethod
    def instant(
        event_name: str, metadata: Dict[str, Any], time_ns: Optional[int] = None
    ):
        CompileEventLogger.log_instant_event(
            event_name, metadata, time_ns, CompileEventLogLevel.CHROMIUM
        )

    @staticmethod
    def try_add_pt2_compile(event_name: str, **metadata: object):
        """
        Adds to an existing pt2_compile event, but silently returns if the event doesn't exist.
        This function is syntactic sugar for chromium_event_logger().try_add_event_data.
        """
        chromium_log = get_chromium_event_logger()
        chromium_log.try_add_event_data(event_name, **metadata)


@contextmanager
def dynamo_timed(
    key: str,
    # TODO(masneral): Deprecate this param.
    phase_name: Optional[str] = None,
    log_pt2_compile_event: bool = False,
    metadata: Optional[Dict[str, object]] = None,
    dynamo_compile_column_us: Optional[str] = None,
<<<<<<< HEAD
=======
    dynamo_compile_runtime_column_us: Optional[str] = None,
    compile_id: Optional[CompileId] = None,
    is_forward: Optional[bool] = None,
    log_waitcounter: bool = False,
>>>>>>> 430d54ee
) -> Generator[Any, None, None]:
    """
    dynamo_timed is a context manager
    By wrapping a function in dynamo_timed, we can get a few things:

    1) Optionally log timings to pt2_compile_events.
    2) Optionally log timings to CompilationMetrics (dynamo_compile).
    3) Optionally log chromium events.
    4) Optionally increment a WaitCounter.
    5) Store a record in compilation_time_metrics
       For example:

        def _foo(...):
            with dynamo_timed("_foo"):
                ...

        Would show up as an entry in our timing dict:
        OrderedDict([('_foo', [0.083690, 0.23949, 3.1425e-05])])
        This is extremely useful for granular debugging.

    Although it is tempting to use dynamo_timed as a decorator, please do not.
    In its decorator form it makes cProfile traces less useful as dynamo_timed
    suddenly becomes a bottleneck for lots of function calls (as only one parent
    pointer is recorded).

    Params:
    - key: key into compile_time_metrics. If phase_name is not provided, this is
      also the event name used for pt2_compile_events logs and chromium events.
    - phase_name: Optional override for the event name.
    - log_pt2_compile_event: Whether to log a pt2 compile event internally.
    - metadata: Extra metadata to put in pt2_compile_events.
    - dynamo_compile_column_us: If provided, updates the specified CompilationMetrics
      field to be logged to dyname_compile column. We expect all columns to be _us;
      therefore, the field name must end with "_us".
<<<<<<< HEAD
=======
    - dynamo_compile_runtime_column_us: Like 'dynamo_compile_column_us', but should
      be used for those columns captured outside of a compile context, e.g.,
      runtime autotuning.
    - compile_id: In the typical case, this parameter should not be needed. Use to
      supply the compile_id for those cases where we want to log a compile_id where
      it's not naturally available, e.g., for runtime autotuning.
    - is_forward: Optionally set an is_forward field for those logging destinations
      that support it.
    - log_waitcounter: If set, we'll log a waitcounter of the form "pytorch.dynamo_timed.{key}"
>>>>>>> 430d54ee
    """
    # We're standardizing on microseconds for dynamo_compile timings.
    if dynamo_compile_column_us is not None:
        assert dynamo_compile_column_us.endswith("_us")

    # Only one of these should be set.
    assert dynamo_compile_column_us is None or dynamo_compile_runtime_column_us is None

    if phase_name:
        event_name = phase_name
        fn_name = key
    else:
        event_name = key
        fn_name = None

    if key not in compilation_time_metrics:
        compilation_time_metrics[key] = []

    event_metadata = {}
    if metadata:
        event_metadata.update(metadata)
    if fn_name:
        event_metadata.update({"fn_name": fn_name})
    if is_forward is not None:
        event_metadata.update({"is_backward": not is_forward})

    chromium_log: ChromiumEventLogger = get_chromium_event_logger()
    start_ns = time.time_ns()
    chromium_log.log_event_start(
        event_name, start_ns, event_metadata, log_pt2_compile_event, compile_id
    )

    try:
        with torch.profiler.record_function(f"{key} (dynamo_timed)"):
            yield
    finally:
        end_ns = time.time_ns()
        time_spent_ns = end_ns - start_ns
        compilation_time_metrics[key].append(time_spent_ns / 1e9)
        chromium_log.log_event_end(
            event_name, end_ns, {}, start_ns, log_pt2_compile_event, compile_id
        )
        if dynamo_compile_column_us:
            metrics_context = get_metrics_context()
            if metrics_context.in_progress():
                metrics_context.increment(
                    dynamo_compile_column_us, time_spent_ns // 1000
                )
            # TODO: the events that we capture in calculate_time_spent() seem a little
            # arbitrary. Currently, it's only those fields that are present in
            # CompilationMetrics (but note that we accumulate by the associated event
            # name, not the field name in CompilationMetrics). Do we want to keep it
            # this way?
            cumulative_time_spent_ns[event_name] += time_spent_ns

        if dynamo_compile_runtime_column_us:
            get_runtime_metrics_context().increment(
                dynamo_compile_runtime_column_us,
                time_spent_ns // 1000,
                extra={
                    "compile_id": compile_id,
                    "is_runtime": True,
                    "is_forward": is_forward,
                },
            )
            cumulative_time_spent_ns[event_name] += time_spent_ns


@overload
def compile_times(repr: Literal["str"], aggregate: bool = False) -> str:
    ...


@overload
def compile_times(
    repr: Literal["csv"], aggregate: bool = False
) -> Tuple[List[str], List[object]]:
    ...


def compile_times(repr="str", aggregate: bool = False):
    """
    Get metrics about torchdynamo frontend/backend compilation times.

    Accumulates information from functions tagged with `dynamo_timed`.

    repr='str' returns a printable string for user interaction, and 'csv'
    returns headers, rows which can be logged for output

    aggregate causes values from multiple compilations (e.g. split graphs)
    to be accumulated into one value.  If false, expect more than one value
    per metric.
    """

    def fmt_fn(values, item_fn=lambda x: x):
        if aggregate:
            return item_fn(sum(values))
        return ", ".join(map(item_fn, values))

    if repr == "str":
        rows = [
            (k, fmt_fn(compilation_time_metrics[k], item_fn=lambda x: f"{x:.4f}"))
            for k in compilation_time_metrics
        ]
        out = "TorchDynamo compilation metrics:\n"
        out += tabulate(rows, headers=("Function", "Runtimes (s)"))
        return out
    elif repr == "csv":
        values = [
            fmt_fn(v, item_fn=lambda x: f"{x:.6f}")
            for v in compilation_time_metrics.values()
        ]
        headers = list(compilation_time_metrics.keys())
        return headers, values
    return None


@atexit.register
def dump_compile_times() -> None:
    log.info(compile_times(repr="str", aggregate=True))


tensortype_to_dtype = {
    torch.FloatTensor: (torch.float32, torch.float),
    torch.DoubleTensor: (torch.float64, torch.double),
    torch.HalfTensor: (torch.float16, torch.half),
    torch.BFloat16Tensor: (torch.bfloat16,),
    torch.ByteTensor: (torch.uint8,),
    torch.CharTensor: (torch.int8,),
    torch.LongTensor: (torch.int64, torch.long),
    torch.IntTensor: (torch.int32, torch.int),
    torch.ShortTensor: (torch.int16, torch.short),
    torch.BoolTensor: (torch.bool,),
}


class DuplicateWarningChecker:
    def __init__(self, maxsize: int = 4096) -> None:
        self.maxsize = maxsize
        self.reset()

    def reset(self):
        self.set = OrderedDict()

    def add(self, key: Union[str, Tuple[object, object]]) -> bool:
        if key in self.set:
            self.set.move_to_end(key, last=True)
            if not config.verbose:
                return False
        else:
            self.set[key] = None
            while len(self.set) > self.maxsize:
                self.set.popitem(last=False)
        return True


graph_break_dup_warning_checker = DuplicateWarningChecker()


def setup_compile_debug():
    compile_debug = os.environ.get("TORCH_COMPILE_DEBUG", "0") == "1"

    if compile_debug:
        return add_file_handler()

    return contextlib.ExitStack()


def reset_graph_break_dup_checker() -> None:
    graph_break_dup_warning_checker.reset()


def add_file_handler():
    log_path = os.path.join(get_debug_dir(), "torchdynamo")
    os.makedirs(log_path, exist_ok=True)

    log_file_handler = logging.FileHandler(os.path.join(log_path, "debug.log"))
    logger = logging.getLogger("torch._dynamo")
    logger.addHandler(log_file_handler)

    exitstack = contextlib.ExitStack()
    exitstack.callback(lambda: logger.removeHandler(log_file_handler))
    return exitstack


def setup_log_file():
    exitstack = contextlib.ExitStack()
    if config.log_file_name is not None:
        log_file_handler = logging.FileHandler(config.log_file_name)
        for logger in torch._logging._internal.get_loggers():
            logger.addHandler(log_file_handler)
            exitstack.callback(lambda: logger.removeHandler(log_file_handler))
        return exitstack

    return exitstack


def gen_record_file_name(exc, code) -> str:
    return f"{get_debug_dir()}/error_recordings/\
{code.co_name}_{type(exc).__name__}_{code.co_firstlineno}.rec"


def write_record_to_file(filename: str, exec_record) -> None:
    try:
        if os.path.exists(filename):
            log.warning(
                "Unable to write execution record %s; file already exists.", filename
            )
        else:
            os.makedirs(os.path.dirname(filename), exist_ok=True)
            with open(filename, "wb") as f:
                exec_record.dump(f)
    except Exception:
        log.exception("Unable to write execution record %s", filename)


def count_calls(g: fx.Graph) -> int:
    c = 0
    for n in g.nodes:
        if "call" in n.op:
            c += 1
    return c


def identity(x: T) -> T:
    return x


def hashable(x):
    try:
        hash(x)
        return True
    except TypeError:
        return False
    # cannot hash writable memoryview object
    except ValueError:
        return False


def nothing(*args, **kwargs):
    pass


class ExactWeakKeyDictionary:
    """Similar to weakref.WeakKeyDictionary, but use `is`/`id` rather than `==` to compare equality"""

    def __init__(self):
        self.values = {}
        self.refs = {}

    def __getitem__(self, key):
        return self.values[id(key)]

    def get(self, key, default=None):
        return self.values.get(id(key), default)

    def __contains__(self, key):
        return id(key) in self.values

    def __setitem__(self, key, value):
        idx = id(key)
        if idx not in self.refs:
            self.refs[idx] = weakref.ref(key, lambda ref: self._remove_id(idx))
        self.values[idx] = value

    def _remove_id(self, idx):
        if idx in self.values:
            del self.values[idx]
        if idx in self.refs:
            del self.refs[idx]

    def clear(self):
        self.refs.clear()
        self.values.clear()


@overload
def istype(obj: object, allowed_types: Type[T]) -> TypeIs[T]:
    ...


@overload
def istype(
    obj: object, allowed_types: Tuple[Type[List[T]], Type[Tuple[T, ...]]]
) -> TypeIs[T]:
    ...


@overload
def istype(obj: object, allowed_types: Iterable[type]) -> bool:
    ...


def istype(obj, allowed_types):
    """isinstance() without subclasses"""
    if isinstance(allowed_types, (tuple, list, set)):
        return type(obj) in allowed_types
    return type(obj) is allowed_types


if sys.version_info >= (3, 12):
    # Some typing classes moved to C in 3.12,
    # which no longer have the _Final mixin.
    _builtin_final_typing_classes = (
        typing.ParamSpecArgs,
        typing.ParamSpecKwargs,
        typing.ParamSpec,
        typing.TypeVar,
        typing.TypeVarTuple,
        typing.TypeAliasType,
    )


def is_typing(value):
    # _Final catches most of typing classes:
    #   - Any
    #   - Callable
    #   - Union
    #   ...
    #
    # NB: we intentionally ignore classes that inherit from Generic, since they
    # can be used as both TypingVariable as well as UserDefinedClassVariable.
    if sys.version_info >= (3, 12) and isinstance(value, _builtin_final_typing_classes):
        return True
    return isinstance(value, typing._Final) or value is typing.Generic  # type: ignore[attr-defined]


def is_numpy_int_type(value):
    if not np:
        return False

    return istype(
        value,
        (
            np.int8,
            np.int16,
            np.int32,
            np.int64,
            np.uint8,
            np.uint16,
            np.uint32,
            np.uint64,
        ),
    )


def is_numpy_float_type(value):
    if not np:
        return False

    return istype(
        value,
        (
            np.float16,
            np.float32,
            np.float64,
        ),
    )


def is_lru_cache_wrapped_function(value):
    return isinstance(value, functools._lru_cache_wrapper) and is_function(
        inspect.getattr_static(value, "__wrapped__")
    )


def is_function_or_wrapper(value):
    return is_function(value) or isinstance(
        value, (torch._ops.OpOverloadPacket, torch._ops.OpOverload)
    )


def is_function(value):
    return isinstance(
        value,
        (
            types.FunctionType,
            types.BuiltinFunctionType,
            types.MethodDescriptorType,
            types.WrapperDescriptorType,
        ),
    )


def is_wrapper_or_member_descriptor(value):
    return isinstance(
        value,
        (
            # set up by PyGetSetDef
            types.GetSetDescriptorType,
            # set by PyMethodDef, e.g. list.append
            types.MethodDescriptorType,
            # slots - list.__add__
            types.WrapperDescriptorType,
            # set up by PyMemberDef
            types.MemberDescriptorType,
            # wrapper over C functions
            types.MethodWrapperType,
        ),
    )


def unwrap_if_wrapper(fn):
    return unwrap_with_attr_name_if_wrapper(fn)[0]


def unwrap_with_attr_name_if_wrapper(fn):
    # TODO(anijain2305) - Investigate if we can get rid of this function
    # unpack @torch._dynamo.optimize()(fn) wrapped function
    if is_function(fn) and inspect.getattr_static(fn, "_torchdynamo_inline", False):
        fn = inspect.getattr_static(fn, "_torchdynamo_inline", fn)
        attr_name = "_torchdynamo_inline"
    else:
        attr_name = None
    return fn, attr_name


def is_numpy_ndarray(value):
    if not np:
        return False

    return istype(value, np.ndarray)


def istensor(obj):
    """Check of obj is a tensor"""
    tensor_list: Tuple[type, ...] = (
        torch.Tensor,
        torch.nn.Parameter,
        *config.traceable_tensor_subclasses,
    )
    tensor_list = tensor_list + (torch._subclasses.FakeTensor,)
    return istype(obj, tensor_list)


def is_lazy_module(mod):
    return isinstance(mod, LazyModuleMixin)


@functools.lru_cache(4096)
def print_once(*args):
    print(*args)


def make_cell(val=None):
    """Some black magic to create a cell object that usually only exists in a closure"""
    x = val

    def f():
        return x

    assert f.__closure__ is not None and len(f.__closure__) == 1
    return f.__closure__[0]


def proxy_args_kwargs(args, kwargs):
    try:
        proxy_args = tuple(arg.as_proxy() for arg in args)
        proxy_kwargs = {key: arg.as_proxy() for key, arg in kwargs.items()}
        return proxy_args, proxy_kwargs
    except NotImplementedError as e:
        from .exc import unimplemented
        from .variables.base import typestr

        unimplemented(
            f"call_function args: {typestr(*args)} {typestr(*list(kwargs.values()))}",
            from_exc=e,
        )


def to_int_ms(v: Optional[float]) -> Optional[int]:
    return None if v is None else int(v * 1000)


# float64 timestamp has a quarter microsecond precision in 2024, so while
# this is suboptimal we shouldn't meaningfully lose precision
def to_int_us(v: Optional[float]) -> Optional[int]:
    return None if v is None else int(v * 1_000_000)


# Version field added to every log. Increment to make it easier to distinguish new
# vs. old entries when you make a substantive change to how the logs are populated.
LOG_FORMAT_VERSION = 3


@dataclasses.dataclass
class CompilationMetrics:
    compile_id: Optional[str] = None
    frame_key: Optional[str] = None
    co_name: Optional[str] = None
    co_filename: Optional[str] = None
    co_firstlineno: Optional[int] = None
    cache_size: Optional[int] = None
    accumulated_cache_size: Optional[int] = None
    guard_count: Optional[int] = None
    shape_env_guard_count: Optional[int] = None
    graph_op_count: Optional[int] = None
    graph_node_count: Optional[int] = None
    graph_input_count: Optional[int] = None
    start_time: Optional[float] = None
    entire_frame_compile_time_s: Optional[float] = None
    backend_compile_time_s: Optional[float] = None
    inductor_compile_time_s: Optional[float] = None
    code_gen_time_s: Optional[float] = None
    fail_type: Optional[str] = None
    fail_reason: Optional[str] = None
    fail_user_frame_filename: Optional[str] = None
    fail_user_frame_lineno: Optional[int] = None
    non_compliant_ops: Optional[Set[str]] = None
    compliant_custom_ops: Optional[Set[str]] = None
    restart_reasons: Optional[Set[str]] = None
    dynamo_time_before_restart_s: Optional[float] = None
    # Sometimes, we will finish analyzing a frame but conclude we don't want
    # to install any guarded code.  True means we actually decided to install
    # a compiled frame
    has_guarded_code: Optional[bool] = None
    remote_cache_time_saved_s: Optional[float] = None
    structured_logging_overhead_s: Optional[float] = None
    config_suppress_errors: Optional[bool] = None
    config_inline_inbuilt_nn_modules: Optional[bool] = None
    specialize_float: Optional[bool] = None
    dynamo_config: Optional[str] = None
    is_forward: Optional[bool] = None
    num_triton_bundles: Optional[int] = None
    remote_fx_graph_cache_get_time_ms: Optional[int] = None
    remote_fx_graph_cache_put_time_ms: Optional[int] = None
    start_time_us: Optional[int] = None
    duration_us: Optional[int] = None
    dynamo_cumulative_compile_time_us: Optional[int] = None
    aot_autograd_cumulative_compile_time_us: Optional[int] = None
    inductor_cumulative_compile_time_us: Optional[int] = None
    inductor_code_gen_cumulative_compile_time_us: Optional[int] = None
    triton_compile_time_us: Optional[int] = None
    runtime_cudagraphify_time_us: Optional[int] = None  # TODO: instrument
    runtime_triton_autotune_time_us: Optional[int] = None
    dynamo_compile_time_before_restart_us: Optional[int] = None
    cuda_synchronize_time_us: Optional[int] = None  # TODO: instrument
    distributed_ephemeral_timeout_us: Optional[int] = None
    structured_logging_overhead_us: Optional[int] = None
    remote_fx_graph_cache_get_time_us: Optional[int] = None
    remote_fx_graph_cache_put_time_us: Optional[int] = None
    backward_cumulative_compile_time_us: Optional[int] = None
    end_time_us: Optional[int] = None
    pre_grad_pass_time_us: Optional[int] = None
    post_grad_pass_time_us: Optional[int] = None
    joint_graph_pass_time_us: Optional[int] = None
    log_format_version: int = LOG_FORMAT_VERSION
    inductor_config: Optional[str] = None
    remote_cache_version: Optional[int] = None
    inductor_fx_remote_cache_hit_count: Optional[int] = None
    inductor_fx_remote_cache_miss_count: Optional[int] = None
    inductor_fx_remote_cache_backend_type: Optional[str] = None
    inductor_fx_remote_cache_hit_keys: Optional[str] = None
    inductor_fx_remote_cache_miss_keys: Optional[str] = None
    cuda_version: Optional[str] = None
    triton_version: Optional[str] = None
    feature_usage: Optional[dict[str, bool]] = None
    compile_time_autotune_time_us: Optional[int] = None
    is_runtime: Optional[bool] = False
    gc_time_us: Optional[int] = None
    tensorify_float_attempt: Optional[bool] = None
    tensorify_float_success: Optional[bool] = None
    tensorify_float_failure: Optional[Set[str]] = None

    @classmethod
    def create(cls, metrics: Dict[str, Any]):
        """
        Factory method to create a CompilationMetrics from a dict of fields.
        Includes the logic to add legacy fields and any pre-processing, e.g.,
        we transform some fields to comma-separated strings for scuba logging.
        """

        def us_to_s(metric: Optional[int]) -> Optional[float]:
            return metric / 1e6 if metric is not None else None

        def us_to_ms(metric: Optional[int]) -> Optional[int]:
            return metric // 1000 if metric is not None else None

        def collection_to_str(metric: Optional[Any]) -> Optional[str]:
            def safe_str(item: Any) -> str:
                try:
                    return str(item)
                except Exception:
                    return "<unknown>"

            if metric is None:
                return None

            if not isinstance(metric, (set, list)):
                return "<unknown>"

            return ",".join(safe_str(item) for item in sorted(metric))

        # TODO: The following are legacy fields, populated from the fields that replace
        # them. Remove these when we decide we can really deprecate them.
        legacy_metrics = {
            "start_time": us_to_s(metrics.get("start_time_us")),
            "entire_frame_compile_time_s": us_to_s(
                metrics.get("dynamo_cumulative_compile_time_us")
            ),
            "backend_compile_time_s": us_to_s(
                metrics.get("aot_autograd_cumulative_compile_time_us")
            ),
            "inductor_compile_time_s": us_to_s(
                metrics.get("inductor_cumulative_compile_time_us")
            ),
            "code_gen_time_s": us_to_s(
                metrics.get("inductor_code_gen_cumulative_compile_time_us")
            ),
            "remote_cache_time_saved_s": us_to_s(
                metrics.get("distributed_ephemeral_timeout_us")
            ),
            "remote_fx_graph_cache_get_time_ms": us_to_ms(
                metrics.get("remote_fx_graph_cache_get_time_us")
            ),
            "remote_fx_graph_cache_put_time_ms": us_to_ms(
                metrics.get("remote_fx_graph_cache_put_time_us")
            ),
            "structured_logging_overhead_s": us_to_s(
                metrics.get("structured_logging_overhead_us")
            ),
        }

        all_metrics = {**legacy_metrics, **metrics}

        # Processing before logging:
        all_metrics["inductor_fx_remote_cache_hit_keys"] = collection_to_str(
            all_metrics.get("inductor_fx_remote_cache_hit_keys")
        )
        all_metrics["inductor_fx_remote_cache_miss_keys"] = collection_to_str(
            all_metrics.get("inductor_fx_remote_cache_miss_keys")
        )
        compile_id = all_metrics.get("compile_id")
        all_metrics["compile_id"] = str(compile_id) if compile_id else None

        return cls(**all_metrics)


DEFAULT_COMPILATION_METRICS_LIMIT = 64


_compilation_metrics: Deque[CompilationMetrics] = collections.deque(
    maxlen=DEFAULT_COMPILATION_METRICS_LIMIT
)


def add_compilation_metrics_to_chromium(c: CompilationMetrics) -> None:
    """
    These are the common fields in CompilationMetrics that existed before
    metrics_context, and aren't set by MetricsContext.set(). We add the subset
    of them that make sense in `dynamo`/toplevel events in PT2 Compile Events
    directly.

    If you're tempted to add to this list, consider using CompileEventLogger.compilation_metric()
    instead, which will automatically also add it to tlparse and PT2 Compile Events.
    TODO: Get rid of this function and replace it with CompileEventLogger directly instead.
    """
    event_logger = get_chromium_event_logger()
    event_name = event_logger.get_top()
    if not event_name:
        return
    event_logger.add_event_data(
        event_name=event_name,
        frame_key=c.frame_key,
        co_name=c.co_name,
        co_filename=c.co_filename,
        co_firstlineno=c.co_firstlineno,
        cache_size=c.cache_size,
        accumulated_cache_size=c.accumulated_cache_size,
        guard_count=c.guard_count,
        shape_env_guard_count=c.shape_env_guard_count,
        graph_op_count=c.graph_op_count,
        graph_node_count=c.graph_node_count,
        graph_input_count=c.graph_input_count,
        fail_type=c.fail_type,
        fail_reason=c.fail_reason,
        fail_user_frame_filename=c.fail_user_frame_filename,
        fail_user_frame_lineno=c.fail_user_frame_lineno,
        # Sets aren't JSON serializable
        non_compliant_ops=list(c.non_compliant_ops)
        if c.non_compliant_ops is not None
        else None,
        compliant_custom_ops=list(c.compliant_custom_ops)
        if c.compliant_custom_ops is not None
        else None,
        restart_reasons=list(c.restart_reasons)
        if c.restart_reasons is not None
        else None,
        dynamo_time_before_restart_s=c.dynamo_time_before_restart_s,
        has_guarded_code=c.has_guarded_code,
        dynamo_config=c.dynamo_config,
    )


def _scrubbed_inductor_config_for_logging() -> Optional[str]:
    """
    Method to parse and scrub uninteresting configs from inductor config
    """

    # TypeSafeSerializer for json.dumps()
    # Skips complex types as values in config dict
    class TypeSafeSerializer(json.JSONEncoder):
        def default(self, o):
            try:
                return super().default(o)
            except Exception:
                return "Value is not JSON serializable"

    configs_to_scrub_re = r"((^TYPE_CHECKING$)|(.*_progress$)|(.*TESTING.*)|(.*(rocm|halide).*)|(^trace\..*)|(^_))"
    keys_to_scrub = set()
    inductor_conf_str = None
    inductor_config_copy = (
        torch._inductor.config.get_config_copy() if torch._inductor.config else None
    )
    if inductor_config_copy is not None:
        try:
            for key, val in inductor_config_copy.items():
                if not isinstance(key, str) or re.search(configs_to_scrub_re, key):
                    keys_to_scrub.add(key)
                # Convert set() to list for json.dumps()
                if isinstance(val, set):
                    inductor_config_copy[key] = list(val)
            # Evict unwanted keys
            for key in keys_to_scrub:
                del inductor_config_copy[key]
            # Stringify Inductor config
            inductor_conf_str = json.dumps(
                inductor_config_copy, cls=TypeSafeSerializer, skipkeys=True
            )
        except Exception:
            # Don't crash because of runtime logging errors
            inductor_conf_str = "Inductor Config is not JSON serializable"
    return inductor_conf_str


def record_compilation_metrics(
    start_time_ns: int,
    end_time_ns: int,
    metrics: Dict[str, Any],
    exc_type: Optional[Type[BaseException]],
    exc_value: Optional[BaseException],
):
<<<<<<< HEAD
    def us_to_s(field):
        metric = metrics.get(field, None)
        return metric / 1e6 if metric is not None else None

    def us_to_ms(field):
        metric = metrics.get(field, None)
        return metric // 1000 if metric is not None else None

    def _convert_collection_to_str(field: str) -> Optional[str]:
        def safe_str(item: Any) -> str:
            try:
                return str(item)
            except Exception:
                return str(None)

        metric = metrics.get(field, None)
        if metric is None:
            return None

        # Remove this field (list/set) from metrics to avoid clashes
        del metrics[field]
        if not isinstance(metric, set) and not isinstance(metric, list):
            return None
        return ",".join(safe_str(item) for item in metric)

    structured_logging_overhead_s = torch._logging.get_structured_logging_overhead()
=======
    if torch._inductor.utils.should_use_remote_fx_graph_cache():
        try:
            from torch._inductor.fb.remote_cache import (
                FbRemoteFxGraphCache,
                REMOTE_CACHE_VERSION,
            )

            remote_cache_version = REMOTE_CACHE_VERSION
            backend = FbRemoteFxGraphCache.get_remote_backend()
            inductor_fx_remote_cache_backend_type = type(backend).__name__
        except ModuleNotFoundError:
            remote_cache_version = None
            inductor_fx_remote_cache_backend_type = None
    else:
        inductor_fx_remote_cache_backend_type = None
        remote_cache_version = None

    # Populate the compile_id from the metrics context if it's set. Otherwise,
    # look for it in the current compile context.
    compile_id = metrics.get("compile_id")
    if not compile_id:
        compile_id = torch._guards.CompileContext.current_compile_id()

>>>>>>> 430d54ee
    common_metrics = {
        "compile_id": compile_id,
        "start_time_us": start_time_ns // 1000,
        "end_time_us": end_time_ns // 1000,
        "duration_us": (end_time_ns - start_time_ns) // 1000,
        "fail_type": exc_type.__qualname__ if exc_type else None,
        "fail_reason": str(exc_value) if exc_value else None,
        "structured_logging_overhead_us": to_int_us(
            torch._logging.get_structured_logging_overhead()
        ),
        "inductor_config": _scrubbed_inductor_config_for_logging(),
        "cuda_version": torch.version.cuda,
        "triton_version": triton.__version__ if has_triton() else "",
<<<<<<< HEAD
        "inductor_fx_remote_cache_hit_keys": _convert_collection_to_str(
            "inductor_fx_remote_cache_hit_keys"
        ),
        "inductor_fx_remote_cache_miss_keys": _convert_collection_to_str(
            "inductor_fx_remote_cache_miss_keys"
        ),
=======
        "remote_cache_version": remote_cache_version,
        "inductor_fx_remote_cache_backend_type": inductor_fx_remote_cache_backend_type,
>>>>>>> 430d54ee
    }

    compilation_metrics = CompilationMetrics.create({**common_metrics, **metrics})
    _compilation_metrics.append(compilation_metrics)

    name = "compilation_metrics"
    if compilation_metrics.is_forward is False:
        name = "bwd_" + name
    if compilation_metrics.is_runtime is True:
        name = name + "_runtime"

    torch._logging.trace_structured(
        name,
        lambda: {
            k: list(v) if isinstance(v, set) else v
            for k, v in dataclasses.asdict(compilation_metrics).items()
        },
        # NB: Because compilation metrics *includes* the logging overhead time,
        # we can't both *measure* the logging overhead of compilation metrics
        # without making it inconsistent with compilation metrics itself, so
        # we ignore the (hopefully small) time spent logging compilation metrics
        record_logging_overhead=False,
        # These may be runtime logs, e.g., runtime autotunning, so we provide
        # the CompileId from the compilation metrics in case it's not available
        # in the current trace.
        compile_id=compile_id,
    )

    # If there's a chromium event in flight, add the CompilationMetrics to it.
    add_compilation_metrics_to_chromium(compilation_metrics)

    # Finally log the compilation metrics.
    if config.log_compilation_metrics:
        log_compilation_event(compilation_metrics)


# record_compilation_metrics is called by the singleton MetricsContext exit handler.
_METRICS_CONTEXT = MetricsContext(on_exit=record_compilation_metrics)
_RUNTIME_METRICS_CONTEXT = RuntimeMetricsContext(on_exit=record_compilation_metrics)


def set_compilation_metrics_limit(new_size: int) -> None:
    global _compilation_metrics
    while len(_compilation_metrics) > new_size:
        _compilation_metrics.popleft()
    new_deque = collections.deque(_compilation_metrics, maxlen=new_size)
    _compilation_metrics = new_deque


def clear_compilation_metrics() -> None:
    global _compilation_metrics
    _compilation_metrics.clear()


def get_compilation_metrics() -> List[CompilationMetrics]:
    return list(_compilation_metrics)


class ChromiumEventLogger:
    """Logs chromium events to structured logs. tlparse will concatenate these into a perfetto UI link.

    See https://docs.google.com/document/d/1CvAClvFfyA5R-PhYUmn5OOQtYMH4h6I0nSsKchNAySU/preview#heading=h.yr4qxyxotyw for
    a specification of the Chromium Event JSON format.
    """

    def get_stack(self) -> List[str]:
        """
        The main event stack, with every chromium event.
        Logged to tlparse.
        """
        if hasattr(self.tls, "stack"):
            return self.tls.stack
        else:
            self.tls.stack = []
            return self.tls.stack

    def get_top(self) -> Optional[str]:
        """
        Get the top event name or None if the stack is empty.
        """
        stack = self.get_stack()
        return stack[-1] if stack else None

    def get_pt2_compile_substack(self):
        """
        A smaller subset of the main stack that gets used to log
        PT2 Compile Events internally.
        """
        if hasattr(self.tls, "pt2_compile_substack"):
            return self.tls.pt2_compile_substack
        else:
            self.tls.pt2_compile_substack = []
            return self.tls.pt2_compile_substack

    def get_event_data(self) -> Dict[str, Any]:
        if not hasattr(self.tls, "event_data"):
            self.tls.event_data = {}
        return self.tls.event_data

    def __init__(self):
        self.tls = threading.local()
        # Generate a unique id for this logger, which we can use in scuba to filter down
        # to a single python run.
        self.id_ = str(uuid.uuid4())

        # TODO: log to init/id tlparse after I add support for it
        log.info("ChromiumEventLogger initialized with id %s", self.id_)

    def try_add_event_data(self, event_name: str, **kwargs) -> None:
        """
        Same as add_event_data, but will silently not log if the event isn't in the stack.
        """
        if event_name not in self.get_stack():
            return
        self.add_event_data(event_name, **kwargs)

    def add_event_data(
        self,
        event_name: str,
        **kwargs,
    ) -> None:
        """
        Adds additional metadata info to an in-progress event
        This metadata is recorded in the END event
        """
        if event_name not in self.get_stack():
            raise RuntimeError(
                f"Event {repr(event_name)} not in {self.get_stack()}. "
                "Cannot add metadata to events that aren't in progress. "
                "Please make sure the event has started and hasn't ended."
            )
        event_data = self.get_event_data()
        if event_name not in event_data:
            event_data[event_name] = {}
        event_data[event_name].update(kwargs)

    def log_event_start(
        self,
        event_name: str,
        time_ns: int,
        metadata: Dict[str, Any],
        log_pt2_compile_event: bool = False,
        compile_id: Optional[CompileId] = None,
    ) -> None:
        """
        Logs the start of a single event.
        :param str event_name Name of event to appear in trace
        :param time_ns Timestamp in nanoseconds
        :param metadata: Any extra metadata associated with this event
        :param log_pt2_compile_event: If True, log to pt2_compile_events
        :param compile_id: Explicit compile_id (rather than using the current context)
        """
        compile_id = compile_id or torch._guards.CompileContext.current_compile_id()
        metadata["compile_id"] = str(compile_id)
        self._log_timed_event(
            event_name,
            time_ns,
            "B",
            metadata,
        )
        self.get_stack().append(event_name)
        # Add metadata from start event
        self.add_event_data(event_name, **metadata)
        if log_pt2_compile_event:
            self.get_pt2_compile_substack().append(event_name)

    def reset(self) -> None:
        # We this on every compile in case a compile crashes or restarts and we haven't
        # cleared the stack.
        stack = self.get_stack()
        substack = self.get_pt2_compile_substack()
        stack.clear()
        substack.clear()
        event_data = self.get_event_data()
        event_data.clear()

    def log_event_end(
        self,
        event_name: str,
        time_ns: int,
        metadata: Dict[str, Any],
        start_time_ns: int,
        log_pt2_compile_event: bool,
        compile_id: Optional[CompileId] = None,
    ) -> None:
        """
        Logs the end of a single event. This function should only be
        called after log_event_start with the same event_name.
        :param event_name: Name of event to appear in trace
        :param time_ns: Timestamp in nanoseconds
        :param metadata: Any extra metadata associated with this event
        :param start_time_ns: The start time timestamp in nanoseconds
        :param log_pt_compile_event: If True, log to pt2_compile_events
        :param compile_id: Explicit compile_id (rather than using the current context)
        """
        compile_id = compile_id or torch._guards.CompileContext.current_compile_id()
        metadata["compile_id"] = str(compile_id)

        # Grab metadata collected during event span
        all_event_data = self.get_event_data()
        if event_name in all_event_data:
            event_metadata = all_event_data[event_name]
            del all_event_data[event_name]
        else:
            event_metadata = {}
        # Add the passed in metadata
        event_metadata.update(metadata)

        event = self._log_timed_event(
            event_name,
            time_ns,
            "E",
            event_metadata,
        )

        def pop_stack(stack):
            while event_name != stack[-1]:
                # If the event isn't the most recent one to end, pop
                # off the stack until it is.
                # Since event_name in self.stack, this pop is always safe
                log.warning(
                    "ChromiumEventLogger: Detected overlapping events, fixing stack"
                )
                stack.pop()

        event_stack = self.get_stack()
        # These stack health checks currently never happen,
        # but they're written this way to future proof any weird event
        # overlaps in the future.
        if event_name not in event_stack:
            # Something went wrong, we never called start on this event,
            # or it was skipped due to overlapping events below
            log.warning("ChromiumEventLogger: Start event not in stack, ignoring")
            return

        pop_stack(event_stack)

        if log_pt2_compile_event:
            pt2_compile_substack = self.get_pt2_compile_substack()
            pop_stack(pt2_compile_substack)
            log_chromium_event_internal(
                event, pt2_compile_substack, self.id_, start_time_ns
            )
            # Pop actual event off of stack
            pt2_compile_substack.pop()

        # Finally pop the actual event off the stack
        event_stack.pop()

    def _log_timed_event(
        self,
        event_name: str,
        time_ns: int,
        phase: str,
        metadata: Optional[Dict[str, Any]] = None,
    ) -> Dict[str, Any]:
        """
        Logs a timed event in chromium format. See log_event_start, log_event_end, etc.
        """
        event = {
            "name": event_name,
            "ts": time_ns / 1000,  # Chromium events are in micro seconds
            "args": metadata,
            "ph": phase,
            # These categories are needed in all chromium traces
            "cat": "dynamo_timed",
            "tid": 0,
            "pid": 0,  # pid should be specified on all logs, we don't personally care about the actual process id
        }
        torch._logging.trace_structured(
            "chromium_event",
            payload_fn=lambda: event,
            suppress_context=False,
            expect_trace_id=False,  # Not every chromium event will have a trace_id
        )
        record_chromium_event_internal(event)
        return event

    def log_instant_event(
        self,
        event_name: str,
        time_ns: int,
        metadata: Optional[Dict[str, Any]] = None,
        # By default, an instant event isn't logged internally, only to structured logging.
        log_pt2_compile_event: bool = False,
    ) -> None:
        """
        Log an instant event with no associated duration.
        :param str event_name: Name of event to appear in trace
        :param int time_ns Timestamp in nanoseconds
        :param Optional[Dict[str, Any]] metadata: Any extra metadata associated with this event
        :param str cname optional color for the arrow in the trace
        """
        if metadata is None:
            metadata = {}
        compile_id = str(torch._guards.CompileContext.current_compile_id())
        metadata["compile_id"] = compile_id
        event = {
            "name": event_name,
            "ts": time_ns / 1000,
            "args": metadata,
            "ph": "i",
            # These categories are needed in all chromium traces
            "cat": "dynamo_timed",
            "tid": 0,
            "pid": 0,
            "s": "p",  # We use "process" level instant events so they all appear on the same row in the trace.
        }
        torch._logging.trace_structured(
            "chromium_event",
            payload_fn=lambda: event,
            suppress_context=False,
            expect_trace_id=True,
        )
        if log_pt2_compile_event:
            # Log an instant event with the same start and end time
            log_chromium_event_internal(
                event, self.get_pt2_compile_substack(), self.id_, time_ns
            )


CHROMIUM_EVENT_LOG: Optional[ChromiumEventLogger] = None


def get_chromium_event_logger() -> ChromiumEventLogger:
    global CHROMIUM_EVENT_LOG
    if CHROMIUM_EVENT_LOG is None:
        CHROMIUM_EVENT_LOG = ChromiumEventLogger()
    return CHROMIUM_EVENT_LOG


@contextmanager
def chromium_event_timed(
    event_name: str,
    reset_event_log_on_exit: bool = False,
    log_pt2_compile_event: bool = False,
) -> Generator[Any, None, None]:
    """
    Context manager that creates a chromium start and end event. Chromium event
    logging is integrated with dynamo_timed, so you probably want to use that
    instead. Use this context manager only if you want to avoid dynamo_timed.
    """
    chromium_event_log = get_chromium_event_logger()
    chromium_start_time = time.time_ns()
    chromium_event_log.log_event_start(
        event_name,
        chromium_start_time,
        {},
        log_pt2_compile_event,
    )
    try:
        yield
    finally:
        chromium_event_log.log_event_end(
            event_name,
            time.time_ns(),
            {},
            chromium_start_time,
            log_pt2_compile_event,
        )
        if reset_event_log_on_exit:
            chromium_event_log.reset()


@dataclasses.dataclass
class CleanupHook:
    """Remove a global variable when hook is called"""

    scope: Dict[str, Any]
    name: str

    def __call__(self, *args):
        # Make sure we're not shutting down
        if CleanupManager is not None:
            CleanupManager.count -= 1
        del self.scope[self.name]

    @staticmethod
    def create(scope, name, val):
        assert name not in scope
        CleanupManager.count += 1
        scope[name] = val
        return CleanupHook(scope, name)


class CleanupManager(ExactWeakKeyDictionary):
    count = 0
    instance: ClassVar[CleanupManager]

    def _remove_id(self, idx):
        for hook in self.values[idx]:
            hook()
        super()._remove_id(idx)


CleanupManager.instance = CleanupManager()


def clone_tensor(x):
    """Clone the tensor and its gradient"""
    y = x.clone().requires_grad_(x.requires_grad)
    if x.is_leaf and x.grad is not None:
        y.grad = x.grad.clone()
    return y


def clone_input(x, *, dtype=None):
    """copy while preserving strides"""
    # TODO: this is questionable
    if is_fake(x):
        # this func fails on fake tensors in __torch_dispatch__
        return x

    def torch_clone(x):
        y = torch.clone(x)
        if x.is_leaf:
            y.requires_grad_(x.requires_grad)
        if x.is_leaf and x.grad is not None:
            y.grad = clone_input(x.grad, dtype=dtype)
        if hasattr(x, "_dynamo_dynamic_indices"):
            y._dynamo_dynamic_indices = x._dynamo_dynamic_indices.copy()  # type: ignore[attr-defined]
        return y

    with torch.no_grad():
        if x.device.type == "xla":
            # Access data_ptr() for a xla tensor will cause crash
            return torch_clone(x)

        # Handle sparse storage (no stride).
        if x.layout is torch.sparse_coo:
            return torch.sparse_coo_tensor(
                torch_clone(x._indices()),
                torch_clone(x._values()),
                x.shape,
                is_coalesced=x.is_coalesced(),
            )
        elif is_sparse_compressed(x):
            if x.layout in {torch.sparse_csr, torch.sparse_bsr}:
                compressed_indices = x.crow_indices()
                plain_indices = x.col_indices()
            else:
                compressed_indices = x.ccol_indices()
                plain_indices = x.row_indices()
            return torch.sparse_compressed_tensor(
                torch_clone(compressed_indices),
                torch_clone(plain_indices),
                torch_clone(x.values()),
                x.shape,
                layout=x.layout,
            )

        needed_size = sum(
            (shape - 1) * stride for shape, stride in zip(x.size(), x.stride())
        )
        if x.is_quantized:
            result = torch.empty_quantized((needed_size + 32,), x)
        else:
            result = torch.empty(
                needed_size + 32, dtype=dtype or x.dtype, device=x.device
            )
        cache_line_offset = (
            (x.data_ptr() - result.data_ptr()) % 32
        ) // x.element_size()
        result.as_strided_(x.size(), x.stride(), cache_line_offset)
        try:
            result.copy_(x.clone())
            if x.is_leaf:
                result.requires_grad_(x.requires_grad)
            if x.is_leaf and x.grad is not None:
                result.grad = clone_input(x.grad, dtype=dtype)
        except RuntimeError:
            # RuntimeError: unsupported operation: more than one element of the written-to
            # tensor refers to a single memory location. Please clone() the tensor before
            # performing the operation.
            return torch_clone(x)
        if hasattr(x, "_dynamo_dynamic_indices"):
            result._dynamo_dynamic_indices = x._dynamo_dynamic_indices.copy()  # type: ignore[attr-defined]
        return result


def clone_inputs(example_inputs):
    res: Union[Dict[Any, Any], List[Any]]
    if type(example_inputs) is dict:
        res = dict(example_inputs)
        for key, value in res.items():
            if isinstance(value, tuple):
                res[key] = clone_inputs(value)
            else:
                assert isinstance(value, torch.Tensor), type(value)
                res[key] = clone_input(value)
        return res

    res = list(example_inputs)
    for i in range(len(res)):
        if isinstance(res[i], torch.Tensor):
            res[i] = clone_input(res[i])
    return res


def skip_frame_if_in_functorch_mode(val: torch.Tensor):
    try:
        val.data_ptr()  # will throw for functorch tensors
    except RuntimeError as e:
        from .exc import SkipFrame

        # This will be GradTrackingTensor/BatchedTensor/etc
        functorch_subclass_name = re.sub(r"\(.*", "", repr(val))
        raise SkipFrame(
            f"torch.compile cannot be run in context: {functorch_subclass_name}"
        ) from e


@contextmanager
def preserve_rng_state():
    disable_functorch = torch._C._DisableFuncTorch
    disable_current_modes = torch.utils._python_dispatch._disable_current_modes
    with disable_current_modes(), disable_functorch():
        rng_state = torch.clone(torch.random.get_rng_state())
        skip_frame_if_in_functorch_mode(rng_state)
        if torch.cuda.is_available():
            cuda_rng_state = torch.clone(torch.cuda.get_rng_state())
    try:
        yield
    finally:
        with torch.utils._python_dispatch._disable_current_modes():
            torch.random.set_rng_state(rng_state)
            if torch.cuda.is_available():
                torch.cuda.set_rng_state(cuda_rng_state)  # type: ignore[possibly-undefined]


def is_jit_model(model0):
    return isinstance(
        model0,
        (
            torch.jit._trace.TopLevelTracedModule,
            torch.jit._script.RecursiveScriptModule,
            torch.jit.ScriptFunction,
            torch.jit.ScriptModule,
        ),
    )


def torchscript(model, example_inputs, verbose=False):
    if is_jit_model(model):
        # already done?
        return model

    try:
        return torch.jit.trace(model, example_inputs)
    except Exception:
        try:
            return torch.jit.script(model)
        except Exception:
            if verbose:
                log.exception("jit error")
            else:
                log.error("Both torch.jit.trace and torch.jit.script failed")
    return None


def getfile(obj):
    try:
        return inspect.getfile(obj)
    except (TypeError, OSError):
        return None


def is_namedtuple(obj):
    """Test if an object is a namedtuple or a torch.return_types.* quasi-namedtuple"""
    return is_namedtuple_cls(type(obj))


def is_namedtuple_cls(cls):
    """Test if an object is a namedtuple or a (torch.return_types|torch.autograd.forward_ad).* quasi-namedtuple"""
    try:
        if issubclass(cls, tuple):
            module = getattr(cls, "__module__", None)
            if module in ("torch.return_types", "torch.autograd.forward_ad"):
                return True
            if isinstance(getattr(cls, "_fields", None), tuple) and callable(
                getattr(cls, "_make", None)
            ):
                # The subclassing style namedtuple can have an extra base `typing.Generic`
                bases = tuple(t for t in cls.__bases__ if t is not Generic)
                if bases == (tuple,):
                    # This is a namedtuple type directly created by `collections.namedtuple(...)`
                    return True
                if bases and any(
                    (
                        # Subclass of namedtuple
                        is_namedtuple_cls(t)
                        # For subclasses of namedtuple, the __new__ method should not be customized
                        and cls.__new__ is t.__new__
                    )
                    for t in bases
                ):
                    return True
    except TypeError:
        pass
    return False


@functools.lru_cache(1)
def namedtuple_fields(cls) -> Tuple[str, ...]:
    """Get the fields of a namedtuple or a torch.return_types.* quasi-namedtuple"""
    if cls is slice:
        return ("start", "stop", "step")

    assert issubclass(cls, tuple)
    if hasattr(cls, "_fields"):
        # normal namedtuples
        return cls._fields

    @dataclasses.dataclass
    class Marker:
        index: int

    # frustrating ones e.g. torch.return_types.max
    assert cls.__module__ == "torch.return_types"
    obj = cls(map(Marker, range(cls.n_fields)))
    fields: Dict[str, int] = {}
    for name in dir(obj):
        if name[0] != "_" and isinstance(getattr(obj, name), Marker):
            fields[name] = getattr(obj, name).index
    assert len(fields) == cls.n_fields
    return tuple(sorted(fields, key=fields.get))  # type: ignore[arg-type]


def checkpoint_params(gm):
    with torch.no_grad():
        rng_state = torch.clone(torch.random.get_rng_state())
        if torch.cuda.is_available():
            cuda_rng_state = torch.clone(torch.cuda.get_rng_state())
        saved_state = [
            (param, param._version, torch.clone(param))
            for param in itertools.chain(gm.parameters(), gm.buffers())
        ]

    def restore():
        with torch.no_grad():
            torch.random.set_rng_state(rng_state)
            if torch.cuda.is_available():
                torch.cuda.set_rng_state(cuda_rng_state)
            for param, version, original_value in saved_state:
                if param._version != version:
                    param.copy_(original_value)

    return restore


def timed(model, example_inputs, times=1):
    if torch.cuda.is_available():
        synchronize = torch.cuda.synchronize
    else:
        synchronize = nothing

    synchronize()
    gc.collect()
    torch.manual_seed(1337)
    t0 = time.perf_counter()
    for _ in range(times):
        result = model(*example_inputs)
        synchronize()
    t1 = time.perf_counter()
    return result, t1 - t0  # type: ignore[possibly-undefined]


def check_is_cuda(gm, example_inputs):
    return all(x.is_cuda for x in itertools.chain(example_inputs, gm.parameters(True)))


@lru_cache(32)
def rot_n_helper(n):
    assert n > 1
    vars = [f"v{i}" for i in range(n)]
    rotated = reversed(vars[-1:] + vars[:-1])
    fn = eval(f"lambda {','.join(vars)}: ({','.join(rotated)})")
    fn.__name__ = f"rot_{n}_helper"
    return fn


common_constant_types: Set[type] = {
    int,
    float,
    complex,
    bool,
    str,
    bytes,
    type(None),
    Ellipsis.__class__,
    NotImplemented.__class__,
    types.CodeType,
    # Commonly used immutable types from torch.
    torch.device,
    torch.dtype,
    torch.memory_format,
    torch.layout,
    torch.finfo,
    torch.iinfo,
    torch.nn.attention.SDPBackend,
    torch.cuda._CudaDeviceProperties,
}

if has_triton_package():
    import triton

    common_constant_types.add(triton.language.dtype)

"""
    Difference between is_safe_constant and common_constant_types.
    * common_constant_types: Constants would be wrapped by VariableBuilder.wrap_literal
                             as ConstantVariable.
    * is_safe_constant: Constants can be loaded by LOAD_CONST bytecode.
"""


def is_safe_constant(v):
    if istype(v, (tuple, frozenset)):
        return all(map(is_safe_constant, v))
    return isinstance(v, (enum.Enum, type, torch.Size)) or istype(
        v,
        common_constant_types | {slice},
    )


@functools.lru_cache(None)
def common_constants():
    return {
        # We zero-one specialize shapes, so specialize these constants
        # too
        0,
        1,
    }


def is_torch_sym(value):
    return isinstance(value, (torch.SymBool, torch.SymInt)) and not isinstance(
        value.node, torch.nested._internal.nested_int.NestedIntNode
    )


def is_int_specialization_case(value, source):
    from .source import is_from_defaults

    return not TracingContext.get().force_unspec_int_unbacked_size_like and (
        # Assume integers from global variables want to be specialized
        not source.guard_source().is_local()
        # Assume that integers that came from NN modules want to be
        # specialized (as we don't expect users to be changing the
        # NN modules on the fly), unless explicitly disabled
        or (
            source.guard_source().is_specialized_nn_module()
            and not config.allow_unspec_int_on_nn_module
        )
        or (
            source.guard_source().is_unspecialized_builtin_nn_module()
            and not config.allow_unspec_int_on_nn_module
        )
        or is_from_defaults(source)
        # TODO: Delete this condition when rollout is done.  NB: this
        # condition never evaluates True in open source
        or (
            not justknobs_check("pytorch/dynamo:enable_unspecialize_zero_one_plain_int")
            and value in common_constants()
        )
    )


def specialize_symnode(arg):
    from .variables import ConstantVariable, LazyVariableTracker, SymNodeVariable

    # Guard and specialize
    if isinstance(arg, LazyVariableTracker) and not arg.is_realized():
        # Find if the arg would be realized as SymNodeVariable later on. If yes,
        # realize it and specialize. Else return the arg.

        source = arg.original_source()
        value = arg.original_value()

        is_symnode_vt = is_torch_sym(value) or (
            not config.specialize_int
            and type(value) is int
            and not is_int_specialization_case(value, source)
        )

        if not is_symnode_vt:
            return arg

    if isinstance(arg, SymNodeVariable):
        return ConstantVariable.create(arg.evaluate_expr())
    return arg


def guard_if_dyn(arg):
    from .variables import ConstantVariable

    arg = specialize_symnode(arg)

    if isinstance(arg, ConstantVariable):
        return arg.as_python_constant()

    return arg


def check_constant_args(args, kwargs):
    return all(x.is_python_constant() for x in itertools.chain(args, kwargs.values()))


def check_unspec_python_args(args, kwargs):
    from .variables.constant import ConstantVariable
    from .variables.tensor import UnspecializedPythonVariable

    unspec_count = 0
    for x in itertools.chain(args, kwargs.values()):
        if isinstance(x, UnspecializedPythonVariable):
            unspec_count += 1
        elif not isinstance(x, ConstantVariable):
            return False
    return unspec_count > 0


def check_unspec_or_constant_args(args, kwargs):
    # A fused version of:
    # return check_constant_args(args, kwargs) or check_unspec_python_args(args, kwargs)
    from .variables.tensor import UnspecializedPythonVariable

    for x in itertools.chain(args, kwargs.values()):
        if not (x.is_python_constant() or isinstance(x, UnspecializedPythonVariable)):
            return False
    return True


def check_numpy_ndarray_args(args, kwargs):
    from .variables.tensor import NumpyNdarrayVariable

    return any(
        isinstance(x, NumpyNdarrayVariable)
        for x in itertools.chain(args, kwargs.values())
    )


dict_keys: Type[KeysView[Any]] = type({}.keys())
dict_values: Type[ValuesView[Any]] = type({}.values())
odict_values: Type[ValuesView[Any]] = type(OrderedDict().values())
tuple_iterator: Type[Iterator[Any]] = type(iter(()))
range_iterator: Type[Iterator[Any]] = type(iter(range(0)))
tuple_iterator_len = tuple_iterator.__length_hint__  # type: ignore[attr-defined]
object_new = object.__new__
dict_new = dict.__new__
dict_methods = {
    method
    for method in itertools.chain(dict.__dict__.values(), OrderedDict.__dict__.values())
    if callable(method)
}


def builtin_dict_keys(d):
    # Avoids overridden keys method of the dictionary
    assert isinstance(d, dict)
    return dict.keys(d)


def get_items_from_dict(obj):
    # Get items without calling the user defined __getitem__ or keys method.
    assert isinstance(obj, dict)
    if istype(obj, (dict, OrderedDict)):
        return obj.items()
    elif isinstance(obj, OrderedDict):
        return [(k, OrderedDict.__getitem__(obj, k)) for k in OrderedDict.keys(obj)]
    else:
        return [(k, dict.__getitem__(obj, k)) for k in dict.keys(obj)]


def nn_module_new(cls):
    obj = object_new(cls)
    torch.nn.Module.__init__(obj)
    return obj


def product(it):
    return functools.reduce(operator.mul, it, 1)


def tuple_iterator_getitem(it, index):
    _, (obj,), start = it.__reduce__()
    return obj[start + index]


iter_next = next


def to_subclass(t, cls):
    return t.as_subclass(cls)


def dict_keys_getitem(d, n):
    return next(itertools.islice(iter(d), n, n + 1))


def enum_repr(value, local):
    # enum class can override __str__ method. Use __class__ and name attribute
    # to extract the class name and key name.
    name = value.__class__.__name__
    val = value.name
    scope = "L" if local else "G"
    local_name = f'{scope}["{name}"].{val}'
    return local_name


def set_example_value(node, example_value):
    # NB: example_value is a bit of a misnomer, because this is always a fake
    # tensor of some sort.  Furthermore, these example values serve as the
    # runtime state of Dynamo tracing, which means if metadata mutation
    # occurs, the example_value gets directly updated (so you can't rely on
    # this to accurately reflect what the state of the value was at the time
    # the program was traced).
    node.meta["example_value"] = example_value
    shape_env = TracingContext.get().fake_mode.shape_env
    if symbol_to_path := torch.fx.experimental.symbolic_shapes.compute_unbacked_bindings(
        shape_env, example_value
    ):
        node.meta["unbacked_bindings"] = symbol_to_path


def _get_fake_tensor(vt):
    fake_tensor = vt.as_proxy().node.meta.get("example_value")
    if not is_fake(fake_tensor):
        from .exc import unimplemented

        unimplemented("Cannot check Tensor object identity without its fake value")
    return fake_tensor


def iter_contains(items, search, tx, check_tensor_identity=False):
    from .variables import (
        BuiltinVariable,
        ConstantVariable,
        TensorVariable,
        VariableTracker,
    )

    if search.is_python_constant():
        found_const = any(
            x.is_python_constant()
            and x.as_python_constant() == search.as_python_constant()
            for x in items
        )
        return ConstantVariable.create(found_const)

    must_check_tensor_id = False
    if check_tensor_identity and isinstance(search, TensorVariable):
        must_check_tensor_id = True
        # Match of Tensor means match of FakeTensor
        search = _get_fake_tensor(search)

    found: Optional[VariableTracker] = None
    for x in items:
        if must_check_tensor_id:
            if isinstance(x, TensorVariable):
                if search is _get_fake_tensor(x):  # Object equivalence
                    return ConstantVariable.create(True)
        else:
            check = BuiltinVariable(operator.eq).call_function(tx, [x, search], {})
            if found is None:
                found = check
            else:
                found = BuiltinVariable(operator.or_).call_function(
                    tx, [check, found], {}
                )
    if found is None:
        found = ConstantVariable.create(False)
    return found


def key_is_id(k):
    """Returns whether it indexes dictionaries using its id"""
    return isinstance(k, (torch.Tensor, torch.nn.Module, MethodWrapperType))


def key_to_id(value):
    return [id(k) if key_is_id(k) else k for k in value.keys()]


def const_repr(x, *, local) -> str:
    from .trace_rules import is_builtin_callable

    if isinstance(x, (list, tuple)):
        elems_repr = ",".join(const_repr(s, local=local) for s in x)
        if isinstance(x, list):
            return f"[{elems_repr}]"
        else:
            assert isinstance(x, tuple)
            if len(x) == 1:
                return f"({elems_repr},)"
            else:
                return f"({elems_repr})"
    elif isinstance(x, enum.Enum):
        # To workaround repr(Enum) returning invalid global reference before python 3.11
        # by calling enum_repr and removing quotes to render enum in guard code.
        return enum_repr(x, local=local).replace("'", "")
    elif is_builtin_callable(x):
        return x.__name__
    elif isinstance(x, type):

        def fullname(o):
            klass = o.__class__
            module = klass.__module__
            if module == "builtins":
                return klass.__qualname__  # avoid outputs like 'builtins.str'
            return module + "." + klass.__qualname__

        return fullname(x)
    else:
        return f"{x!r}"


def dict_keys_repr(const_keys, *, local) -> str:
    keys_str = ",".join(const_repr(s, local=local) for s in const_keys)
    return "[" + keys_str + "]"


GLOBAL_KEY_PREFIX = "__dict_key"


from torch._subclasses import UnsupportedFakeTensorException  # noqa: F401


def get_safe_global_name(tx, root, obj):
    # The global_mangled_class_name should be different for different
    # invocations of torch.compile. Otherwise, we can run into a situation
    # where multiple torch.compile invocations re-use the same global name,
    # but the global's lifetime is tied to the first invocation (and
    # may be deleted when the first torch.compile invocation is deleted)
    # We mangle it based off of the output_graph's id.
    return f"{root}_{id(obj)}_c{tx.output.compile_id}"


def wrap_fake_exception(fn):
    try:
        return fn()
    except UnsupportedFakeTensorException as e:
        from .exc import unimplemented

        msg = f"Unsupported: {e.reason} with fake tensor propagation."
        log.warning(msg)
        unimplemented(msg, from_exc=e)


def deepcopy_to_fake_tensor(obj, fake_mode):
    with torch._subclasses.fake_tensor.FakeCopyMode(fake_mode):
        return wrap_fake_exception(lambda: copy.deepcopy(obj))


def rmse(ref, res):
    """
    Calculate root mean squared error
    """
    return torch.sqrt(torch.mean(torch.square(ref - res)))


def same(
    ref,
    res,
    fp64_ref=None,
    cos_similarity=False,
    tol=1e-4,
    equal_nan=False,
    exact_dtype=True,
    relax_numpy_equality=False,
    ignore_non_fp=False,
    log_error=log.error,
    use_larger_multiplier_for_smaller_tensor=False,
):
    """Check correctness to see if ref and res match"""
    if fp64_ref is None:
        fp64_ref = ref
    if isinstance(
        ref, (list, tuple, collections.deque, torch.nn.ParameterList, torch.Size)
    ):
        assert isinstance(
            res, (list, tuple, collections.deque)
        ), f"type mismatch {type(ref)} {type(res)}"
        if len(ref) != len(res):
            log_error("Length mismatch")
            return False
        return len(ref) == len(res) and all(
            same(
                ai,
                bi,
                fp64_refi,
                cos_similarity,
                tol,
                equal_nan,
                exact_dtype,
                relax_numpy_equality,
                ignore_non_fp,
                log_error=log_error,
                use_larger_multiplier_for_smaller_tensor=use_larger_multiplier_for_smaller_tensor,
            )
            for ai, bi, fp64_refi in zip(ref, res, fp64_ref)
        )
    elif type(ref).__name__ == "QuestionAnsweringModelOutput":
        # This skips checking accuracy for start_logits/end_logits.
        # Tentatively, start_logits/end_logits appear to be very prone to
        # inaccuracies and is somewhat subsumed by checking the loss.
        return same(
            ref.loss,
            res.loss,
            fp64_ref.loss,
            cos_similarity,
            tol,
            equal_nan,
            exact_dtype,
            relax_numpy_equality,
            ignore_non_fp,
            log_error=log_error,
            use_larger_multiplier_for_smaller_tensor=use_larger_multiplier_for_smaller_tensor,
        )
    elif isinstance(ref, dict):
        assert isinstance(res, dict)
        assert set(ref.keys()) == set(
            res.keys()
        ), f"keys mismatch {set(ref.keys())} == {set(res.keys())}"
        for k in sorted(ref.keys()):
            if not (
                same(
                    ref[k],
                    res[k],
                    fp64_ref[k],
                    cos_similarity=cos_similarity,
                    tol=tol,
                    equal_nan=equal_nan,
                    exact_dtype=exact_dtype,
                    relax_numpy_equality=relax_numpy_equality,
                    ignore_non_fp=ignore_non_fp,
                    log_error=log_error,
                    use_larger_multiplier_for_smaller_tensor=use_larger_multiplier_for_smaller_tensor,
                )
            ):
                log_error("Accuracy failed for key name %s", k)
                return False
        return True
    elif isinstance(ref, set):
        assert isinstance(res, set)
        assert set(ref) == set(res), f"elements mismatch {set(ref)} == {set(res)}"
        return True
    elif isinstance(ref, (torch.Tensor, float)):
        assert not isinstance(ref, torch._subclasses.FakeTensor)
        assert not isinstance(res, torch._subclasses.FakeTensor)

        def to_tensor(t):
            return t if isinstance(t, torch.Tensor) else torch.tensor(t)

        ref, res, fp64_ref = (to_tensor(val) for val in (ref, res, fp64_ref))

        if ref.is_sparse:
            assert res.is_sparse
            ref = ref.to_dense()
            res = res.to_dense()
        assert isinstance(res, torch.Tensor), f"type mismatch {type(ref)} {type(res)}"
        if exact_dtype:
            if ref.dtype != res.dtype:
                log_error("dtype mismatch %s, %s", ref.dtype, res.dtype)
                return False
            if ref.dtype == torch.bool:
                if ignore_non_fp:
                    return True
                # triton stores bool as int8, so add this for more accurate checking
                r = torch.allclose(
                    ref.to(dtype=torch.uint8),
                    res.to(dtype=torch.uint8),
                    atol=tol,
                    rtol=tol,
                    equal_nan=equal_nan,
                )
                if not r:
                    log_error("Accuracy failed: uint8 tensor did not match")
                return r

        if cos_similarity:
            ref = ref.flatten().to(torch.float32)
            res = res.flatten().to(torch.float32)
            if torch.allclose(ref, res, atol=tol, rtol=tol, equal_nan=True):
                # early exit that handles zero/nan better
                # cosine_similarity(zeros(10), zeros(10), dim=0) is 0
                return True
            score = torch.nn.functional.cosine_similarity(ref, res, dim=0, eps=1e-6)
            if score < 0.99:
                log.warning("Similarity score=%s", score.cpu().detach().item())
            return score >= 0.99
        else:
            if not exact_dtype:
                ref = ref.to(res.dtype)

            # First try usual allclose
            if torch.allclose(ref, res, atol=tol, rtol=tol, equal_nan=equal_nan):
                return True

            # Check error from fp64 version
            if fp64_ref.dtype == torch.float64:
                # Fix a corner case that res and fp64_ref does not contains NaN and match (with loose tolerance)
                # while the ref contains NaN. In this case, RMSE should not match any ways.
                # But res is 'BETTER' than ref so we count it pass.
                #
                # This happens for Super_SloMo when loop ordering after fusion is enabled:
                # https://gist.github.com/shunting314/11f235c70f7db0d52718d26f4a701cab
                loose_tol = 1e-2 * 4
                if (
                    not fp64_ref.isnan().any()
                    and not res.isnan().any()
                    and ref.isnan().any()
                    and torch.allclose(
                        fp64_ref.to(dtype=res.dtype),
                        res,
                        atol=loose_tol,
                        rtol=loose_tol,
                        equal_nan=equal_nan,
                    )
                ):
                    return True
                ref_error = rmse(fp64_ref, ref).item()
                # ref unable to produce this with stable numerics in this precision, ignore
                if math.isnan(ref_error):
                    log.warning(
                        "Found nan in reference. Consider running in higher precision."
                    )

                res_error = rmse(fp64_ref, res).item()

                # In the case of using AMP (Automatic Mixed Precision), certain models have
                # failed the benchmark's correctness check. However, the end-to-end model's
                # accuracy when comparing AMP with FP32 is within a difference of less than 0.1%.
                # Thus, it's possible that the correctness check failures for these models are
                # false alarms. We use multiplier of 3 instead of 2 to avoid these false alarms.
                multiplier = (
                    3.0 if res.dtype in (torch.float16, torch.bfloat16) else 2.0
                )

                if use_larger_multiplier_for_smaller_tensor and (
                    fp64_ref.numel() <= 10 and tol >= 4 * 1e-2
                ):
                    multiplier = 10.0
                elif use_larger_multiplier_for_smaller_tensor and (
                    fp64_ref.numel() <= 500 and tol >= 4 * 1e-2
                ):
                    multiplier = 5.0
                elif (
                    fp64_ref.numel() < 1000
                    or (ref.ndim == 4 and ref.shape[-1] == ref.shape[-2] == 1)
                    # large tol means a benchmark has been specified as REQUIRE_HIGHER_TOLERANCE
                    or tol >= 2 * 1e-2
                ):
                    # In the presence of noise, noise might dominate our error
                    # metric for smaller tensors.
                    # Similary, for 1x1 kernels, there seems to be high noise with amp.
                    multiplier = 3.0

                passes_test = res_error <= (multiplier * ref_error + tol / 10.0)
                if (
                    not passes_test
                    and equal_nan
                    and math.isnan(ref_error)
                    and math.isnan(res_error)
                    # Some unit test for the accuracy minifier relies on
                    # returning false in this case.
                    and not torch._inductor.config.cpp.inject_relu_bug_TESTING_ONLY
                ):
                    passes_test = True
                if not passes_test:
                    log_error(
                        "RMSE (res-fp64): %.5f, (ref-fp64): %.5f and shape=%s. res.dtype: %s, multiplier: %f, tol: %f"
                        ", use_larger_multiplier_for_smaller_tensor: %d",
                        res_error,
                        ref_error,
                        res.size(),
                        res.dtype,
                        multiplier,
                        tol,
                        use_larger_multiplier_for_smaller_tensor,
                    )
                return passes_test

            if ignore_non_fp:
                return True

            log_error("Accuracy failed: allclose not within tol=%s", tol)
            return False
    elif isinstance(ref, (str, int, type(None), bool, torch.device)):
        if ignore_non_fp:
            return True
        r = ref == res
        if not r:
            log_error("Accuracy failed (%s): %s != %s", type(ref), ref, res)
        return r
    elif is_numpy_int_type(ref) or is_numpy_float_type(ref):
        if relax_numpy_equality and not (
            is_numpy_int_type(res) or is_numpy_float_type(res)
        ):
            ref = ref.item()
        r = (type(ref) is type(res)) and (ref == res)
        if not r:
            log_error("Accuracy failed (numpy): %s != %s", ref, res)
        return r
    elif is_numpy_ndarray(ref):
        return (type(ref) is type(res)) and same(
            torch.as_tensor(ref),
            torch.as_tensor(res),
            fp64_ref,
            cos_similarity=cos_similarity,
            tol=tol,
            equal_nan=equal_nan,
            exact_dtype=exact_dtype,
            relax_numpy_equality=relax_numpy_equality,
            ignore_non_fp=ignore_non_fp,
            log_error=log_error,
            use_larger_multiplier_for_smaller_tensor=use_larger_multiplier_for_smaller_tensor,
        )
    elif type(ref).__name__ in (
        "MaskedLMOutput",
        "Seq2SeqLMOutput",
        "CausalLMOutputWithCrossAttentions",
        "LongformerMaskedLMOutput",
        "Instances",
        "SquashedNormal",
        "Boxes",
        "Normal",
        "TanhTransform",
        "Foo",
        "Variable",
    ):
        assert type(ref) is type(res)
        return all(
            same(
                getattr(ref, key),
                getattr(res, key),
                getattr(fp64_ref, key),
                cos_similarity=cos_similarity,
                tol=tol,
                equal_nan=equal_nan,
                exact_dtype=exact_dtype,
                relax_numpy_equality=relax_numpy_equality,
                ignore_non_fp=ignore_non_fp,
                log_error=log_error,
                use_larger_multiplier_for_smaller_tensor=use_larger_multiplier_for_smaller_tensor,
            )
            for key in ref.__dict__.keys()
        )
    else:
        raise RuntimeError(f"unsupported type: {type(ref).__name__}")


def format_func_info(code):
    short_filename = code.co_filename.split("/")[-1]
    return f"'{code.co_name}' ({short_filename}:{code.co_firstlineno})"


@contextlib.contextmanager
def disable_cache_limit():
    prior = config.recompile_limit
    config.recompile_limit = sys.maxsize
    prior_acc_limit = config.accumulated_recompile_limit
    config.accumulated_recompile_limit = sys.maxsize

    try:
        yield
    finally:
        config.recompile_limit = prior
        config.accumulated_recompile_limit = prior_acc_limit


# map from transformed code back to original user code
orig_code_map = ExactWeakKeyDictionary()

# keep a record of code_obj -> list of guard failure reasons for logging
guard_failures: DefaultDict[Any, List[Any]] = collections.defaultdict(list)

# Keep a record of graph break reasons for logging
graph_break_reasons: List[torch._dynamo.output_graph.GraphCompileReason] = []

# keep record of compiled code, if we are in "error if recompile"
# to track code that dynamo has compiled previously
seen_code_map = ExactWeakKeyDictionary()


# return same dir unless user changes config between calls
@functools.lru_cache(None)
def _get_debug_dir(root_dir):
    dir_name = (
        "run_"
        + datetime.datetime.now().strftime("%Y_%m_%d_%H_%M_%S_%f")
        # use pid to avoid conflicts among ranks
        + "-pid_"
        + str(os.getpid())
    )
    return os.path.join(root_dir, dir_name)


def get_debug_dir():
    debug_root = config.debug_dir_root
    return _get_debug_dir(debug_root)


def extract_fake_example_value(node, required=True):
    if "example_value" in node.meta and is_fake(node.meta["example_value"]):
        return node.meta["example_value"]
    elif required:
        from torch._dynamo.exc import unimplemented

        unimplemented("`FakeTensor` example value was required but not available")
    else:
        return None


def ensure_graph_fake(e, tx):
    assert maybe_get_fake_mode(e) is tx.fake_mode
    return e


def get_fake_values_from_nodes(tx, nodes, allow_non_graph_fake):
    def visit(n: torch.fx.Node):
        if n.op == "call_function" and "example_value" not in n.meta:
            # fake tensor validity is checked inside get_fake_value using
            # ensure_graph_fake
            return get_fake_value(n, tx, allow_non_graph_fake)

        out = n.meta["example_value"]
        if not allow_non_graph_fake and isinstance(out, torch.Tensor):
            return ensure_graph_fake(out, tx)
        return out

    return torch.fx.node.map_arg(nodes, visit)


def get_fake_value(node, tx, allow_non_graph_fake=False):
    """
    Run the computation represented by `node` using fake tensors and return the result.

    allow_non_graph_fake: whether to allow the return result to be:
        1. non-fake or 2. fake that is not created by this instance of Dynamo.
        If `True`, you must be prepared to deal with such return values, ideally
        by further wrapping them as this graph's fakes.
    """
    from torch.utils._sympy.value_ranges import ValueRangeError

    from .exc import (
        TorchRuntimeError,
        unimplemented,
        Unsupported,
        UserError,
        UserErrorType,
    )

    op = node.op

    # FX Node should always return the same fake value
    if "example_value" in node.meta and is_fake(node.meta["example_value"]):
        return node.meta["example_value"]

    args, kwargs = get_fake_values_from_nodes(
        tx, (node.args, node.kwargs), allow_non_graph_fake
    )

    nnmodule = None
    if op == "call_method" and len(args) > 0 and isinstance(args[0], torch.nn.Module):
        # If the first argument is nn.Module, should copy to fake mode.
        args = (deepcopy_to_fake_tensor(args[0], tx.fake_mode),) + tuple(args[1:])

    if op == "call_module":
        nnmodule = tx.output.nn_modules[node.target]

        if is_lazy_module(nnmodule) and hasattr(nnmodule, "_initialize_hook"):
            # In the case of a lazy module, we want to run
            # the pre-hooks which initialize it.
            # Afterwards, lazy module deletes its pre-hooks
            # to avoid treating it as lazy on subsequent recompile.
            nnmodule._infer_parameters(nnmodule, args)

        # no matter it's lazy module or not, we should copy to fake mode.
        nnmodule = deepcopy_to_fake_tensor(nnmodule, tx.fake_mode)

    if node.name in ["interpolate", "is_integer", "wrapped_gradient"] or any(
        isinstance(a, complex) for a in args
    ):
        # We need to specialize symfloats for now. Eventually we should do a tensorify pass in dynamo.
        args = tuple(
            float(arg)
            if isinstance(arg, torch.SymFloat) and arg.node.hint is not None
            else arg
            for arg in args
        )

    try:
        with tx.fake_mode, enable_python_dispatcher():
            ret_val = wrap_fake_exception(
                lambda: run_node(tx.output, node, args, kwargs, nnmodule)
            )
    except Unsupported:
        raise
    except RuntimeError as e:
        cause: BaseException = e
        if e.__cause__ is not None:
            cause = e.__cause__

        if isinstance(
            cause, torch._subclasses.fake_tensor.DataDependentOutputException
        ):
            unimplemented(
                f"data dependent operator: {cause.func}; "
                "to enable, set torch._dynamo.config.capture_scalar_outputs = True"
            )
        elif isinstance(
            cause, torch._subclasses.fake_tensor.DynamicOutputShapeException
        ):
            if not torch._dynamo.config.capture_dynamic_output_shape_ops:
                unimplemented(
                    f"dynamic shape operator: {cause.func}; "
                    "to enable, set torch._dynamo.config.capture_dynamic_output_shape_ops = True"
                )
            else:
                unimplemented(
                    f"dynamic shape operator: {cause.func}; "
                    "Operator does not have a meta kernel that supports dynamic output shapes, "
                    "please report an issue to PyTorch"
                )
        elif isinstance(
            cause, torch._subclasses.fake_tensor.UnsupportedOperatorException
        ):
            op = cause.func
            import_suggestion = ""
            if isinstance(op, torch._ops.OpOverload):
                maybe_pystub = torch._C._dispatch_pystub(
                    op._schema.name, op._schema.overload_name
                )
                if maybe_pystub is not None:
                    module, ctx = maybe_pystub
                    import_suggestion = (
                        f"It's possible that the support was implemented in "
                        f"module `{module}` and you may need to `import {module}`"
                        f"({ctx}), otherwise "
                    )
            unimplemented(
                f"unsupported operator: {cause.func} ({import_suggestion}see "
                "https://docs.google.com/document/d/1GgvOe7C8_NVOMLOCwDaYV1mXXyHMXY7ExoewHqooxrs/edit#heading=h.64r4npvq0w0"
                " for how to fix)"
            )
        elif isinstance(
            cause, torch.fx.experimental.symbolic_shapes.GuardOnDataDependentSymNode
        ):
            raise UserError(  # noqa: B904
                UserErrorType.CONSTRAINT_VIOLATION,
                str(cause),
                case_name="constrain_as_size_example",
            )
        elif isinstance(cause, ValueRangeError):
            raise UserError(UserErrorType.CONSTRAINT_VIOLATION, e.args[0]) from e
        elif isinstance(cause, TypeError) and "argument" in str(cause):
            unimplemented(f"TypeError {node.target}: {cause}")

        raise TorchRuntimeError(str(e)).with_traceback(e.__traceback__) from None

    if not allow_non_graph_fake:
        _ = pytree.tree_map_only(
            torch.Tensor, functools.partial(ensure_graph_fake, tx=tx), ret_val
        )
    return ret_val


_current_node = threading.local()


def get_current_node():
    return getattr(_current_node, "value", None)


@contextmanager
def set_current_node(node):
    old = get_current_node()
    _current_node.value = node
    try:
        yield
    finally:
        _current_node.value = old


def run_node(tracer, node, args, kwargs, nnmodule):
    """
    Runs a given node, with the given args and kwargs.

    Behavior is dictated by a node's op.

    run_node is useful for extracting real values out of nodes.
    See get_real_value for more info on common usage.

    Note: The tracer arg is only used for 'get_attr' ops
    Note: The nnmodule arg is only used for 'call_module' ops

    Nodes that are not call_function, call_method, call_module, or get_attr will
    raise an AssertionError.
    """
    op = node.op

    with set_current_node(node):

        def make_error_message(e):
            return f"Failed running {op} {node.target}(*{args}, **{kwargs}):\n" + str(e)

        try:
            if op == "call_function":
                return node.target(*args, **kwargs)
            elif op == "call_method":
                return getattr(args[0], node.target)(*args[1:], **kwargs)
            elif op == "call_module":
                assert nnmodule is not None
                return nnmodule(*args, **kwargs)
            elif op == "get_attr":
                return tracer.output_graph.get_submodule(node.target)
            elif op == "placeholder":
                assert "example_value" in node.meta
                return node.meta["example_value"]

        except (NotImplementedError, UnsupportedFakeTensorException) as e:
            # NB: mimic how wrap_fake_exception does it
            from .exc import unimplemented

            unimplemented(make_error_message(e), from_exc=e)
        except Exception as e:
            raise RuntimeError(make_error_message(e)).with_traceback(
                e.__traceback__
            ) from e

    raise AssertionError(op)


def get_real_value(node, tracer):
    """
    Run the actual computation represented by `node` and return the result.
    This will execute any dependent nodes in the graph as well.
    """
    from .exc import TorchRuntimeError

    cache = tracer.real_value_cache
    if node in cache:
        return cache[node]

    op = node.op
    args, kwargs = torch.fx.node.map_arg(  # type: ignore[misc]
        (node.args, node.kwargs),
        lambda n: get_real_value(n, tracer),
    )

    if op == "placeholder" and "grapharg" in node.meta:
        return node.meta["grapharg"].example

    if op == "call_module":
        nn_module = tracer.output_graph.nn_modules[node.target]
        if not is_lazy_module(nn_module):
            nn_module = copy.deepcopy(nn_module)
        else:
            # In the case of a lazy module, we want to run
            # the pre-hooks which initialize it
            nn_module(*args, **kwargs)
    else:
        nn_module = None

    try:
        real_value = run_node(tracer, node, args, kwargs, nn_module)
        cache[node] = real_value
    except RuntimeError as e:
        raise TorchRuntimeError(str(e)).with_traceback(e.__traceback__) from None
    return real_value


def assert_no_fake_params_or_buffers(gm):
    from torch._subclasses.fake_tensor import FakeTensorConfig, is_fake

    def stack_or_hint(t):
        if FakeTensorConfig.debug:
            import traceback

            return f"FAKE TENSOR CREATION TRACEBACK: \n {traceback.format_list(t._debug_trace)}"
        else:
            return "Enable TORCH_FAKE_TENSOR_DEBUG=1 to get creation stack traces on fake tensors."

    for name, buffer in gm.named_buffers():
        assert not is_fake(
            buffer
        ), f"Unexpected fake buffer {name} {stack_or_hint(buffer)}"
    for name, param in gm.named_parameters():
        assert not is_fake(
            param
        ), f"Unexpected fake param {name} {stack_or_hint(param)}"


def fqn(obj: Any):
    """
    Returns the fully qualified name of the object.
    """
    return f"{obj.__module__}.{obj.__qualname__}"


def ifdynstaticdefault(count1, count2):
    if torch._dynamo.config.assume_static_by_default:
        return count1
    else:
        return count2


def import_submodule(mod: types.ModuleType):
    """
    Ensure all the files in a given submodule are imported
    """
    for filename in sorted(os.listdir(os.path.dirname(cast(str, mod.__file__)))):
        if filename.endswith(".py") and filename[0] != "_":
            importlib.import_module(f"{mod.__name__}.{filename[:-3]}")


def object_has_getattribute(value: Any):
    return class_has_getattribute(type(value))


def class_has_getattribute(cls: type):
    try:
        if isinstance(
            inspect.getattr_static(cls, "__getattribute__"),
            types.FunctionType,
        ):
            return True
    except AttributeError:
        pass
    return False


def get_custom_getattr(value: Any, ignore_nn_module_getattr: bool = False):
    try:
        getattr_fn = inspect.getattr_static(type(value), "__getattr__")
    except AttributeError:
        getattr_fn = None
    if ignore_nn_module_getattr and getattr_fn is torch.nn.Module.__getattr__:
        # ignore this case of getattr
        getattr_fn = None
    return getattr_fn


class TensorStaticReason(enum.Enum):
    PARAMETER = 2
    NOT_TENSOR = 4
    NN_MODULE_PROPERTY = 5


def tensor_static_reason_to_message(reason: TensorStaticReason):
    if reason == TensorStaticReason.PARAMETER:
        return "mark_dynamic on parameter, parameters are always static today."
    if reason == TensorStaticReason.NOT_TENSOR:
        return "mark_dynamic on a non tensor, how did this happen?"
    if reason == TensorStaticReason.NN_MODULE_PROPERTY:
        return "tensor is static because it is nn module associated."
    raise AssertionError(f"Illegal reason {reason}")


def tensor_always_has_static_shape(
    tensor: Union[torch.Tensor, Any],
    is_tensor: bool,
    tensor_source: Source,
) -> Tuple[bool, Optional[TensorStaticReason]]:
    """
    Given a tensor, source, and is_tensor flag, determine if a shape should be static.

    Args:
    tensor - the real tensor to evaluate, parameters force a static shape.
    is_tensor - internal dynamo check, essentially "is_tensor": target_cls is TensorVariable,
    tensors not in a TensorVariable for whatever reason are forced static.

    Returns a tuple, where the first element is the bool of whether or not this tensor should have a static shape.
    The second element is a TensorStaticReason, useful for passing to tensor_static_reason_to_message if needed.
    """
    from .source import is_from_unspecialized_param_buffer_source

    if (
        tensor_source.guard_source().is_specialized_nn_module()
        or tensor_source.guard_source().is_unspecialized_builtin_nn_module()
    ) and config.force_nn_module_property_static_shapes:
        return True, TensorStaticReason.NN_MODULE_PROPERTY

    if (
        type(tensor) is torch.nn.Parameter
        or is_from_unspecialized_param_buffer_source(tensor_source)
    ) and config.force_parameter_static_shapes:
        return True, TensorStaticReason.PARAMETER
    if not is_tensor:
        return True, TensorStaticReason.NOT_TENSOR
    return False, None


def lazy_format_graph_tabular(fn_name, gm):
    def inner():
        try:
            from tabulate import tabulate  # TODO: Check that this is installed
        except ImportError:
            return (
                "Tabulate module missing, please install tabulate to log the graph in tabular format, logging code instead:\n"
                + str(lazy_format_graph_code(fn_name, gm))
            )

        node_specs = [
            [n.op, n.name, n.target, n.args, n.kwargs] for n in gm.graph.nodes
        ]
        graph_str = tabulate(
            node_specs, headers=["opcode", "name", "target", "args", "kwargs"]
        )
        return _format_graph_code(fn_name, gm.forward.__code__.co_filename, graph_str)

    return LazyString(inner)


def format_bytecode(prefix, name, filename, line_no, code):
    return f"{prefix} {name} {filename} line {line_no} \n{dis.Bytecode(code).dis()}\n"


forward_hook_names = ["_forward_pre_hooks", "_forward_hooks"]
backward_hook_names = ["_backward_pre_hooks", "_backward_hooks"]
state_dict_hook_names = [
    "_state_dict_pre_hooks",
    "_state_dict_hooks",
    "_load_state_dict_pre_hooks",
    "_load_state_dict_post_hooks",
]
all_hook_names = forward_hook_names + backward_hook_names + state_dict_hook_names


def nn_module_has_global_hooks():
    # This is limited to backward hooks for now because NNModuleVariable
    # supports fwd hooks underneath.
    return len(torch.nn.modules.module._global_backward_hooks) or len(
        torch.nn.modules.module._global_backward_pre_hooks
    )


def nn_module_get_all_hooks(
    mod,
    check_forward_hooks=False,
    check_backward_hooks=False,
    check_state_dict_hooks=False,
):
    """
    Sometimes its useful to differentiate between types of hooks such as forward/backward/pre
    hooks executed during module.__call__, and state_dict hooks which are executed separately.
    """
    hook_dicts_to_check = []
    check_all_hooks = (
        not check_forward_hooks
        and not check_backward_hooks
        and not check_state_dict_hooks
    )
    if check_forward_hooks or check_all_hooks:
        hook_dicts_to_check.extend(forward_hook_names)
    if check_backward_hooks or check_all_hooks:
        hook_dicts_to_check.extend(backward_hook_names)
    if check_state_dict_hooks:
        hook_dicts_to_check.extend(state_dict_hook_names)

    all_hooks = []
    for hook_dict_name in hook_dicts_to_check:
        hooks = getattr(mod, hook_dict_name, [])
        for hook_name in hooks:
            hook = hooks[hook_name]

            all_hooks.append(hook)
    return all_hooks


def nnmodule_has_hooks(
    mod,
    check_forward_hooks=False,
    check_backward_hooks=False,
    check_state_dict_hooks=False,
):
    """
    Helper function to check if a module has any hooks attached to it.
    """
    hooks = nn_module_get_all_hooks(
        mod,
        check_forward_hooks=check_forward_hooks,
        check_backward_hooks=check_backward_hooks,
        check_state_dict_hooks=check_state_dict_hooks,
    )
    return bool(hooks)


def to_numpy_helper(value):
    """Convert tensor and tnp.ndarray to numpy.ndarray."""
    if is_fake(value):
        return value
    if isinstance(value, tnp.ndarray):
        return to_numpy_helper(value.tensor)
    elif isinstance(value, torch.Tensor):
        return value.numpy(force=True)
    elif isinstance(value, (tuple, list)):
        return type(value)(to_numpy_helper(obj) for obj in value)
    else:
        return value


def numpy_to_tensor(value):
    """Convert tnp.ndarray to tensor, leave other types intact. If a list/tuple, loop through it to convert."""
    assert np is not None
    if isinstance(value, np.ndarray):
        return torch.as_tensor(value)
    if isinstance(value, tnp.ndarray):
        return value.tensor
    elif isinstance(value, (tuple, list)):
        return type(value)(numpy_to_tensor(obj) for obj in value)
    else:
        return value


class numpy_to_tensor_wrapper:
    def __init__(self, f):
        self.f = f
        self.__name__ = "wrapped_" + self.f.__name__

    def __repr__(self) -> str:
        return f"<Wrapped function <original {self.f.__name__}>>"

    def __call__(self, *args, **kwargs):
        out = self.f(*args, **kwargs)
        return numpy_to_tensor(out)


def numpy_attr_wrapper(obj, name):
    if isinstance(obj, tnp.ndarray):
        out = getattr(obj, name)
        return numpy_to_tensor(out)
    elif isinstance(obj, torch.Tensor):
        out = getattr(tnp.ndarray(obj), name)
        return numpy_to_tensor(out)


class numpy_method_wrapper:
    """Convert obj from torch.Tensor to tnp.ndarray and call method. Then convert result back to torch.Tensor."""

    def __init__(self, method: str):
        self.method = method
        self.__name__ = "wrapped_" + self.method

    def __repr__(self) -> str:
        return f"<Wrapped method <original {self.method}>>"

    def __call__(self, *args, **kwargs):
        obj = args[0]
        if isinstance(obj, torch.Tensor):
            obj = tnp.ndarray(obj)
        method_callable = getattr(obj, self.method)
        out = method_callable(*args[1:], **kwargs)
        return numpy_to_tensor(out)


class numpy_operator_wrapper:
    """Implements dunder methods for tnp.ndarray via functions from the operator library"""

    def __init__(self, op: Callable[..., Any]):
        self.op = op
        self.__name__ = f"wrapped_{op.__name__}"

    def __repr__(self) -> str:
        return f"<Wrapped operator <original {self.__name__}>>"

    def __call__(self, *args, **kwargs):
        assert not kwargs

        args = (
            tnp.ndarray(arg) if isinstance(arg, torch.Tensor) else arg for arg in args
        )
        out = self.op(*args)
        return numpy_to_tensor(out)


def defake(x):
    if not isinstance(x, FakeTensor):
        return x
    size: torch._prims_common.ShapeType
    stride: torch._prims_common.StrideType
    if x._has_symbolic_sizes_strides:
        size = []
        for s in x.size():
            if isinstance(s, torch.SymInt):
                size.append(s.node.shape_env.size_hint(s.node.expr))
            else:
                size.append(s)
        stride = []
        for s in x.stride():
            if isinstance(s, torch.SymInt):
                stride.append(s.node.shape_env.size_hint(s.node.expr))
            else:
                stride.append(s)
    else:
        size = x.size()
        stride = x.stride()
    y = torch.empty_strided(
        size,
        stride,
        dtype=x.dtype,
        device=x.device,
        requires_grad=x.requires_grad,
    )
    y.zero_()
    return y


def is_utils_checkpoint(obj):
    # Lazy import to avoid circular dependencies
    import torch.utils.checkpoint

    return obj is torch.utils.checkpoint.checkpoint


def is_invoke_subgraph(obj):
    from torch._higher_order_ops.invoke_subgraph import invoke_subgraph_placeholder

    return obj is invoke_subgraph_placeholder


def build_invoke_subgraph_variable(**options):
    from .variables.higher_order_ops import TorchHigherOrderOperatorVariable

    return TorchHigherOrderOperatorVariable.make(
        torch._higher_order_ops.invoke_subgraph,
        **options,
    )


def build_checkpoint_variable(**options):
    import torch._higher_order_ops.wrap as higher_order_ops

    from .variables.higher_order_ops import TorchHigherOrderOperatorVariable

    # TODO - This is a temporary situation where we have two versions of
    # checkpointing implementation. We will converge on one and remove the other.
    activation_checkpoint_op: torch._ops.HigherOrderOperator = (
        higher_order_ops.tag_activation_checkpoint
    )
    if torch._functorch.config.functionalize_rng_ops:
        activation_checkpoint_op = higher_order_ops.wrap_activation_checkpoint

    return TorchHigherOrderOperatorVariable.make(
        activation_checkpoint_op,
        **options,
    )


def is_compile_supported(device_type):
    from .eval_frame import is_dynamo_supported

    compile_supported = is_dynamo_supported()
    if device_type == "cpu":
        pass
    elif device_type == "cuda" and compile_supported:
        compile_supported = has_triton()
    else:
        compile_supported = False
    return compile_supported


# The following 3.11 source code functions are adapted from
# https://github.com/python/cpython/blob/v3.11.4/Lib/traceback.py
# in order to output source code corresponding to bytecode in 3.11+.
# We need our own versions since we want to support multiline expressions.
def _fix_offset(str: str, offset: int) -> int:
    """
    Convert byte offset `offset` of `str` into character offset.
    Byte offset is used for 3.11+ instruction column data.
    Takes things like unicode characters into consideration.

    Unchanged from CPython implementation.
    """
    as_utf8 = str.encode("utf-8")
    return len(as_utf8[:offset].decode("utf-8", errors="replace"))


@dataclasses.dataclass
class _Anchors:
    # inclusive
    left_end_lineno: int
    left_end_offset: int
    right_start_lineno: int
    # exclusive
    right_start_offset: int


def _extract_anchors_from_expr(segment: str) -> Optional[_Anchors]:
    """
    Given source code `segment` corresponding to a bytecode
    instruction, determine:
        - for binary ops, the location of the binary op
        - for indexing, the location of the brackets.
    `segment` is expected to be a valid Python expression
    """
    assert sys.version_info >= (3, 11)

    import ast

    try:
        # Without brackets, `segment` is parsed as a statement.
        # We expect an expression, so wrap `segment` in
        # brackets to handle multi-line expressions.
        tree = ast.parse("(\n" + segment + "\n)")
    except SyntaxError:
        return None

    if len(tree.body) != 1:
        return None

    lines = segment.split("\n")

    # get character index given byte offset
    def normalize(lineno, offset):
        return _fix_offset(lines[lineno], offset)

    # Gets the next valid character index in `lines`, if
    # the current location is not valid. Handles empty lines.
    def next_valid_char(lineno, col):
        while lineno < len(lines) and col >= len(lines[lineno]):
            col = 0
            lineno += 1
        assert lineno < len(lines) and col < len(lines[lineno])
        return lineno, col

    # Get the next valid character index in `lines`.
    def increment(lineno, col):
        col += 1
        lineno, col = next_valid_char(lineno, col)
        assert lineno < len(lines) and col < len(lines[lineno])
        return lineno, col

    # Get the next valid character at least on the next line
    def nextline(lineno, col):
        col = 0
        lineno += 1
        lineno, col = next_valid_char(lineno, col)
        assert lineno < len(lines) and col < len(lines[lineno])
        return lineno, col

    statement = tree.body[0]
    if isinstance(statement, ast.Expr):
        expr = statement.value
        if isinstance(expr, ast.BinOp):
            # ast gives locations for BinOp subexpressions, e.g.
            # ( left_expr ) + ( right_expr )
            #   left^^^^^       right^^^^^
            # -2 since end_lineno is 1-indexed and because we added an extra
            # bracket to `segment` when calling ast.parse
            cur_lineno = cast(int, expr.left.end_lineno) - 2
            cur_col = normalize(cur_lineno, expr.left.end_col_offset)
            cur_lineno, cur_col = next_valid_char(cur_lineno, cur_col)

            # Heuristic to find the operator character.
            # The original CPython implementation did not look for ), \, or #,
            # leading to incorrect anchor location, e.g.
            # (x) + (y)
            # ~~^~~~~~~
            while (ch := lines[cur_lineno][cur_col]).isspace() or ch in ")\\#":
                if ch in "\\#":
                    cur_lineno, cur_col = nextline(cur_lineno, cur_col)
                else:
                    cur_lineno, cur_col = increment(cur_lineno, cur_col)

            # binary op is 1 or 2 characters long, on the same line
            right_col = cur_col + 1
            if (
                right_col < len(lines[cur_lineno])
                and not (ch := lines[cur_lineno][right_col]).isspace()
                and ch not in "\\#"
            ):
                right_col += 1
            # right_col can be invalid since it is exclusive

            return _Anchors(cur_lineno, cur_col, cur_lineno, right_col)
        elif isinstance(expr, ast.Subscript):
            # ast gives locations for value and slice subexpressions, e.g.
            # ( value_expr ) [ slice_expr ]
            #   value^^^^^     slice^^^^^
            # subscript^^^^^^^^^^^^^^^^^^^^
            # find left bracket (first '[' after value)
            left_lineno = cast(int, expr.value.end_lineno) - 2
            left_col = normalize(left_lineno, expr.value.end_col_offset)
            left_lineno, left_col = next_valid_char(left_lineno, left_col)
            while lines[left_lineno][left_col] != "[":
                left_lineno, left_col = increment(left_lineno, left_col)
            # find right bracket (final character of expression)
            right_lineno = cast(int, expr.end_lineno) - 2
            right_col = normalize(right_lineno, expr.end_col_offset)
            return _Anchors(left_lineno, left_col, right_lineno, right_col)
        elif isinstance(expr, ast.Call):
            # ( func_expr ) (args, kwargs)
            #   func^^^^^
            # call^^^^^^^^^^^^^^^^^^^^^^^^
            # find left bracket (first '(' after func)
            left_lineno = cast(int, expr.func.end_lineno) - 2
            left_col = normalize(left_lineno, expr.func.end_col_offset)
            left_lineno, left_col = next_valid_char(left_lineno, left_col)
            while lines[left_lineno][left_col] != "(":
                left_lineno, left_col = increment(left_lineno, left_col)
            # find right bracket (final character of expression)
            right_lineno = cast(int, expr.end_lineno) - 2
            right_col = normalize(right_lineno, expr.end_col_offset)
            return _Anchors(left_lineno, left_col, right_lineno, right_col)

    return None


def get_instruction_source_311(code: types.CodeType, inst: dis.Instruction) -> str:
    """
    Python 3.11+ only. Returns lines of source code (from code object `code`)
    corresponding to `inst`'s location data, and underlines relevant code to `inst`.

    Example: CALL on `g`:
    f(g(
      ^^
        h(x)))
        ^^^^^

    We need our own implementation in < 3.13 since `format_frame_summary` in
    Python's `traceback` module doesn't handle multi-line expressions
    (and their anchor extraction code is not completely correct).
    """
    if sys.version_info >= (3, 13):
        # multiline traceback implemented in 3.13+
        frame_summary = traceback.FrameSummary(
            code.co_filename,
            inst.positions.lineno,
            code.co_name,
            end_lineno=inst.positions.end_lineno,
            colno=inst.positions.col_offset,
            end_colno=inst.positions.end_col_offset,
        )
        result = traceback.format_list([frame_summary])[0]
        # remove first line containing filename info
        result = "\n".join(result.splitlines()[1:])
        # indent lines with original indentation
        orig_lines = [
            linecache.getline(code.co_filename, lineno).rstrip()
            for lineno in range(inst.positions.lineno, inst.positions.end_lineno + 1)
        ]
        orig_lines_dedent = textwrap.dedent("\n".join(orig_lines)).splitlines()
        indent_len = len(orig_lines[0]) - len(orig_lines_dedent[0])
        indent = orig_lines[0][:indent_len]
        result = textwrap.indent(textwrap.dedent(result), indent)
        return result

    assert inst.positions is not None
    if inst.positions.lineno is None:
        return ""
    # The rstrip + "\n" pattern is used throughout this function to handle
    # linecache.getline errors. Error lines are treated as empty strings "", but we want
    # to treat them as blank lines "\n".
    first_line = linecache.getline(code.co_filename, inst.positions.lineno).rstrip()
    if inst.positions.end_lineno is None:
        return first_line
    if inst.positions.col_offset is None or inst.positions.end_col_offset is None:
        return first_line

    # character index of the start of the instruction
    start_offset = _fix_offset(first_line, inst.positions.col_offset)
    # character index of the end of the instruction
    # compute later since end may be a different line
    end_offset = None
    # expression corresponding to the instruction so we can get anchors
    segment = ""
    # underline markers to be printed - start with `~` marker and replace with `^` later
    markers = []

    # Compute segment and initial markers
    if inst.positions.end_lineno == inst.positions.lineno:
        end_offset = _fix_offset(first_line, inst.positions.end_col_offset)
        segment = first_line[start_offset:end_offset]
        markers.append(" " * start_offset + "~" * (end_offset - start_offset))
    else:
        segment = first_line[start_offset:] + "\n"
        markers.append(" " * start_offset + "~" * (len(first_line) - start_offset))
        last_line = linecache.getline(
            code.co_filename, inst.positions.end_lineno
        ).rstrip()
        end_offset = _fix_offset(last_line, inst.positions.end_col_offset)
        for lineno in range(inst.positions.lineno + 1, inst.positions.end_lineno):
            line = linecache.getline(code.co_filename, lineno).rstrip()
            segment += line + "\n"
            # don't underline leading spaces
            num_spaces = len(line) - len(line.lstrip())
            markers.append(" " * num_spaces + "~" * (len(line) - num_spaces))
        segment += last_line[:end_offset]
        num_spaces = len(last_line) - len(last_line.lstrip())
        markers.append(" " * num_spaces + "~" * (end_offset - num_spaces))

    anchors: Optional[_Anchors] = None
    try:
        anchors = _extract_anchors_from_expr(segment)
    except AssertionError:
        pass

    # replace `~` markers with `^` where necessary
    if anchors is None:
        markers = [marker.replace("~", "^") for marker in markers]
    else:
        # make markers mutable
        mutable_markers: List[List[str]] = [list(marker) for marker in markers]

        # anchor positions do not take start_offset into account
        if anchors.left_end_lineno == 0:
            anchors.left_end_offset += start_offset
        if anchors.right_start_lineno == 0:
            anchors.right_start_offset += start_offset

        # Turn `~`` markers between anchors to `^`
        for lineno in range(len(markers)):
            for col in range(len(mutable_markers[lineno])):
                if lineno < anchors.left_end_lineno:
                    continue
                if lineno == anchors.left_end_lineno and col < anchors.left_end_offset:
                    continue
                if (
                    lineno == anchors.right_start_lineno
                    and col >= anchors.right_start_offset
                ):
                    continue
                if lineno > anchors.right_start_lineno:
                    continue
                if mutable_markers[lineno][col] == "~":
                    mutable_markers[lineno][col] = "^"

        # make markers into strings again
        markers = ["".join(marker) for marker in mutable_markers]

    result = ""
    for i in range(len(markers)):
        result += (
            linecache.getline(code.co_filename, inst.positions.lineno + i).rstrip()
            + "\n"
        )
        result += markers[i] + "\n"
    return result


def get_static_address_type(t):
    if isinstance(t, torch.Tensor):
        return getattr(t, "_dynamo_static_input_type", None)

    return None


def is_rng_state_getter_or_setter(value):
    getters = (
        # The following two functions are not identical, so don't remove anyone!
        torch._C.Generator.get_state,
        torch.default_generator.get_state,
        torch.get_rng_state,
        torch.cuda.get_rng_state,
    )
    setters = (
        torch._C.Generator.set_state,
        torch.default_generator.set_state,
        torch.set_rng_state,
        torch.cuda.set_rng_state,
    )
    return value in (*setters, *getters)


def is_tensor_base_attr_getter(value):
    return (
        isinstance(value, types.MethodWrapperType)
        and value.__name__ == "__get__"
        and value.__self__.__objclass__ is torch._C._TensorBase  # type: ignore[attr-defined]
    )


def is_torch_function_object(value):
    return hasattr(value, "__torch_function__")


def has_torch_function(vt: torch._dynamo.variables.base.VariableTracker) -> bool:
    from torch._dynamo.variables import UserDefinedObjectVariable
    from torch._dynamo.variables.torch_function import TensorWithTFOverrideVariable

    # Note on lazy vars: The value will either be realized or not throughout the course of execution
    # if the value has a torch function, it will eventually be realized so we can realize it here
    # if the value does not have a torch function, it may or may not be realized
    # if it is realized it will be used and guards will be installed properly
    # if it is not used, guards won't be installed, and it doesn't matter
    # if the value has a torch function or not, so we should *not* realize it.
    # NB: We technically know that if is_realized is False, LazyVariableTracker has the peek_value method
    # but mypy does not unfortunately
    if vt.is_realized() or (
        hasattr(vt, "peek_value") and hasattr(vt.peek_value(), "__torch_function__")
    ):
        if isinstance(vt, TensorWithTFOverrideVariable):
            return True

        return isinstance(vt, UserDefinedObjectVariable) and hasattr(
            vt.value, "__torch_function__"
        )

    return False


# see note [Tensor Fakification and Symbol Caching]
def to_fake_tensor(t, fake_mode):
    symbolic_context = None
    source = None
    if tracing_context := torch._guards.TracingContext.try_get():
        if t in tracing_context.tensor_to_context:
            symbolic_context = tracing_context.tensor_to_context[t]
            source = symbolic_context.tensor_source

    return fake_mode.from_tensor(
        t, static_shapes=False, symbolic_context=symbolic_context, source=source
    )


# NB: this works for both classes and instances
def is_frozen_dataclass(value):
    return (
        not object_has_getattribute(value)
        and not class_has_getattribute(value)
        and is_dataclass(value)
        and hasattr(value, "__dataclass_params__")
        and hasattr(value.__dataclass_params__, "frozen")
        and value.__dataclass_params__.frozen
    )


def get_first_attr(obj, *attrs):
    """
    Return the first available attribute or throw an exception if none is present.
    """
    for attr in attrs:
        if hasattr(obj, attr):
            return getattr(obj, attr)

    raise AssertionError(f"{obj} does not has any of the attributes: {attrs}")


@contextlib.contextmanager
def maybe_enable_compiled_autograd(should_enable, fullgraph=True, dynamic=True):
    if not should_enable:
        yield
    else:

        def compiler_fn(gm):
            def inner_compiler(gm_, example_inputs_):
                torch._dynamo.utils.counters["compiled_autograd"]["compiles"] += 1
                return torch._inductor.compile(gm_, example_inputs_)

            return torch.compile(
                gm, backend=inner_compiler, fullgraph=fullgraph, dynamic=dynamic
            )

        with torch._dynamo.compiled_autograd._enable(compiler_fn) as ctx:
            yield ctx


def invalid_removeable_handle():
    # need a subclass so weakref works
    class Invalid(dict):  # type: ignore[type-arg]
        pass

    return RemovableHandle(Invalid())


# Returns a "proxy" (new object with the same class and dict) for (non-GraphModule) nn.Module's.
# Attribute changes to the original object/proxy will be reflected in the other.
# This is useful for cases where we want a keep-alive reference to a module without increasing
# its reference count.
def nn_module_proxy(mod):
    if not isinstance(mod, torch.nn.Module):
        return mod
    if isinstance(mod, torch.fx.GraphModule):
        # Dynamo-generated GM's shouldn't contain user-created GM's
        return mod
    proxy = mod.__class__.__new__(mod.__class__)
    proxy.__dict__ = mod.__dict__
    return proxy


class GmWrapper(torch.nn.Module):
    def __init__(self, gm, unflatten_fn):
        super().__init__()
        self.gm = gm
        self.unflatten_fn = unflatten_fn

    def forward(self, *args):
        args: List[Any] = list(args)
        return self.gm(*self.unflatten_fn(args))


def flatten_graph_inputs(gm: torch.fx.GraphModule, inputs, compile_gm):
    """
    Mutate inputs so that they are flat and wrap gm such that it
    accepts those inputs.  This is needed for graphs that take
    bumpy inputs.
    """
    inputs_idx_to_clear = [
        i
        for i, node in enumerate(gm.graph.nodes)
        if node.op == "placeholder" and node.meta.get("steal_arg", False)
    ]

    if torch._dynamo.compiled_autograd.in_compiled_autograd_region:
        # fast path, avoid pytree overhead
        # compiled autograd inputs are always a list of tensors, maybe followed by symints
        assert inputs_idx_to_clear == [0]
        assert isinstance(inputs[0], list)
        boxed_inputs_count = len(inputs[0])

        def flatten_fn(args):
            return args[0] + list(args[1:])

        def unflatten_fn(flat_args):
            return (flat_args[:boxed_inputs_count], *flat_args[boxed_inputs_count:])

        compiled_fn = compile_gm(GmWrapper(gm, unflatten_fn), flatten_fn(inputs))
    else:
        # slow path, don't know inputs structure
        flat_inputs, spec = pytree.tree_flatten(inputs)
        unflatten_fn = functools.partial(pytree.tree_unflatten, treespec=spec)
        compiled_fn = compile_gm(GmWrapper(gm, unflatten_fn), flat_inputs)
        # note this doesn't check the spec, assuming it is the same
        flatten_fn = pytree.arg_tree_leaves

    def wrapper(*args):
        flat_args = flatten_fn(args)

        # flat_args is a new list, so we need to clear references from the old list
        for i in inputs_idx_to_clear:
            args[i].clear()

        # this call is boxed to avoid increasing refcount until we reach aot_module_simplified forward
        return compiled_fn(flat_args)

    return wrapper


def get_locals_to_steal(maybe_gm):
    if not isinstance(maybe_gm, torch.fx.GraphModule) or not hasattr(maybe_gm, "meta"):
        return []
    return maybe_gm.meta.get("locals_to_steal", [])


def set_locals_to_steal(gm, locals_to_steal):
    gm.meta["locals_to_steal"] = locals_to_steal


class Lit:
    def __init__(self, s):
        self.s = s

    def __repr__(self) -> str:
        return self.s


warn_once_cache: Set[str] = set()


def warn_once(msg, stacklevel=1):
    # Dynamo causes all warnings.warn (in user code and in Dynamo code) to print all the time.
    # https://github.com/pytorch/pytorch/issues/128427.
    # warn_once is a workaround: if the msg has been warned on before, then we will not
    # warn again.
    # NB: it's totally ok to store a cache of all the strings: this is what warnings.warn does as well.
    if msg in warn_once_cache:
        return
    warn_once_cache.add(msg)
    warnings.warn(msg, stacklevel=stacklevel + 1)


def strip_color_from_string(text):
    # This regular expression matches ANSI escape codes
    ansi_escape = re.compile(r"\x1B[@-_][0-?]*[ -/]*[@-~]")
    return ansi_escape.sub("", text)


@contextlib.contextmanager
def _disable_saved_tensors_hooks_during_tracing():
    # See NOTE: [Deferring tensor pack/unpack hooks until runtime]
    try:
        prior = torch._C._autograd._saved_tensors_hooks_set_tracing(True)
        yield
    finally:
        torch._C._autograd._saved_tensors_hooks_set_tracing(prior)


def is_parameter_freezing():
    return torch._inductor.config.freezing and not torch.is_grad_enabled()


def get_torch_function_mode_stack():
    return [
        get_torch_function_mode_stack_at(i) for i in range(_len_torch_function_stack())
    ]


def get_torch_function_mode_stack_at(ind):
    assert ind < _len_torch_function_stack() and ind >= 0
    return torch._C._get_function_stack_at(ind)


def set_torch_function_mode_stack(stack):
    for _ in range(_len_torch_function_stack()):
        _pop_torch_function_stack()

    for mode in stack:
        _push_on_torch_function_stack(mode)


def clear_torch_function_mode_stack():
    for _ in range(_len_torch_function_stack()):
        _pop_torch_function_stack()


# call from C dynamo in order to inspect values in pdb
def _breakpoint_for_c_dynamo(*args):
    breakpoint()


def verify_guard_fn_signature(value):
    fn = value.__metadata_guard__
    sig = inspect.signature(fn)
    if len(sig.parameters) != 2:
        from .exc import InternalTorchDynamoError

        raise InternalTorchDynamoError(
            "Tensor subclass method __metadata_guard__ must take exactly two subclass metadata arguments"
        )
    if fn.__self__ != value.__class__:
        from .exc import InternalTorchDynamoError

        raise InternalTorchDynamoError(
            "Tensor subclass method __metadata_guard__ must be a classmethod"
        )


def does_not_override_dict_iter_methods(user_cls):
    return (
        user_cls.items in (dict.items, OrderedDict.items)
        and user_cls.values in (dict.values, OrderedDict.values)
        and user_cls.keys in (dict.keys, OrderedDict.keys)
        and user_cls.__iter__ in (dict.__iter__, OrderedDict.__iter__)
    )


# Helper functions below are to prevent __torch_function__
# calls from happening in the middle of __torch_function__
# compiled bytecode
# They will be skipped which is the desired result
def call_size(x, i):
    @torch._dynamo.disable(recursive=True)
    def fn(x, i):
        return x.size(i)

    return fn(x, i)


def call_stride(x, i):
    @torch._dynamo.disable(recursive=True)
    def fn(x, i):
        return x.stride(i)

    return fn(x, i)


def call_storage_offset(x):
    @torch._dynamo.disable(recursive=True)
    def fn(x):
        return x.storage_offset()

    return fn(x)


# Helper function to extract relevant parts of a tensor's __dict__ to store in node meta.
# To avoid ref cycles, it's important that no tensors are present here, so leave those out.
def _extract_tensor_dict(t):
    KEYS_TO_COPY = [
        "_dynamo_static_input_type",
        "tag",
    ]

    tensor_dict = {
        key: copy.copy(t.__dict__[key]) for key in KEYS_TO_COPY if key in t.__dict__
    }

    return tensor_dict


# This is useful for reconstructing within the Dynamo graph the non-graph-input objects
# whose lifetime is governed by the user.
# e.g. torch.cuda.Event is a prime example.
user_obj_id_to_weakref: Dict[int, weakref.ReferenceType[object]] = {}


def get_user_object_from_id(obj_id):
    obj = user_obj_id_to_weakref[obj_id]()
    assert obj is not None, "User object is no longer alive"
    return obj


def store_user_object_weakref(obj):
    obj_id = id(obj)
    user_obj_id_to_weakref[obj_id] = weakref.ref(obj)


class CompileTimeInstructionCounter:
    _counter: int = 0
    _id: int = -1
    _depth = 0

    @classmethod
    def start(cls) -> None:
        cls._depth = cls._depth + 1
        if cls._depth == 1:
            cls._id = _instruction_counter.start()

    @classmethod
    def end(cls) -> None:
        cls._depth = cls._depth - 1
        if cls._depth == 0:
            cls._counter += _instruction_counter.end(cls._id)
            cls._id = -1

    @classmethod
    def clear(cls) -> None:
        cls._counter = 0

    @classmethod
    def value(cls) -> int:
        return cls._counter

    @classmethod
    @contextmanager
    def record(cls):
        try:
            if config.record_compile_time_instruction_count:
                cls.start()
            yield
        finally:
            if config.record_compile_time_instruction_count:
                cls.end()


def set_feature_use(feature: str, usage: bool):
    """
    Records whether we are using a feature
    Generally a feature is a JK.
    """
    # Note that sometimes (tests etc...) we're not in a context which we can record into
    if get_metrics_context().in_progress():
        get_metrics_context().set_key_value("feature_usage", feature, usage)<|MERGE_RESOLUTION|>--- conflicted
+++ resolved
@@ -85,6 +85,7 @@
     signpost_event,
 )
 from torch.fx._utils import _format_graph_code, lazy_format_graph_code
+from torch.monitor import _WaitCounter
 from torch.nn.modules.lazy import LazyModuleMixin
 from torch.utils._triton import has_triton, has_triton_package
 from torch.utils.hooks import RemovableHandle
@@ -462,13 +463,10 @@
     log_pt2_compile_event: bool = False,
     metadata: Optional[Dict[str, object]] = None,
     dynamo_compile_column_us: Optional[str] = None,
-<<<<<<< HEAD
-=======
     dynamo_compile_runtime_column_us: Optional[str] = None,
     compile_id: Optional[CompileId] = None,
     is_forward: Optional[bool] = None,
     log_waitcounter: bool = False,
->>>>>>> 430d54ee
 ) -> Generator[Any, None, None]:
     """
     dynamo_timed is a context manager
@@ -503,8 +501,6 @@
     - dynamo_compile_column_us: If provided, updates the specified CompilationMetrics
       field to be logged to dyname_compile column. We expect all columns to be _us;
       therefore, the field name must end with "_us".
-<<<<<<< HEAD
-=======
     - dynamo_compile_runtime_column_us: Like 'dynamo_compile_column_us', but should
       be used for those columns captured outside of a compile context, e.g.,
       runtime autotuning.
@@ -514,7 +510,6 @@
     - is_forward: Optionally set an is_forward field for those logging destinations
       that support it.
     - log_waitcounter: If set, we'll log a waitcounter of the form "pytorch.dynamo_timed.{key}"
->>>>>>> 430d54ee
     """
     # We're standardizing on microseconds for dynamo_compile timings.
     if dynamo_compile_column_us is not None:
@@ -549,7 +544,11 @@
 
     try:
         with torch.profiler.record_function(f"{key} (dynamo_timed)"):
-            yield
+            if log_waitcounter:
+                with _WaitCounter(f"pytorch.dynamo_timed.{key}").guard():
+                    yield
+            else:
+                yield
     finally:
         end_ns = time.time_ns()
         time_spent_ns = end_ns - start_ns
@@ -1257,34 +1256,6 @@
     exc_type: Optional[Type[BaseException]],
     exc_value: Optional[BaseException],
 ):
-<<<<<<< HEAD
-    def us_to_s(field):
-        metric = metrics.get(field, None)
-        return metric / 1e6 if metric is not None else None
-
-    def us_to_ms(field):
-        metric = metrics.get(field, None)
-        return metric // 1000 if metric is not None else None
-
-    def _convert_collection_to_str(field: str) -> Optional[str]:
-        def safe_str(item: Any) -> str:
-            try:
-                return str(item)
-            except Exception:
-                return str(None)
-
-        metric = metrics.get(field, None)
-        if metric is None:
-            return None
-
-        # Remove this field (list/set) from metrics to avoid clashes
-        del metrics[field]
-        if not isinstance(metric, set) and not isinstance(metric, list):
-            return None
-        return ",".join(safe_str(item) for item in metric)
-
-    structured_logging_overhead_s = torch._logging.get_structured_logging_overhead()
-=======
     if torch._inductor.utils.should_use_remote_fx_graph_cache():
         try:
             from torch._inductor.fb.remote_cache import (
@@ -1308,7 +1279,6 @@
     if not compile_id:
         compile_id = torch._guards.CompileContext.current_compile_id()
 
->>>>>>> 430d54ee
     common_metrics = {
         "compile_id": compile_id,
         "start_time_us": start_time_ns // 1000,
@@ -1322,17 +1292,8 @@
         "inductor_config": _scrubbed_inductor_config_for_logging(),
         "cuda_version": torch.version.cuda,
         "triton_version": triton.__version__ if has_triton() else "",
-<<<<<<< HEAD
-        "inductor_fx_remote_cache_hit_keys": _convert_collection_to_str(
-            "inductor_fx_remote_cache_hit_keys"
-        ),
-        "inductor_fx_remote_cache_miss_keys": _convert_collection_to_str(
-            "inductor_fx_remote_cache_miss_keys"
-        ),
-=======
         "remote_cache_version": remote_cache_version,
         "inductor_fx_remote_cache_backend_type": inductor_fx_remote_cache_backend_type,
->>>>>>> 430d54ee
     }
 
     compilation_metrics = CompilationMetrics.create({**common_metrics, **metrics})
@@ -2222,6 +2183,16 @@
 
 
 iter_next = next
+
+
+def normalize_range_iter(range_iter) -> Tuple[int, int, int]:
+    _, (range_obj,), maybe_idx = range_iter.__reduce__()
+    # In 3.12+, `maybe_idx` could be None, and `range_obj.start` would've been
+    # already incremented by the current index.
+    start = range_obj.start + (maybe_idx or 0)
+    stop = range_obj.stop
+    step = range_obj.step
+    return (start, stop, step)
 
 
 def to_subclass(t, cls):
