--- conflicted
+++ resolved
@@ -1475,22 +1475,15 @@
                 raise BackendCompilerFailed(
                     self.compiler_fn, e, inspect.currentframe()
                 ).with_traceback(e.__traceback__) from None
-<<<<<<< HEAD
             unimplemented_v2_with_warning(
                 e,
                 self.root_tx.f_code,
-                gb_type="Backend compiler fake tensor exception",
-                context=f"Backend: {name}\nTraceback:\n{self.root_tx.format_frame_summary()}",
-                explanation=f"Backend compiler `{name}` failed with a fake tensor exception",
+                gb_type="Backend compiler exception",
+                context=f"Backend: {name}\nException:{str(e)}\nTraceback:\n{self.root_tx.format_frame_summary()}",
+                explanation=f"Backend compiler `{name}` failed with {str(e)}. Adding a graph break.",
                 hints=[
                     "Report an issue to PyTorch",
                 ],
-=======
-            msg = (
-                f"Backend compiler failed with {str(e)} at \n"
-                f"{self.root_tx.format_frame_summary()}"
-                "Adding a graph break."
->>>>>>> 71a380ea
             )
         except SkipFrame as e:
             # The backend compiler has requested that we skip the frame, instead of
