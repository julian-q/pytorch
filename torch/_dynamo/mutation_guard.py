--- conflicted
+++ resolved
@@ -1,10 +1,7 @@
 import functools
 import weakref
-<<<<<<< HEAD
-from typing import Any, List, MutableMapping, Type
-=======
+from collections.abc import MutableMapping
 from typing import Any
->>>>>>> 7e6280ac
 
 import torch.nn
 from torch.nn import Module
