# mypy: allow-untyped-defs
# Copyright (c) Meta Platforms, Inc. and affiliates

import copy
import csv
import itertools
import logging
import re
from abc import ABC, abstractmethod
from collections import Counter, defaultdict
from enum import Enum
from typing import (
    Any,
    Callable,
    Dict,
    List,
    NamedTuple,
    Optional,
    Set,
    TYPE_CHECKING,
    Union,
)

import torch
import torch.distributed as dist
from torch._dynamo import OptimizedModule
from torch.distributed.fsdp import FSDPModule, UnshardHandle
from torch.profiler import record_function

from .microbatch import merge_chunks, split_args_kwargs_into_chunks, TensorChunkSpec
from .stage import _PipelineStageBase


if TYPE_CHECKING:
    from torch.distributed import Work

__all__ = [
    "get_schedule_class",
    "PipelineScheduleSingle",
    "PipelineScheduleMulti",
    "Schedule1F1B",
    "ScheduleGPipe",
    "ScheduleInterleaved1F1B",
    "ScheduleLoopedBFS",
    "ScheduleInterleavedZeroBubble",
    "ScheduleZBVZeroBubble",
]

logger = logging.getLogger(__name__)


class _ComputationType(Enum):
    # TODO(whc) rename to _ActType?
    FORWARD = 1
    BACKWARD_INPUT = 2
    BACKWARD_WEIGHT = 3
    UNSHARD = 4
    RESHARD = 5
    SEND_F = 6
    RECV_F = 7
    SEND_B = 8
    RECV_B = 9
    FULL_BACKWARD = 10

    def __str__(self):
        str_map = {
            _ComputationType.FORWARD: "F",
            _ComputationType.BACKWARD_INPUT: "I",
            _ComputationType.BACKWARD_WEIGHT: "W",
            _ComputationType.UNSHARD: "UNSHARD",
            _ComputationType.RESHARD: "RESHARD",
            _ComputationType.SEND_F: "SEND_F",
            _ComputationType.RECV_F: "RECV_F",
            _ComputationType.SEND_B: "SEND_B",
            _ComputationType.RECV_B: "RECV_B",
            _ComputationType.FULL_BACKWARD: "B",
        }
        return str_map[self]

    @staticmethod
    def from_str(action):
        if action == "F":
            return _ComputationType.FORWARD
        elif action == "I":
            return _ComputationType.BACKWARD_INPUT
        elif action == "W":
            return _ComputationType.BACKWARD_WEIGHT
        elif action == "UNSHARD":
            return _ComputationType.UNSHARD
        elif action == "RESHARD":
            return _ComputationType.RESHARD
        elif action == "SEND_F":
            return _ComputationType.SEND_F
        elif action == "RECV_F":
            return _ComputationType.RECV_F
        elif action == "SEND_B":
            return _ComputationType.SEND_B
        elif action == "RECV_B":
            return _ComputationType.RECV_B
        elif action == "B":
            return _ComputationType.FULL_BACKWARD
        else:
            raise RuntimeError(f"Invalid computation type {action}")


FORWARD = _ComputationType.FORWARD
BACKWARD_INPUT = _ComputationType.BACKWARD_INPUT
BACKWARD_WEIGHT = _ComputationType.BACKWARD_WEIGHT
UNSHARD = _ComputationType.UNSHARD
RESHARD = _ComputationType.RESHARD
SEND_F = _ComputationType.SEND_F
RECV_F = _ComputationType.RECV_F
SEND_B = _ComputationType.SEND_B
RECV_B = _ComputationType.RECV_B
FULL_BACKWARD = _ComputationType.FULL_BACKWARD

# Convenience shorthand for compute actions only since they are used in 'simple schedule format'
F = FORWARD
I = BACKWARD_INPUT
W = BACKWARD_WEIGHT
B = FULL_BACKWARD

# Helper to parse an action string like 1F0 into a tuple of (stage_index, computation_type, microbatch_index)
_action_regex = re.compile(
    r"(\d+)(F|I|B|W|UNSHARD|RESHARD|SEND_F|RECV_F|SEND_B|RECV_B)(\d*)"
)


class _Action(NamedTuple):
    stage_index: int
    computation_type: _ComputationType
    microbatch_index: Optional[int] = None

    def __repr__(self):
        repr = str(self.stage_index)
        repr += str(self.computation_type)
        if self.microbatch_index is not None:
            repr += str(self.microbatch_index)
        return repr

    @staticmethod
    def from_str(action_string: str):
        """
        Reverse of __repr__

        String should be formatted as [stage][action type][(microbatch)]
            e.g. `2F0`, `1UNSHARD`, `3SEND_F1`
        """
        action_string = action_string.strip()
        if match := _action_regex.match(action_string):
            stage_index, computation_type, microbatch_index = match.groups()
            return _Action(
                int(stage_index),
                _ComputationType.from_str(computation_type),
                int(microbatch_index) if len(microbatch_index) else None,
            )
        elif action_string == "":
            return None
        raise RuntimeError(
            f"Invalid action string: {action_string}, should be formatted as [stage][action type][(microbatch)] e.g. 2F0"
        )


def _format_pipeline_order(
    pipeline_order: Dict[int, List[Optional[_Action]]],
    error_step_number: Optional[int] = None,
) -> str:
    """
    Formats the pipeline order in a timestep (row) x rank (column) grid of actions
    and returns the formatted string.

    If `error_step_number` is passed in, an additional label will be added to signify which step
    that it is erroring on.
    """

    # don't mutate the original
    pipeline_order = copy.deepcopy(pipeline_order)

    # Replace None with ""
    for rank in pipeline_order:
        for i in range(len(pipeline_order[rank])):
            if pipeline_order[rank][i] is None:
                # TODO make a real 'None action' that prints as empty string and make mypy happy
                pipeline_order[rank][i] = ""  # type: ignore[call-overload]

    # Calculate the maximum number of steps across all ranks
    num_steps = max(len(actions) for actions in pipeline_order.values())
    step_labels = [
        "Step " + str(i).zfill(len(str(num_steps - 1))) for i in range(num_steps)
    ]
    # Sorting the dictionary by keys and retrieving values in that order
    rank_actions = [
        pipeline_order.get(key, [""] * num_steps) for key in sorted(pipeline_order)
    ]
    # Transpose the list of lists (rows to columns)
    transposed_actions = list(itertools.zip_longest(*rank_actions, fillvalue=""))
    # Generate column labels for ranks
    num_ranks = len(pipeline_order)
    rank_labels = ["Rank " + str(i) for i in range(num_ranks)]
    # Calculate the maximum length of each column, considering labels
    max_lengths = [
        max(len(str(item)) if item is not None else 0 for item in col)
        for col in zip(step_labels, *transposed_actions)
    ]
    # Format the header row with rank labels
    header_row = " " * (len(step_labels[0]) + 2) + " ".join(
        f"{label:<{max_lengths[i]}}" for i, label in enumerate(rank_labels)
    )
    # Format each row with its corresponding label
    formatted_rows = [
        f"{label}: "
        + " ".join(f"{str(item):<{max_lengths[i]}}" for i, item in enumerate(row))
        + (
            " <-- ERROR HERE"
            if error_step_number is not None
            and int(label.split()[1]) == error_step_number
            else ""
        )
        for label, row in zip(step_labels, transposed_actions)
    ]
    # Join the rows into a single string
    formatted_table = header_row + "\n" + "\n".join(formatted_rows) + "\n"
    return formatted_table


class _PipelineSchedule(ABC):
    def __init__(
        self,
        n_microbatches: int,
        loss_fn: Optional[Callable[..., torch.Tensor]] = None,
        args_chunk_spec: Optional[tuple[TensorChunkSpec, ...]] = None,
        kwargs_chunk_spec: Optional[Dict[str, TensorChunkSpec]] = None,
        output_merge_spec: Optional[Union[Dict[str, Any], tuple[Any]]] = None,
    ):
        # From arguments
        self._n_microbatches = n_microbatches
        self._loss_fn = loss_fn
        # Chunking specification for positional inputs. (default: `None`)
        self._args_chunk_spec = args_chunk_spec
        # Chunking specification for keyword inputs. (default: `None`)
        self._kwargs_chunk_spec = kwargs_chunk_spec
        self._output_merge_spec = output_merge_spec
        """
        # args_chunk_spec and kwargs_chunk_spec specify how to chunk inputs.
        # They are used to convert batch to microbatches in `step(x)`.  See
        # `TensorChunkSpec` for helper methods for creating them.
        """

        # Derived
        self._has_backward = self._loss_fn is not None

        # Holds the losses for each microbatch.
        self._internal_losses: List[torch.Tensor] = []
        logger.info("Using %s", self.__class__.__name__)

    def _maybe_compute_loss(self, stage, output, target_mbs, mb_index):
        if stage.is_last and self._has_backward:
            loss = self._compute_loss(output, target_mbs[mb_index])  # type: ignore[index]
            self._internal_losses.append(loss)

    def _maybe_get_loss(self, stage, mb_index):
        valid_index = 0 <= mb_index < len(self._internal_losses)
        if stage.is_last and self._has_backward and valid_index:
            return self._internal_losses[mb_index]
        elif len(self._internal_losses) != 0 and not valid_index:
            raise RuntimeError(
                f"Loss for microbatch {mb_index} is not available. "
                f"Available losses for microbatches: {self._internal_losses}"
            )
        else:
            return None

    def _update_losses(self, stages, losses):
        """
        Update the losses to those in the internal state
        """
        # if stages not a list turn into a list
        if not isinstance(stages, list):
            stages = [stages]
        contains_last_stage = any(stage.is_last for stage in stages)

        # Return losses if there is a container passed in
        if contains_last_stage and losses is not None:
            if len(self._internal_losses) != self._n_microbatches:
                raise RuntimeError(
                    f"Expecting {self._n_microbatches} losses but got {len(self._internal_losses)}"
                )

            # Clean external container first
            losses.clear()
            # Copy internal losses to external container
            losses.extend(self._internal_losses)

        self._internal_losses.clear()

    @abstractmethod
    def _step_microbatches(
        self,
        arg_mbs: Optional[List] = None,
        kwarg_mbs: Optional[List] = None,
        target_mbs: Optional[List] = None,
        losses: Optional[List] = None,
    ):
        """
        Run one iteration of the pipeline schedule with list of microbatches.
        Will go through all the microbatches according to the schedule
        implementation.

        Args:
            microbatches: list of microbatch args.
        """
        raise NotImplementedError

    @abstractmethod
    def step(self, *args, target=None, losses: Optional[List] = None, **kwargs):
        """
        Run one iteration of the pipeline schedule with *whole-batch* input.
        Will chunk the input into microbatches automatically, and go through the
        microbatches according to the schedule implementation.

        args: positional arguments to the model (as in non-pipeline case).
        kwargs: keyword arguments to the model (as in non-pipeline case).
        target: target for the loss function.
        losses: a list to store the losses for each microbatch.
        """
        raise NotImplementedError

    def _check_inputs(
        self,
        arg_mbs: Optional[List] = None,
        kwarg_mbs: Optional[List] = None,
        target_mbs: Optional[List] = None,
        losses: Optional[List] = None,
    ):
        """
        Pre-process/check inputs
        """

        def check_type_and_len(mbs, name: str):
            if not isinstance(mbs, list):
                raise TypeError(f"{name} must be a list but got a {type(mbs)}")
            if len(mbs) != self._n_microbatches:
                raise ValueError(
                    f"Expecting {self._n_microbatches} {name} but got {len(mbs)}"
                )

        if arg_mbs is not None:
            check_type_and_len(arg_mbs, "arg_mbs")
        else:
            arg_mbs = [()] * self._n_microbatches

        if kwarg_mbs is not None:
            check_type_and_len(kwarg_mbs, "kwarg_mbs")
        else:
            kwarg_mbs = [{}] * self._n_microbatches

        if target_mbs is not None:
            check_type_and_len(target_mbs, "target_mbs")

        if losses is not None:
            if not isinstance(losses, list):
                raise TypeError(f"losses must be a list but got a {type(losses)}")

        return arg_mbs, kwarg_mbs

    def _compute_loss(self, output, target):
        return self._loss_fn(output, target)  # type: ignore[misc]

    def _split_inputs(
        self,
        args: tuple[Any, ...],
        kwargs: Optional[Dict[str, Any]] = None,
    ):
        """
        Splits a full-batch input into chunks (i.e. microbatches) and returns
        the chunks
        """
        if args or kwargs:
            args_split, kwargs_split = split_args_kwargs_into_chunks(
                args,
                kwargs,
                self._n_microbatches,
                self._args_chunk_spec,
                self._kwargs_chunk_spec,
            )
            return args_split, kwargs_split
        else:
            # Empty inputs (e.g. when called on middle stages)
            # Return a list of empty tuples/dicts with matching length as chunks
            return [()] * self._n_microbatches, [{}] * self._n_microbatches

    def _merge_outputs(self, output_chunks: List[Any]) -> Any:
        """
        Merge output chunks back to a batch state.
        If output_merge_spec is None, the utility will merge output chunks by dimension 0 (batch dim).
        """
        return merge_chunks(
            output_chunks,
            self._output_merge_spec,
        )


def _batch_p2p(p2p_ops: List[dist.P2POp], desc: Optional[str] = None):
    """
    Simple wrapper over batch_isend_irecv from torch.distributed, which just adds a descriptive logger on top.
    """
    if len(p2p_ops) == 0:
        return None
    desc_str = f"{desc}, " if desc else ""
    logger.debug("batch_p2p %s%s", desc_str, p2p_ops)
    return dist.batch_isend_irecv(p2p_ops).pop()


def _sorted_batch_p2p(
    p2p_ops: List[dist.P2POp], desc: Optional[str] = None
) -> Dict[int, dist.Work]:
    """
    Sorts the list of P2P ops by the peer rank, and then calls
    batch_isend_irecv. Return a dictionary of works by peer rank. This function
    helps us avoid hangs in case of skip connections.
    """
    # Arrange p2p_ops by peer rank:
    #   int is the peer rank;
    #   List is the list of ops towards the peer
    ops_by_peer: Dict[int, List[dist.P2POp]] = defaultdict(list)
    work_by_peer: Dict[int, dist.Work] = {}
    if len(p2p_ops) == 0:
        return work_by_peer

    # Classify the ops by peer rank
    for op in p2p_ops:
        ops_by_peer[op.peer].append(op)

    # Call batch_isend_irecv per peer, in sorted order of the peers (to avoid hangs)
    for peer, ops in sorted(ops_by_peer.items()):
        work_by_peer[peer] = _batch_p2p(ops, desc=desc)

    return work_by_peer


class PipelineScheduleSingle(_PipelineSchedule):
    """
    Base class for single-stage schedules.
    Implements the `step` method.
    Derived classes should implement `_step_microbatches`.
    """

    def __init__(
        self,
        stage: _PipelineStageBase,
        n_microbatches: int,
        loss_fn: Optional[Callable] = None,
        args_chunk_spec: Optional[tuple[TensorChunkSpec, ...]] = None,
        kwargs_chunk_spec: Optional[Dict[str, TensorChunkSpec]] = None,
        output_merge_spec: Optional[Union[Dict[str, Any], tuple[Any]]] = None,
        scale_grads: bool = True,
    ):
        # Init parent
        super().__init__(
            n_microbatches=n_microbatches,
            loss_fn=loss_fn,
            args_chunk_spec=args_chunk_spec,
            kwargs_chunk_spec=kwargs_chunk_spec,
            output_merge_spec=output_merge_spec,
        )
        # Self attributes
        self._stage = stage
        self._num_stages = stage.num_stages
        # Set the same has_backward flag for stage object
        self._stage.has_backward = self._has_backward
        self._stage_initialized = False
        self.scale_grads = scale_grads
<<<<<<< HEAD
=======

        if n_microbatches < self._num_stages:
            raise ValueError(
                f"Number of microbatches ({n_microbatches}) must be greater than \
or equal to the number of stages ({self._num_stages})."
            )
>>>>>>> 62ce3e6e

    def _initialize_stage(self, args, kwargs):
        self._stage._prepare_forward_infra(self._n_microbatches, args, kwargs)
        if self._has_backward:
            self._stage._prepare_backward_infra(self._n_microbatches)
        self._stage_initialized = True

    def step(self, *args, target=None, losses: Optional[List] = None, **kwargs):
        """
        Run one iteration of the pipeline schedule with *whole-batch* input.
        Will chunk the input into microbatches automatically, and go through the
        microbatches according to the schedule implementation.

        args: positional arguments to the model (as in non-pipeline case).
        kwargs: keyword arguments to the model (as in non-pipeline case).
        target: target for the loss function.
        losses: a list to store the losses for each microbatch.
        """

        # Clean per iteration
        self._stage.clear_runtime_states()

        # Split inputs into microbatches
        args_split, kwargs_split = self._split_inputs(args, kwargs)

        # Split target into microbatches
        if target is not None:
            targets_split = list(torch.tensor_split(target, self._n_microbatches))
        else:
            targets_split = None

        # Run microbatches
        self._step_microbatches(args_split, kwargs_split, targets_split, losses)

        # Return merged results per original format
        if self._stage.is_last:
            return self._merge_outputs(self._stage.output_chunks)
        else:
            return None


class _ScheduleForwardOnly(PipelineScheduleSingle):
    """
    The forward-only schedule.
    Will go through all the microbatches and perform only the forward pass
    """

    def _step_microbatches(
        self,
        arg_mbs: Optional[List] = None,
        kwarg_mbs: Optional[List] = None,
        target_mbs: Optional[List] = None,
        losses: Optional[List] = None,
    ):
        """
        Run one iteration of the pipeline schedule
        """
        if target_mbs is not None or losses is not None:
            raise RuntimeError(
                "Forward-only schedule does not support loss computation"
            )

        arg_mbs, kwarg_mbs = self._check_inputs(arg_mbs, kwarg_mbs, target_mbs, losses)
        if not self._stage_initialized:
            self._initialize_stage(arg_mbs[0], kwarg_mbs[0])

        # Delay send waits
        fwd_sends_to_wait: List[dist.Work] = []

        # Run microbatches
        for i in range(self._n_microbatches):
            with record_function(f"Forward {i}"):
                ops = self._stage.get_fwd_recv_ops(i)
                works = _sorted_batch_p2p(ops, desc="fwd_recv")
                for work in works.values():
                    work.wait()

                self._stage.forward_one_chunk(i, arg_mbs[i], kwarg_mbs[i])  # type: ignore[index]

                ops = self._stage.get_fwd_send_ops(i)
                works = _sorted_batch_p2p(ops, desc="fwd_send")
                fwd_sends_to_wait.extend(works.values())

            logger.debug("[%s] Forwarded microbatch %s", self._stage.stage_index, i)

        # Wait for all forward sends to finish
        # This should not have performance impact because by the time the first
        # backward arrives all the forward sends should have been finished.
        for work in fwd_sends_to_wait:
            work.wait()


class ScheduleGPipe(PipelineScheduleSingle):
    """
    The GPipe schedule.
    Will go through all the microbatches in a fill-drain manner.
    """

    def _step_microbatches(
        self,
        arg_mbs: Optional[List] = None,
        kwarg_mbs: Optional[List] = None,
        target_mbs: Optional[List] = None,
        losses: Optional[List] = None,
    ):
        """
        Run one iteration of the pipeline schedule with list of microbatches.
        Will go through all the microbatches according to the GPipe schedule.

        Args:
            microbatches: list of microbatch args.
        """
        arg_mbs, kwarg_mbs = self._check_inputs(arg_mbs, kwarg_mbs, target_mbs, losses)

        if not self._stage_initialized:
            self._initialize_stage(arg_mbs[0], kwarg_mbs[0])

        # Delay send waits
        fwd_sends_to_wait: List[dist.Work] = []

        # Run microbatches
        for i in range(self._n_microbatches):
            with record_function(f"Forward {i}"):
                ops = self._stage.get_fwd_recv_ops(i)
                works = _sorted_batch_p2p(ops, desc="fwd_recv")
                for work in works.values():
                    work.wait()

                output = self._stage.forward_one_chunk(i, arg_mbs[i], kwarg_mbs[i])  # type: ignore[index]

                ops = self._stage.get_fwd_send_ops(i)
                works = _sorted_batch_p2p(ops, desc="fwd_send")
                fwd_sends_to_wait.extend(works.values())

            logger.debug("[%s] Forwarded microbatch %s", self._stage.stage_index, i)

            self._maybe_compute_loss(self._stage, output, target_mbs, i)

        # Wait for all forward sends to finish
        # This should not have performance impact because by the time the first
        # backward arrives all the forward sends should have been finished.
        for work in fwd_sends_to_wait:
            work.wait()

        # No loss function, no need to run backward
        if not self._has_backward:
            return

        # Run backward
        # Delay send waits
        bwd_sends_to_wait: List[dist.Work] = []
        for i in range(self._n_microbatches):
            with record_function(f"Backward {i}"):
                ops = self._stage.get_bwd_recv_ops(i)
                works = _sorted_batch_p2p(ops, desc="bwd_recv")
                for work in works.values():
                    work.wait()

                loss = self._maybe_get_loss(self._stage, i)
                self._stage.backward_one_chunk(
                    i,
                    loss=loss,
                    last_backward=i == self._n_microbatches - 1,
                )

                ops = self._stage.get_bwd_send_ops(i)
                works = _sorted_batch_p2p(ops, desc="bwd_send")
                bwd_sends_to_wait.extend(works.values())

            logger.debug("[%s] Backwarded microbatch %s", self._stage.stage_index, i)

        self._stage.scale_grads(
            grad_scale_factor=self._n_microbatches if self.scale_grads else 1
        )

        # Return losses if there is a container passed in
        self._update_losses(self._stage, losses)

        # Wait for all backward sends to finish
        for work in bwd_sends_to_wait:
            work.wait()


class Schedule1F1B(PipelineScheduleSingle):
    """
    The 1F1B schedule.
    Will perform one forward and one backward on the microbatches in steady state.
    """

    def _step_microbatches(
        self,
        arg_mbs: Optional[List] = None,
        kwarg_mbs: Optional[List] = None,
        target_mbs: Optional[List] = None,
        losses: Optional[List] = None,
    ):
        """
        Run one iteration of the pipeline schedule with list of microbatches.
        Will go through all the microbatches according to the 1F1B schedule.

        Args:
            microbatches: list of microbatch args.
        """
        arg_mbs, kwarg_mbs = self._check_inputs(arg_mbs, kwarg_mbs, target_mbs, losses)

        if not self._stage_initialized:
            self._initialize_stage(arg_mbs[0], kwarg_mbs[0])

        # Last stage has 1 warmup, second-to-last 2 warmups, ...
        # first stage `num_stages` warmups
        warmup_chunks = min(
            self._n_microbatches,
            self._num_stages - self._stage.stage_index,
        )

        # Chunk counters
        fwd_mb_index = 0
        bwd_mb_index = 0

        # Warmup phase
        send_work = None
        fwd_sends = []
        for _ in range(warmup_chunks):
            # Receive activations
            fwd_recvs = self._stage.get_fwd_recv_ops(fwd_mb_index)
            if recv_work := _batch_p2p(fwd_recvs, desc="fwd_recv"):
                recv_work.wait()

            # Compute
            output = self._stage.forward_one_chunk(fwd_mb_index, arg_mbs[fwd_mb_index], kwarg_mbs[fwd_mb_index])  # type: ignore[index]

            # Clear previous chunk's forward sends (hopefully they have well
            # finished, otherwise, we are heavily communication bound, in which
            # case it doesn't create a lot of benefit to compute next chunk
            # eagerly either)
            if send_work:
                send_work.wait()

            # Send activations
            fwd_sends = self._stage.get_fwd_send_ops(fwd_mb_index)
            if fwd_mb_index != warmup_chunks - 1:
                # Safe to fire
                send_work = _batch_p2p(fwd_sends, desc="fwd_send")
            # otherwise:
            #   The last foward send is left for fuse with first 1B in 1B1F below

            # Compute loss
            self._maybe_compute_loss(self._stage, output, target_mbs, fwd_mb_index)
            fwd_mb_index += 1

        # Now we should have send ops left over, to be fused with first 1B of 1B1F phase below.

        # 1B1F phase
        while True:  # Don't worry, we have a break inside
            # We actually do 1B first as the `1B1F` name indicates, so prepare its recv ops
            bwd_recvs = self._stage.get_bwd_recv_ops(bwd_mb_index)

            # Now, we need to fire the fwd_sends and bwd_recvs together
            if fuse_work := _batch_p2p(fwd_sends + bwd_recvs, desc="fwd_send_bwd_recv"):
                fuse_work.wait()

            # Backward one chunk
            loss = self._maybe_get_loss(self._stage, bwd_mb_index)
            self._stage.backward_one_chunk(
                bwd_mb_index,
                loss=loss,
                last_backward=bwd_mb_index == self._n_microbatches - 1,
            )

            # Get the bwd send ops, but don't fire, to be fused with the 1F below
            bwd_sends = self._stage.get_bwd_send_ops(bwd_mb_index)
            bwd_mb_index += 1

            if fwd_mb_index == self._n_microbatches:
                # We are done with 1B1F, so break with some left-over bwd_sends
                break

            # We prepare 1F of the `1B1F`
            fwd_recvs = self._stage.get_fwd_recv_ops(fwd_mb_index)

            # Fuse it with bwd_sends above
            if fuse_work := _batch_p2p(bwd_sends + fwd_recvs, desc="bwd_send_fwd_recv"):
                fuse_work.wait()

            # Now do the fwd
            output = self._stage.forward_one_chunk(fwd_mb_index, arg_mbs[fwd_mb_index], kwarg_mbs[fwd_mb_index])  # type: ignore[index]

            # Compute loss
            self._maybe_compute_loss(self._stage, output, target_mbs, fwd_mb_index)

            # Get the fwd send ops, but don't fire, leave it for the next iter (wrap-around)
            fwd_sends = self._stage.get_fwd_send_ops(fwd_mb_index)
            fwd_mb_index += 1

        # Remember we still have some bwd_sends left over after the break? Now it is time to fire it
        send_work = _batch_p2p(bwd_sends, desc="bwd_send")

        # Cooldown
        while bwd_mb_index < self._n_microbatches:
            # prepare bwd recv ops
            bwd_recvs = self._stage.get_bwd_recv_ops(bwd_mb_index)
            if recv_work := _batch_p2p(bwd_recvs, desc="bwd_recv"):
                recv_work.wait()

            # Backward one chunk
            loss = self._maybe_get_loss(self._stage, bwd_mb_index)
            self._stage.backward_one_chunk(
                bwd_mb_index,
                loss=loss,
                last_backward=bwd_mb_index == self._n_microbatches - 1,
            )

            # Clear previous chunk's backward sends (hopefully they have well finished)
            if send_work:
                send_work.wait()

            # Get the bwd send ops, fire it
            bwd_sends = self._stage.get_bwd_send_ops(bwd_mb_index)
            send_work = _batch_p2p(bwd_sends, desc="bwd_send")
            bwd_mb_index += 1

        self._stage.scale_grads(
            grad_scale_factor=self._n_microbatches if self.scale_grads else 1
        )

        # Wait for the last backward send to finish
        if send_work:
            send_work.wait()

        # Return losses if there is a container passed in
        self._update_losses(self._stage, losses)


def _add_unshard_reshard(
    compute_actions: List[Optional[_Action]],
    max_active_stages: int = 3,
) -> List[_Action]:
    """Given a basic schedule involving only compute actions (F,B,W), add UNSHARD/RESHARD actions for FSDP.

    UNSHARD refers to fetching the full contents of an FSDP-sharded layer, requiring an all-gather operation.
    RESHARD does the opposite, releasing memory (but doing no commmunication)

    We abandon the "timestep lock"  during lowering

    max_active_stages controls how many prefetches we allow. It should be measured in mb and tuneable but in practice
    3 stages is probably the thing we want?
    (to account for having one f and one b active, and something else prefetching?)
    """

    def next_stage_indices(
        count: int, next_actions: List[Optional[_Action]]
    ) -> List[int]:
        """Remove duplicates (same stage, different microbatch), find next 'count' stages that will do compute."""
        seen: Set[int] = set()
        ret: List[int] = []

        for a in next_actions:
            if a is not None and a.stage_index not in seen:
                seen.add(a.stage_index)
                ret.append(a.stage_index)
                if len(ret) == count:
                    break
        return ret

    active_stages: Set[int] = set()
    fsdp_aware_actions: List[_Action] = []

    def _unshard(stage_index: int):
        active_stages.add(stage_index)
        fsdp_aware_actions.append(_Action(stage_index, UNSHARD, None))

    def _reshard(stage_index: int):
        active_stages.remove(stage_index)
        fsdp_aware_actions.append(_Action(stage_index, RESHARD, None))

    for i, action in enumerate(compute_actions):
        if action is None:
            continue

        # We prefetch the next N stages we'll see, dropping existing stages to make room
        next_n = next_stage_indices(max_active_stages, compute_actions[i:])
        # Fetch needs to be ordered correctly, so don't use a set
        fetch = list(filter(lambda s: s not in active_stages, next_n))
        # Unclear what the best policy is for eviction, but we can maintain order so we do
        evict = list(filter(lambda s: s not in next_n, active_stages))

        # logger.debug(
        #     "_add_unshard_reshard Step %d active: %s fetch %s, evict %s",
        #     i,
        #     active_stages,
        #     fetch,
        #     evict,
        # )

        for stage in evict:
            _reshard(stage)
        for stage in fetch:
            _unshard(stage)
        fsdp_aware_actions.append(action)

    return fsdp_aware_actions


def _merge_bw(
    compute_actions: List[Optional[_Action]],
) -> List[_Action]:
    """Given a basic schedule involving only compute actions (F,I,W), merge adjacent I and W ops into B ops.
    (note: I = BACKWARD_INPUT, W = BACKWARD_WEIGHT, B = FULL_BACKWARD)

    B refers to running the whole backward (not separating grad_input and grad_weight), which can be more efficient
    in some cases.
    """
    merged_actions = []
    while compute_actions:
        action = compute_actions.pop(0)
        if action is None:
            continue

        while len(compute_actions) and (next_action := compute_actions[0]) is None:
            # remove any None actions between 'action' and 'next_action'
            compute_actions.pop(0)

        if (
            action.computation_type == BACKWARD_INPUT
            and next_action is not None
            and next_action.computation_type == BACKWARD_WEIGHT
            and action.stage_index == next_action.stage_index
            and action.microbatch_index == next_action.microbatch_index
        ):
            merged_actions.append(
                _Action(action.stage_index, FULL_BACKWARD, action.microbatch_index)
            )
            compute_actions.pop(0)
        else:
            merged_actions.append(action)
    return merged_actions


def _add_send_recv(
    compute_actions: Dict[int, List[_Action]],
    stage_to_rank: Callable[[int], int],
    num_stages: int,
) -> Dict[int, List[_Action]]:
    comm_actions: Dict[int, List[_Action]] = {rank: [] for rank in compute_actions}
    prev_actions: Dict[int, Set[_Action]] = {rank: set() for rank in compute_actions}

    def _has_comms(action: _Action) -> bool:
        if action.computation_type == F:
            return action.stage_index != num_stages - 1 and stage_to_rank(
                action.stage_index + 1
            ) != stage_to_rank(action.stage_index)
        elif action.computation_type in (BACKWARD_INPUT, FULL_BACKWARD):
            return action.stage_index != 0 and stage_to_rank(
                action.stage_index - 1
            ) != stage_to_rank(action.stage_index)
        return False

    def _get_comms(action: _Action) -> tuple[_Action, _Action]:
        assert _has_comms(action), f"{action} is not a valid comm action"
        stage_idx = action.stage_index
        ctype = action.computation_type
        mb_idx = action.microbatch_index
        send = _Action(stage_idx, SEND_F if ctype == F else SEND_B, mb_idx)
        recv_stage_idx = stage_idx + 1 if ctype == F else stage_idx - 1
        recv = _Action(recv_stage_idx, RECV_F if ctype == F else RECV_B, mb_idx)
        return send, recv

    def _ready_to_schedule(
        action: Optional[_Action], prev_actions: Set[_Action]
    ) -> bool:
        """We don't put our own recv ops in the schedule, we let a sender on another rank put our recv ops in place.
        This helps ensure a sane (non-hanging) ordering of sends and recvs.
        But it also means we might not be able to schedule our next compute action yet.
        """
        if action is None:
            return True
        elif action.computation_type == F and not action.stage_index == 0:
            if (
                _Action(action.stage_index, RECV_F, action.microbatch_index)
                in prev_actions
            ):
                return True
            elif (
                _Action(action.stage_index - 1, F, action.microbatch_index)
                in prev_actions
            ):
                return True
            return False
        elif (
            action.computation_type in (BACKWARD_INPUT, FULL_BACKWARD)
            and not action.stage_index == num_stages - 1
        ):
            if (
                _Action(action.stage_index, RECV_B, action.microbatch_index)
                in prev_actions
            ):
                return True
            elif (
                _Action(action.stage_index + 1, BACKWARD_INPUT, action.microbatch_index)
                in prev_actions
            ):
                return True
            elif (
                _Action(action.stage_index + 1, FULL_BACKWARD, action.microbatch_index)
                in prev_actions
            ):
                return True
            return False
        else:
            return True

    while compute_actions:
        progress = False
        # go in order of ranks even if dict keys aren't ordered
        for rank in sorted(compute_actions):
            assert (
                len(compute_actions[rank]) > 0
            ), f"{rank=}, {len(compute_actions[rank])=}"
            action = compute_actions[rank][0]

            if not _ready_to_schedule(action, prev_actions[rank]):
                continue

            if action is not None:
                comm_actions[rank].append(action)
                prev_actions[rank].add(action)
                if _has_comms(action):
                    send, recv = _get_comms(action)
                    # TODO we can avoid send/recv if the 2 stages are on the same rank.
                    # should we avoid that in the runtime or here?
                    comm_actions[rank].append(send)
                    prev_actions[rank].add(send)
                    comm_actions[stage_to_rank(recv.stage_index)].append(recv)
                    prev_actions[stage_to_rank(recv.stage_index)].add(recv)

            compute_actions[rank].pop(0)
            if len(compute_actions[rank]) == 0:
                del compute_actions[rank]
            progress = True
        assert progress, "Malformed compute schedule, can't schedule sends/recvs"
    return comm_actions


def _validate_schedule(
    actions: Dict[int, List[Optional[_Action]]],
    pp_group_size: int,
    num_stages: int,
    num_microbatches: int,
):
    assert (
        len(actions) == pp_group_size
    ), f"Schedule has incorrect number of ranks - expected {pp_group_size}, actual {len(actions)}"
    for rank in range(pp_group_size):
        assert rank in actions, f"Schedule is missing actions for rank {rank}"

    # We will count all the actions per stage and ensure they happen in a valid order
    # (e.g. F before (B, I) before W for a given microbatch)
    stage_actions: Dict[int, Dict[_ComputationType, Set]] = {
        stage_id: {
            F: set(),
            B: set(),
            I: set(),
            W: set(),
        }
        for stage_id in range(num_stages)
    }
    for rank in actions:
        for action in actions[rank]:
            if action is None:
                continue
            assert isinstance(
                action, _Action
            ), f"Got an invalid action: {action}, expected instance of _Action"
            s_id = action.stage_index
            ctype = action.computation_type
            mb_id = action.microbatch_index
            if ctype == F:
                stage_actions[s_id][F].add(mb_id)
            elif ctype == B:
                assert (
                    mb_id in stage_actions[s_id][F]
                ), f"Running Full Backward for stage {s_id}, microbatch {mb_id} without first running Forward"
                stage_actions[s_id][B].add(mb_id)
            elif ctype == I:
                assert (
                    mb_id in stage_actions[s_id][F]
                ), f"Running Backward Input for stage {s_id}, microbatch {mb_id} without first running Forward"
                stage_actions[s_id][I].add(mb_id)
            elif ctype == W:
                assert (
                    mb_id in stage_actions[s_id][I]
                ), f"Running Backward Weight for stage {s_id}, microbatch {mb_id} without first running Backward Input"
                stage_actions[s_id][W].add(mb_id)

    for s_id in stage_actions:
        f_mb = len(stage_actions[s_id][F])
        b_mb = len(stage_actions[s_id][B])
        i_mb = len(stage_actions[s_id][I])
        w_mb = len(stage_actions[s_id][W])

        assert (
            f_mb == num_microbatches
        ), f"Got {f_mb} {F} microbatches for stage {s_id}, expected {num_microbatches}"

        assert (
            b_mb + (i_mb + w_mb) // 2 == num_microbatches
        ), f"Invalid backward microbatches for stage {s_id}: expected {num_microbatches} total backwards, \
            but got B={b_mb}, I={i_mb}, W={w_mb}"


class PipelineScheduleMulti(_PipelineSchedule):
    """
    Base class for multi-stage schedules.
    Implements the `step` method.
    """

    def __init__(
        self,
        stages: List[_PipelineStageBase],
        n_microbatches: int,
        loss_fn: Optional[Callable] = None,
        args_chunk_spec: Optional[tuple[TensorChunkSpec, ...]] = None,
        kwargs_chunk_spec: Optional[Dict[str, TensorChunkSpec]] = None,
        output_merge_spec: Optional[Union[Dict[str, Any], tuple[Any]]] = None,
        stage_index_to_group_rank: Optional[Dict[int, int]] = None,
        use_full_backward: Optional[bool] = None,
        scale_grads: bool = True,
    ):
        # Init parent
        super().__init__(
            n_microbatches=n_microbatches,
            loss_fn=loss_fn,
            args_chunk_spec=args_chunk_spec,
            kwargs_chunk_spec=kwargs_chunk_spec,
            output_merge_spec=output_merge_spec,
        )
        # Self attributes
        self._stages = stages
        self._num_stages = stages[0].num_stages
        self.pp_group_size = stages[0].group_size
        self.rank = stages[0].group_rank
        # Set the pipeline stage states
        if stage_index_to_group_rank is not None:
            for stage in self._stages:
                stage.stage_index_to_group_rank = stage_index_to_group_rank
        self.stage_index_to_group_rank = stages[0].stage_index_to_group_rank

        # Set the same has_backward flag for stage object
        for stage in self._stages:
            stage.has_backward = self._has_backward
        self._stages_initialized = False

        # avoid putting a reference to 'self' inside the lambda, it creates a ref cycle
        has_loss: bool = self._loss_fn is not None
        self._should_compute_loss = lambda stage: stage.is_last and has_loss

        # This will be set during init of derived schedules
        self.pipeline_order: Dict[int, List[Optional[_Action]]] = {}

        if use_full_backward is not None:
            logger.warning(
                "Deprecation warning: 'use_full_backward' is no longer supported. "
                "Simply stop passing it, and everything should still work fine."
            )
        self.scale_grads = scale_grads

    def _initialize_stages(self, args: tuple[Any, ...], kwargs):
        # may be 'none' value (if this stage sends its output shapes to the next stage via P2P)
        # or real value (if this stage and next stage are on the same device)
        next_stage_args: tuple[Any, ...] = tuple()
        for stage in self._stages:
            if stage.is_first:
                next_stage_args = stage._prepare_forward_infra(
                    self._n_microbatches, args, kwargs
                )
            else:
                next_stage_args = stage._prepare_forward_infra(
                    self._n_microbatches, next_stage_args, kwargs
                )

            if self._has_backward:
                stage._prepare_backward_infra(self._n_microbatches)
        self._stages_initialized = True

    def _dump_csv(self, filename):
        """Dump a CSV representation of the schedule into a file with the provided filename."""
        with open(filename, "w", newline="") as csvfile:
            writer = csv.writer(csvfile)
            for rank in self.pipeline_order:
                writer.writerow(self.pipeline_order[rank])

    def _load_csv(self, filename, format="compute_only"):
        """Load a CSV representation of the schedule from a file with the provided filename.
        This API will most likely get renamed/refactored so is marked as internal for now.

        format must be "compute_only" for PipelineScheduleMulti
        """
        assert format == "compute_only"
        with open(filename, newline="") as csvfile:
            reader = csv.reader(csvfile)
            for rank, row in enumerate(reader):
                self.pipeline_order[rank] = [_Action.from_str(s) for s in row]
        _validate_schedule(
            self.pipeline_order,
            self.pp_group_size,
            self._num_stages,
            self._n_microbatches,
        )

    def step(self, *args, target=None, losses: Optional[List] = None, **kwargs):
        """
        Run one iteration of the pipeline schedule with *whole-batch* input.
        Will chunk the input into microbatches automatically, and go through the
        microbatches according to the schedule implementation.

        args: positional arguments to the model (as in non-pipeline case).
        kwargs: keyword arguments to the model (as in non-pipeline case).
        target: target for the loss function.
        losses: a list to store the losses for each microbatch.
        """
        # Clean per iteration
        for stage in self._stages:
            stage.clear_runtime_states()

        # Split inputs into microbatches
        args_split, kwargs_split = self._split_inputs(args, kwargs)

        # Split target into microbatches
        if target is not None:
            targets_split = list(torch.tensor_split(target, self._n_microbatches))
        else:
            targets_split = None

        # Run microbatches
        self._step_microbatches(args_split, kwargs_split, targets_split, losses)

        # Return merged results per original format
        for stage in self._stages:
            if stage.is_last:
                return self._merge_outputs(stage.output_chunks)
        # Does not contain the last stage
        return None

    def _step_microbatches(
        self,
        arg_mbs: Optional[List] = None,
        kwarg_mbs: Optional[List] = None,
        target_mbs: Optional[List] = None,
        losses: Optional[List] = None,
    ):
        """
        Operate on the microbatches for looped schedules (multiple stages on each rank).

        TODO: Does not use sorted_batch_isend_irecv(). As a result, this schedule does
        not support models with skip connections.
        """
        arg_mbs, kwarg_mbs = self._check_inputs(arg_mbs, kwarg_mbs, target_mbs, losses)

        if not self._stages_initialized:
            self._initialize_stages(arg_mbs[0], kwarg_mbs[0])

        # Based on the plan in Step 1 created in __init__:
        # 2. Perform communication based on the pipeline_order
        stage_index_to_stage: Dict[int, _PipelineStageBase] = {
            stage.stage_index: stage for stage in self._stages
        }

        # determine prev_rank and next_rank based on which ranks are next to
        # the stages in the pipeline_order
        all_prev_ranks: Set[int] = set()
        all_next_ranks: Set[int] = set()
        for stage_index in stage_index_to_stage.keys():
            # TODO: assumption that stages only communicate from distances of +1/-1 (no skip connections)
            if stage_index > 0:
                all_prev_ranks.add(self.stage_index_to_group_rank[stage_index - 1])
            if stage_index < self._num_stages - 1:
                all_next_ranks.add(self.stage_index_to_group_rank[stage_index + 1])
        # count either full_backward or backward_weight together, to determine when to sync DP grads
        backward_counter: Counter[int] = Counter()
        for time_step, action in enumerate(self.pipeline_order[self.rank]):
            try:
                ops: List[dist.P2POp] = []
                if action is not None:
                    computation_type = action.computation_type
                    mb_index = action.microbatch_index
                    stage_index = action.stage_index
                    assert (
                        mb_index is not None
                    ), "All currently supported action types require valid microbatch_index"
                    if computation_type == _ComputationType.FORWARD:
                        # perform forward computation
                        stage = stage_index_to_stage[stage_index]
                        output = stage.forward_one_chunk(
                            mb_index, arg_mbs[mb_index], kwarg_mbs[mb_index]
                        )
                        self._maybe_compute_loss(stage, output, target_mbs, mb_index)
                        ops.extend(stage.get_fwd_send_ops(mb_index))
                    elif computation_type == _ComputationType.FULL_BACKWARD:
                        # perform backward computation
                        stage = stage_index_to_stage[stage_index]
                        loss = self._maybe_get_loss(stage, mb_index)
                        backward_counter[stage_index] += 1
                        last_backward = (
                            backward_counter[stage_index] == self._n_microbatches
                        )
                        grad_scale_factor = (
                            self._n_microbatches if self.scale_grads else 1
                        )
                        stage.backward_one_chunk(
                            mb_index,
                            loss=loss,
                            full_backward=True,
                            last_backward=last_backward,
                        )
                        if last_backward:
                            stage.scale_grads(grad_scale_factor)

                        ops.extend(stage.get_bwd_send_ops(mb_index))
                    elif computation_type == _ComputationType.BACKWARD_INPUT:
                        # perform backward computation
                        stage = stage_index_to_stage[stage_index]
                        loss = self._maybe_get_loss(stage, mb_index)
                        stage.backward_one_chunk(
                            mb_index,
                            loss=loss,
                            full_backward=False,
                            last_backward=False,
                        )
                        ops.extend(stage.get_bwd_send_ops(mb_index))
                    elif computation_type == _ComputationType.BACKWARD_WEIGHT:
                        # perform weight update
                        stage = stage_index_to_stage[stage_index]
                        backward_counter[stage_index] += 1
                        last_backward = (
                            backward_counter[stage_index] == self._n_microbatches
                        )
                        grad_scale_factor = (
                            self._n_microbatches if self.scale_grads else 1
                        )
                        stage.backward_weight_one_chunk(
                            mb_index,
                            last_backward=last_backward,
                        )
                        if last_backward:
                            stage.scale_grads(grad_scale_factor)
                    else:
                        raise ValueError(f"Unknown computation type {computation_type}")

                # Look at the neighboring ranks for this current timestep and determine whether
                # this current rank needs to do any recv communication
                for prev_rank in all_prev_ranks:
                    prev_rank_ops = self.pipeline_order[prev_rank]
                    prev_rank_action = None
                    if time_step < len(prev_rank_ops):
                        prev_rank_action = prev_rank_ops[time_step]
                    if prev_rank_action is not None:
                        computation_type = prev_rank_action.computation_type
                        mb_index = prev_rank_action.microbatch_index
                        stage_index = prev_rank_action.stage_index
                        assert (
                            mb_index is not None
                        ), "All currently supported action types require valid microbatch_index"
                        # Only handle sends for the forward from a previous rank
                        if computation_type == _ComputationType.FORWARD:
                            # If not the last stage, then receive fwd activations
                            if stage_index + 1 in stage_index_to_stage:
                                # TODO: We are assuming that stage will always receive from stage-1
                                # however that is not necessarily true of get_fwd_recv_ops
                                stage = stage_index_to_stage[stage_index + 1]
                                ops.extend(stage.get_fwd_recv_ops(mb_index))
                        elif computation_type in (
                            FULL_BACKWARD,
                            BACKWARD_INPUT,
                            BACKWARD_WEIGHT,
                        ):
                            # Previous rank doing backward has no influence for the current rank forward recv
                            pass
                        else:
                            raise ValueError(
                                f"Unknown computation type {computation_type}"
                            )
                for next_rank in all_next_ranks:
                    next_rank_ops = self.pipeline_order[next_rank]
                    next_rank_action = None
                    if time_step < len(next_rank_ops):
                        next_rank_action = next_rank_ops[time_step]
                    if next_rank_action is not None:
                        computation_type = next_rank_action.computation_type
                        mb_index = next_rank_action.microbatch_index
                        stage_index = next_rank_action.stage_index
                        assert (
                            mb_index is not None
                        ), "All currently supported action types require valid microbatch_index"
                        # Only handle receives for the backwards from a next rank
                        if computation_type in (FORWARD, BACKWARD_WEIGHT):
                            # Next rank doing forward or weight update has no influence for the current rank backward recv
                            pass
                        elif computation_type in (BACKWARD_INPUT, FULL_BACKWARD):
                            # If not the first stage, then receive bwd gradients
                            if stage_index - 1 in stage_index_to_stage:
                                # TODO: We are assuming that stage will always receive from stage+1
                                # however that is not necessarily true of get_bwd_recv_ops
                                stage = stage_index_to_stage[stage_index - 1]
                                ops.extend(stage.get_bwd_recv_ops(mb_index))
                        else:
                            raise ValueError(
                                f"Unknown computation type {computation_type}"
                            )

                # do the communication
                if ops:
                    _batch_p2p(ops).wait()
            except Exception as e:
                logger.error(
                    "[Rank %s] pipeline schedule %s caught the following exception \
                     at time_step %s when running action %s",
                    self.rank,
                    self.__class__.__name__,
                    time_step,
                    action,
                )
                logger.error(
                    "%s",
                    _format_pipeline_order(
                        self.pipeline_order, error_step_number=time_step
                    ),
                )
                raise e
        # Return losses if there is a container passed in
        self._update_losses(self._stages, losses)


class _PipelineScheduleRuntime(PipelineScheduleMulti):
    """
    Provides a simple runtime that requires a 'schedule IR' including specified communication operations.

    Can be instantiated directly by creating _PipelineScheduleRuntime and calling load_csv, or can be
    subclassed and the subclass can be responsible for creating a schedule IR.
    """

    def _load_actions(
        self,
        actions: Dict[int, List[Optional[_Action]]],
        format: str = "compute_only",
    ):
        """
        Given an in-memory representation for a simple compute-only schedule, lower it to a complex schedule including
        communication actions.  Stores the schedule in self, and must be called before running step_mo()
        """
        assert (
            self.stage_index_to_group_rank is not None
        ), "stage_index_to_group_rank is required for PipelineScheduleRuntime"
        self.pipeline_order_with_comms: Dict[int, List[_Action]] = {}
        if format == "compute_comms":
            for rank in actions:
                self.pipeline_order_with_comms[rank] = []
                for action in actions[rank]:
                    assert action is not None
                    self.pipeline_order_with_comms[rank].append(action)
            # TODO what level of validation should we offer for compute+comms schedule?
        elif format == "compute_only":
            # Perform schedule lowering
            for rank in actions:
                self.pipeline_order_with_comms[rank] = _add_unshard_reshard(
                    actions[rank]
                )

            self.pipeline_order_with_comms = _add_send_recv(
                self.pipeline_order_with_comms,
                stage_to_rank=lambda s: self.stage_index_to_group_rank[s],
                num_stages=self._num_stages,
            )
        else:
            raise NotImplementedError(f"{format=} is not implemented")

    def _load_csv(self, filename: str, format: str = "compute_only"):
        """Loads a csv in simple format and then lowers it to include comunication actions

        format must be either "compute_only" or "compute_comms".  If compute_only, the lowering passes
        will automatically be run to generate a compute_comms schedule.
        """
        if format == "compute_only":
            # this will populate self.pipeline_order
            super()._load_csv(filename)
            # this will populate self.pipeline_order_with_comms
            self._load_actions(self.pipeline_order)
        elif format == "compute_comms":
            actions = {}
            with open(filename, newline="") as csvfile:
                reader = csv.reader(csvfile)
                for rank, row in enumerate(reader):
                    actions[rank] = [_Action.from_str(s) for s in row]
                self._load_actions(actions, format=format)
        else:
            raise NotImplementedError(f"{format=} is not implemented")

    def _dump_csv(self, filename: str):
        """Dump a CSV representation of the compute + comms schedule into a file with the provided filename."""
        # TODO should there be an option to dump the compute_only schedule from PipelineScheduleRuntime? It's possible
        # that it does not exist if it was created from a compute_comms schedule.
        assert (
            self.pipeline_order_with_comms is not None
        ), "Must initialize compute_comms schedule before dump_csv"
        with open(filename, "w", newline="") as csvfile:
            writer = csv.writer(csvfile)
            for rank in self.pipeline_order_with_comms:
                writer.writerow(self.pipeline_order_with_comms[rank])

    def _simulate(self):
        return _simulate_comms_compute(
            self.pipeline_order_with_comms,
            lambda s: self.stage_index_to_group_rank[s],
            self._num_stages,
        )

    def _step_microbatches(
        self,
        arg_mbs: Optional[List] = None,
        kwarg_mbs: Optional[List] = None,
        target_mbs: Optional[List] = None,
        losses: Optional[List] = None,
    ):
        """
        Operate on the microbatches for looped schedules (multiple stages on each rank).

        TODO: Does not use sorted_batch_isend_irecv(). As a result, this schedule does
        not support models with skip connections.
        """
        arg_mbs, kwarg_mbs = self._check_inputs(arg_mbs, kwarg_mbs, target_mbs, losses)
        if not self._stages_initialized:
            self._initialize_stages(arg_mbs[0], kwarg_mbs[0])

        # Based on the plan in Step 1 created in __init__:
        # 2. Perform communication based on the pipeline_order
        stage_index_to_stage: Dict[int, _PipelineStageBase] = {
            stage.stage_index: stage for stage in self._stages
        }

        assert (
            self.pipeline_order_with_comms is not None
        ), "Must call _load_actions() before calling _step_microbatches()"

        # recv ops indexed by (stage_idx, mb_idx) need to be waited on before use
        bwd_recv_ops: Dict[tuple[int, int], Work] = {}
        fwd_recv_ops: Dict[tuple[int, int], Work] = {}

        # send ops should be waited on before step() exists, mainly for hygeine
        send_ops: List[Work] = []

        # we track which stages are 'active' when used with FSDP, and wait on unshard ops before computing on stages
        unshard_ops: Dict[int, UnshardHandle] = {}
        unsharded_stages = set()

        def _assert_unsharded(stage_idx: int):
            """If an unshard is active for `stage_idx`, wait() it and mark `stage_idx` unshared."""
            if stage_idx in unshard_ops:
                unshard_ops[stage_idx].wait()
                del unshard_ops[stage_idx]
                unsharded_stages.add(stage_idx)
            assert (
                stage_idx in unsharded_stages
            ), f"Attempted to compute on sharded {stage_idx=}"

        # count either full_backward or backward_weight together, to determine when to sync DP grads
        backward_counter: Counter[int] = Counter()
        for time_step, action in enumerate(self.pipeline_order_with_comms[self.rank]):
            try:
                comp_type = action.computation_type
                mb_index: int = (
                    action.microbatch_index
                    if action.microbatch_index is not None
                    else -1
                )
                assert mb_index >= 0 or comp_type in (
                    UNSHARD,
                    RESHARD,
                ), f"{action=} missing mb_index"
                stage_idx = action.stage_index
                stage = stage_index_to_stage[stage_idx]
                stage_uses_fsdp = isinstance(stage.submod, FSDPModule)
                # see [Note: V-schedule special case]
                is_next_stage_on_this_rank = stage_idx + 1 in stage_index_to_stage
                is_prev_stage_on_this_rank = stage_idx - 1 in stage_index_to_stage

                logger.debug(
                    "_PipelineScheduleRuntime running time_step %d, action %s",
                    time_step,
                    action,
                )

                # TODO(whc) it's not actually safe to use _batch_p2p here in the uncommon case the model has skip-connections,
                # since we do not want to batch up ops between more than a pair of ranks.  _sorted_batch_p2p would be
                # safe to use instead.
                # However, I was wondering if I should avoid calling batched operators at all in the case that there is
                # only one operator per batch.  I could iterate through the 'fwd_send_ops' one by one and run them.
                if comp_type == SEND_F:
                    send_ops.append(_batch_p2p(stage.get_fwd_send_ops(mb_index)))
                elif comp_type == SEND_B:
                    send_ops.append(_batch_p2p(stage.get_bwd_send_ops(mb_index)))
                elif comp_type == RECV_F:
                    assert (
                        stage_idx,
                        mb_index,
                    ) not in fwd_recv_ops, "Recv twice for {stage_idx=} {mb_index=} without executing forward"
                    fwd_recv_ops[(stage_idx, mb_index)] = _batch_p2p(
                        stage.get_fwd_recv_ops(mb_index)
                    )
                elif comp_type == RECV_B:
                    assert (
                        stage_idx,
                        mb_index,
                    ) not in bwd_recv_ops, "Recv twice for {stage_idx=} {mb_index=} without executing backward"
                    bwd_recv_ops[(stage_idx, mb_index)] = _batch_p2p(
                        stage.get_bwd_recv_ops(mb_index)
                    )
                elif comp_type == UNSHARD:
                    if stage_uses_fsdp:
                        assert (
                            stage_idx not in unsharded_stages
                            and stage_idx not in unshard_ops
                        ), f"Unsharding the same {stage_idx=} twice"
                        unshard_ops[stage_idx] = stage.submod.unshard(async_op=True)  # type: ignore[operator]
                elif comp_type == RESHARD:
                    if stage_uses_fsdp:
                        assert (
                            stage_idx in unsharded_stages
                        ), f"Resharding {stage_idx=} without unsharding"
                        assert (
                            stage_idx not in unshard_ops
                        ), f"Resharding {stage_idx=} before finishing unshard"
                        stage.submod.reshard()  # type: ignore[operator]
                elif comp_type == FORWARD:
                    if stage_uses_fsdp:
                        _assert_unsharded(stage_idx)

                    if (
                        not stage.is_first
                        # no recv op expected for V-schedule special case (see [Note: V-schedule special case])
                        and not is_prev_stage_on_this_rank
                    ):
                        assert (
                            stage_idx,
                            mb_index,
                        ) in fwd_recv_ops, f"Computing {action=} before receiving input"
                        fwd_recv_ops.pop((stage_idx, mb_index)).wait()

                    output = stage.forward_one_chunk(
                        mb_index, arg_mbs[mb_index], kwarg_mbs[mb_index]
                    )
                    self._maybe_compute_loss(stage, output, target_mbs, mb_index)

                    # SEND/RECV op are avoided for special case with 2 adjacent stages on same rank
                    # see [Note: V-schedule special case]
                    if is_next_stage_on_this_rank:
                        stage_index_to_stage[stage_idx + 1].set_local_fwd_input(
                            output, mb_index
                        )

                elif comp_type == FULL_BACKWARD:
                    if stage_uses_fsdp:
                        _assert_unsharded(stage_idx)

                    if (
                        not stage.is_last
                        # no recv op expected for V-schedule special case (see [Note: V-schedule special case])
                        and not is_next_stage_on_this_rank
                    ):
                        assert (
                            stage_idx,
                            mb_index,
                        ) in bwd_recv_ops, (
                            f"Attempted to run compute {action=} before receiving input"
                        )
                        bwd_recv_ops.pop((stage_idx, mb_index)).wait()
                    loss = self._maybe_get_loss(stage, mb_index)
                    backward_counter[stage_idx] += 1
                    last_backward = backward_counter[stage_idx] == self._n_microbatches
                    grad_scale_factor = self._n_microbatches if self.scale_grads else 1
                    stage.backward_one_chunk(
                        mb_index,
                        loss=loss,
                        full_backward=True,
                        last_backward=last_backward,
                    )
                    if last_backward:
                        stage.scale_grads(grad_scale_factor)
                    # SEND/RECV op are avoided for special case with 2 adjacent stages on same rank
                    # see [Note: V-schedule special case]
                    if is_prev_stage_on_this_rank:
                        stage_index_to_stage[stage_idx - 1].set_local_bwd_input(
                            stage.get_local_bwd_output(mb_index), mb_index
                        )
                elif comp_type == BACKWARD_INPUT:
                    if stage_uses_fsdp:
                        _assert_unsharded(stage_idx)

                    if not stage.is_last and not is_next_stage_on_this_rank:
                        assert (
                            stage_idx,
                            mb_index,
                        ) in bwd_recv_ops, (
                            f"Attempted to run compute {action=} before receiving input"
                        )
                        bwd_recv_ops.pop((stage_idx, mb_index)).wait()
                    loss = self._maybe_get_loss(stage, mb_index)
                    stage.backward_one_chunk(
                        mb_index,
                        loss=loss,
                        full_backward=False,
                        last_backward=False,
                    )
                    # SEND/RECV op are avoided for special case with 2 adjacent stages on same rank
                    # see [Note: V-schedule special case]
                    if is_prev_stage_on_this_rank:
                        stage_index_to_stage[stage_idx - 1].set_local_bwd_input(
                            stage.get_local_bwd_output(mb_index), mb_index
                        )
                elif comp_type == BACKWARD_WEIGHT:
                    if stage_uses_fsdp:
                        _assert_unsharded(stage_idx)
                    backward_counter[stage_idx] += 1
                    stage.backward_weight_one_chunk(
                        mb_index,
                        last_backward=backward_counter[stage_idx]
                        == self._n_microbatches,
                    )
                else:
                    raise ValueError(f"{action=} is unknown or unsupported")
            except Exception as e:
                logger.error(
                    "_PipelineScheduleRuntime caught exception at step %s when running action %s.  Full Schedule:",
                    time_step,
                    action,
                )
                # TODO(whc) what is the best practice for printing a multiline log?
                # logger will split it into multiple log lines, but this makes it hard to read (too wide)
                print(_format_pipeline_order(self.pipeline_order_with_comms, error_step_number=time_step))  # type: ignore[arg-type]
                raise e

        # Mostly these operations should have finished long ago, but there isn't an obvious time when to wait for them
        while len(send_ops):
            send_ops.pop().wait()

        assert len(unshard_ops) == 0, "Unused unshard operations"

        # Return losses if there is a container passed in
        self._update_losses(self._stages, losses)


class ScheduleLoopedBFS(PipelineScheduleMulti):
    """
    Breadth-First Pipeline Parallelism.
    See https://arxiv.org/abs/2211.05953 for details.
    Simliar to Interleaved 1F1B, Looped BFS supports multiple stages per rank.
    What is different is that when microbatches are ready for multiple local
    stages, Loops BFS will prioritizes the earlier stage, running all available
    microbatches at once.
    """

    def __init__(
        self,
        stages: List[_PipelineStageBase],
        n_microbatches: int,
        loss_fn: Optional[Callable] = None,
        output_merge_spec: Optional[Union[Dict[str, Any], tuple[Any]]] = None,
        scale_grads: bool = True,
    ):
        super().__init__(
            stages=stages,
            n_microbatches=n_microbatches,
            loss_fn=loss_fn,
            output_merge_spec=output_merge_spec,
            scale_grads=scale_grads,
        )

        # 1. Create the pipeline_order (all ranks do this calculation)
        # This will be used to keep track of the current state of the entire pipeline
        # pipeline_order[rank] = [Action(computation_type, microbatch_index, stage_index), ...]
        self.pipeline_order: Dict[int, List[Optional[_Action]]] = {}
        # ========================================================================
        for rank in range(self.pp_group_size):
            rank_ops = self._calculate_single_rank_operations(rank)
            self.pipeline_order[rank] = rank_ops

    def _calculate_single_rank_operations(self, rank):
        n_local_stages = len(self._stages)
        stage_indices = range(
            rank, self.pp_group_size * n_local_stages, self.pp_group_size
        )

        # Store the list of operations used for that rank
        # Pre-padding, rank starts with no-ops based on the warmup.
        rank_ops: List[Optional[_Action]] = [None for _ in range(rank)]

        for stage_index in stage_indices:
            rank_ops.extend(
                _Action(stage_index, _ComputationType.FORWARD, mb_index)
                for mb_index in range(self._n_microbatches)
            )

        # wait for the first backward to trickle up
        # which is 2 for every hop away
        post_warmup_ops = 2 * (self.pp_group_size - 1 - rank)
        rank_ops.extend([None] * post_warmup_ops)

        for stage_index in reversed(stage_indices):
            rank_ops.extend(
                _Action(stage_index, _ComputationType.FULL_BACKWARD, mb_index)
                for mb_index in reversed(range(self._n_microbatches))
            )
        return rank_ops


def _get_1f1b_rank_ops(
    n_local_stages,
    pp_group_size,
    warmup_ops,
    fwd_bwd_ops,
    cooldown_ops,
    rank,
    forward_stage_index,
    backward_stage_index,
    num_1f1b_microbatches=0,
    enable_zero_bubble=False,
):
    # All stages start with handling microbatch 0
    fwd_stage_mb_index: Dict[int, int] = defaultdict(int)
    bwd_stage_mb_index: Dict[int, int] = defaultdict(int)
    weight_stage_mb_index: Dict[int, int] = defaultdict(int)

    # Store the list of operations used for that rank
    # Pre-padding, rank starts with no-ops based on the warmup.
    rank_ops: List[Optional[_Action]] = [None for _ in range(rank)]
    # These are used to calculate the number of slots to fill with no-ops, to account for the delay in warmup
    # when we want to wait for the backward to trickle back up and start 1f1b to align all ranks.
    # Formula:
    # pre-padding + warmup_ops + post_warmup_ops = earliest time step of first backward
    # post_warmup_ops = [earliest time step of first backward] - (warmup_ops + pre-padding)
    # earliest time step of first backward = [local_stages * group_size + 2 * (group_size - 1 - rank)]
    # warmup_ops = calculated above
    post_warmup_ops = (
        n_local_stages * pp_group_size + 2 * (pp_group_size - 1 - rank)
    ) - (warmup_ops + rank)

    if enable_zero_bubble:
        post_warmup_ops = pp_group_size - rank - 1

    total_ops = warmup_ops + fwd_bwd_ops + cooldown_ops

    backward_op_ids = []
    weight_op_count = 0

    FULL_BACKWARD_OR_BACKWARD_INPUT = (
        BACKWARD_INPUT if enable_zero_bubble else FULL_BACKWARD
    )

    for op in range(total_ops):
        # Warmup phase
        if op < warmup_ops:
            fwd_stage_index = forward_stage_index(op)
            # This will assign the current microbatch index and update it as well
            fwd_stage_mb_index[fwd_stage_index] = (
                mb_index := fwd_stage_mb_index[fwd_stage_index]
            ) + 1
            rank_ops.append(
                _Action(fwd_stage_index, _ComputationType.FORWARD, mb_index)
            )
            if op == warmup_ops - 1:
                # This is the last step in the warmup phase, so we need to wait for the backward to trickle back up
                rank_ops.extend([None] * post_warmup_ops)
        # 1F1B Phase (forward and backward)
        elif warmup_ops <= op < warmup_ops + fwd_bwd_ops:
            fwd_stage_index = forward_stage_index(op)
            fwd_stage_mb_index[fwd_stage_index] = (
                fwd_mb_index := fwd_stage_mb_index[fwd_stage_index]
            ) + 1
            rank_ops.append(
                _Action(fwd_stage_index, _ComputationType.FORWARD, fwd_mb_index)
            )
            bwd_stage_index = backward_stage_index(op)
            bwd_stage_mb_index[bwd_stage_index] = (
                bwd_mb_index := bwd_stage_mb_index[bwd_stage_index]
            ) + 1
            rank_ops.append(
                _Action(bwd_stage_index, FULL_BACKWARD_OR_BACKWARD_INPUT, bwd_mb_index)
            )
            backward_op_ids.append(op)

            if enable_zero_bubble and op - warmup_ops >= num_1f1b_microbatches:
                weight_stage_index = backward_stage_index(
                    backward_op_ids[weight_op_count]
                )
                weight_stage_mb_index[weight_stage_index] = (
                    weight_mb_index := weight_stage_mb_index[weight_stage_index]
                ) + 1
                rank_ops.append(
                    _Action(
                        weight_stage_index,
                        _ComputationType.BACKWARD_WEIGHT,
                        weight_mb_index,
                    )
                )
                weight_op_count += 1
        # Cooldown phase
        else:
            # During cooldown phase, we need steps to align with 1f1b happening in other ranks
            # TODO: we don't need to always append, after all 1f1b are finished we can stop appending None
            if not enable_zero_bubble:
                rank_ops.append(None)

            bwd_stage_index = backward_stage_index(op)
            bwd_stage_mb_index[bwd_stage_index] = (
                bwd_mb_index := bwd_stage_mb_index[bwd_stage_index]
            ) + 1
            rank_ops.append(
                _Action(bwd_stage_index, FULL_BACKWARD_OR_BACKWARD_INPUT, bwd_mb_index)
            )
            backward_op_ids.append(op)

            if enable_zero_bubble and op - warmup_ops >= num_1f1b_microbatches:
                weight_stage_index = backward_stage_index(
                    backward_op_ids[weight_op_count]
                )
                weight_stage_mb_index[weight_stage_index] = (
                    weight_mb_index := weight_stage_mb_index[weight_stage_index]
                ) + 1
                rank_ops.append(
                    _Action(
                        weight_stage_index,
                        _ComputationType.BACKWARD_WEIGHT,
                        weight_mb_index,
                    )
                )
                weight_op_count += 1

    while enable_zero_bubble and weight_op_count < len(backward_op_ids):
        weight_stage_index = backward_stage_index(backward_op_ids[weight_op_count])
        weight_stage_mb_index[weight_stage_index] = (
            weight_mb_index := weight_stage_mb_index[weight_stage_index]
        ) + 1
        rank_ops.append(
            _Action(
                weight_stage_index, _ComputationType.BACKWARD_WEIGHT, weight_mb_index
            )
        )
        weight_op_count += 1

    return rank_ops


class ScheduleInterleaved1F1B(PipelineScheduleMulti):
    """
    The Interleaved 1F1B schedule.
    See https://arxiv.org/pdf/2104.04473 for details.
    Will perform one forward and one backward on the microbatches in steady
    state and supports multiple stages per rank. When microbatches are ready for
    multiple local stages, Interleaved 1F1B prioritizes the earlier microbatch
    (also called "depth first").

    This schedule is mostly similar to the original paper.
    It differs by being relaxing the requirement of num_microbatch % pp_size == 0.
    Using the flex_pp schedule, we will have num_rounds = max(1, n_microbatches // pp_group_size) and
    it works as long as n_microbatches % num_rounds is 0. As a few examples, support

    1. pp_group_size = 4, n_microbatches = 10. We will have num_rounds = 2 and n_microbatches % 2 is 0.
    2. pp_group_size = 4, n_microbatches = 3. We will have num_rounds = 1 and n_microbatches % 1 is 0.
    """

    def __init__(
        self,
        stages: List[_PipelineStageBase],
        n_microbatches: int,
        loss_fn: Optional[Callable] = None,
        args_chunk_spec: Optional[tuple[TensorChunkSpec, ...]] = None,
        kwargs_chunk_spec: Optional[Dict[str, TensorChunkSpec]] = None,
        output_merge_spec: Optional[Union[Dict[str, Any], tuple[Any]]] = None,
        scale_grads: bool = True,
    ):
        self.pp_group_size = stages[0].group_size
        super().__init__(
            stages=stages,
            n_microbatches=n_microbatches,
            loss_fn=loss_fn,
            args_chunk_spec=args_chunk_spec,
            kwargs_chunk_spec=kwargs_chunk_spec,
            output_merge_spec=output_merge_spec,
            scale_grads=scale_grads,
        )
        self.n_local_stages = len(stages)
        self.rank = stages[0].group_rank
        self.number_of_rounds = max(1, n_microbatches // self.pp_group_size)
        self.microbatches_per_round = n_microbatches // self.number_of_rounds
        if n_microbatches % self.number_of_rounds != 0:
            raise ValueError(
                "Interleaved 1F1B requires the number of microbatches to be a "
                f"multiple of the number of rounds ({self.number_of_rounds}), "
                f"but got {n_microbatches}."
            )
        # 1. Create the pipeline_order (all ranks do this calculation)
        # This will be used to keep track of the current state of the entire pipeline
        # pipeline_order[rank] = [Action(computation_type, microbatch_index, stage_index), ...]
        self.pipeline_order: Dict[int, List[Optional[_Action]]] = {}
        for rank in range(self.pp_group_size):
            rank_ops = self._calculate_single_rank_operations(rank)
            self.pipeline_order[rank] = rank_ops

    def _calculate_single_rank_operations(self, rank) -> List[Optional[_Action]]:
        def get_rank_warmup_ops(rank):
            # Warms up operations for last stage
            warmups_ops_last_stage = (
                self.n_local_stages - 1
            ) * self.microbatches_per_round
            # Increment warmup operations by 2 for each hop away from the last stage
            multiply_factor = 2
            warmup_ops = warmups_ops_last_stage + multiply_factor * (
                (self.pp_group_size - 1) - rank
            )

            # We cannot have more warmup operations than there are number of microbatches, so cap it there
            return min(warmup_ops, self._n_microbatches * self.n_local_stages)

        warmup_ops = get_rank_warmup_ops(rank)
        microbatch_ops = self.n_local_stages * self._n_microbatches
        # fwd_bwd_ops should encompass the remaining forwards
        fwd_bwd_ops = microbatch_ops - warmup_ops
        # cooldown_ops should encompass the remaining backwards
        cooldown_ops = microbatch_ops - fwd_bwd_ops
        # total ops encompass both forward and backward ops
        total_ops = warmup_ops + fwd_bwd_ops + cooldown_ops
        # warmup_ops + fwd_bwd_ops * 2 + cooldown_ops == microbatch_ops * 2
        logger.debug(
            "rank %s, warmup_ops %s, 1f1b %s, cooldown_ops %s total_ops %s",
            rank,
            warmup_ops,
            fwd_bwd_ops,
            cooldown_ops,
            total_ops,
        )

        # Calculates the stage index based on step and pp_group_size
        def forward_stage_index(step):
            # Get the local index from 0 to n_local_stages-1
            local_index = (step // self.microbatches_per_round) % self.n_local_stages
            return (local_index * self.pp_group_size) + rank

        def backward_stage_index(step):
            local_index = (
                self.n_local_stages
                - 1
                - ((step - warmup_ops) // self.microbatches_per_round)
                % self.n_local_stages
            )
            return (local_index * self.pp_group_size) + rank

        return _get_1f1b_rank_ops(
            self.n_local_stages,
            self.pp_group_size,
            warmup_ops,
            fwd_bwd_ops,
            cooldown_ops,
            rank,
            forward_stage_index,
            backward_stage_index,
        )


class ScheduleInterleavedZeroBubble(PipelineScheduleMulti):
    """
    The Interleaved Zero Bubble schedule.
    See https://arxiv.org/pdf/2401.10241 for details.
    Will perform one forward and one backward on inputs for the microbatches in steady
    state and supports multiple stages per rank. Uses the backward for weights to fill in
    the pipeline bubble.

    In particular this is implementing the ZB1P schedule in the paper.
    """

    def __init__(
        self,
        stages: List[_PipelineStageBase],
        n_microbatches: int,
        loss_fn: Optional[Callable] = None,
        args_chunk_spec: Optional[tuple[TensorChunkSpec, ...]] = None,
        kwargs_chunk_spec: Optional[Dict[str, TensorChunkSpec]] = None,
        output_merge_spec: Optional[Union[Dict[str, Any], tuple[Any]]] = None,
        scale_grads: bool = True,
    ):
        # TODO: we don't support Zero Bubble with torch.compile so we
        # should disable it for now
        for stage in stages:
            if isinstance(stage.submod, OptimizedModule):
                raise RuntimeError(
                    "The Zero Bubble schedule is not supported with \
stage modules that have used torch.compile"
                )

        self.pp_group_size = stages[0].group_size
        super().__init__(
            stages=stages,
            n_microbatches=n_microbatches,
            loss_fn=loss_fn,
            args_chunk_spec=args_chunk_spec,
            kwargs_chunk_spec=kwargs_chunk_spec,
            output_merge_spec=output_merge_spec,
            scale_grads=scale_grads,
        )
        self.n_local_stages = len(stages)
        self.rank = stages[0].group_rank
        self.number_of_rounds = max(1, n_microbatches // self.pp_group_size)
        self.microbatches_per_round = n_microbatches // self.number_of_rounds
        if n_microbatches % self.number_of_rounds != 0:
            raise ValueError(
                "Zero bubble requires the number of microbatches to be a "
                f"multiple of the number of rounds ({self.number_of_rounds}), "
                f"but got {n_microbatches}."
            )
        # 1. Create the pipeline_order (all ranks do this calculation)
        # This will be used to keep track of the current state of the entire pipeline
        # pipeline_order[rank] = [Action(computation_type, microbatch_index, stage_index), ...]
        self.pipeline_order: Dict[int, List[Optional[_Action]]] = {}
        for rank in range(self.pp_group_size):
            rank_ops = self._calculate_single_rank_operations(rank)
            self.pipeline_order[rank] = rank_ops

        # This function add bubbles to the generated schedule based on dependencies of actions
        # Note that the ZB1P schedule will not require bubbles to be manually added and it is
        # only useful when n_microbatches <= microbatches_per_round
        self.pipeline_order = self._add_bubbles_to_actions(
            self.n_local_stages * self.pp_group_size,
        )

    def _calculate_single_rank_operations(self, rank) -> List[Optional[_Action]]:
        def get_rank_warmup_ops(rank):
            # Warms up operations for last stage
            warmups_ops_last_stage = (
                self.n_local_stages - 1
            ) * self.microbatches_per_round
            # Increment warmup operations by 2 for each hop away from the last stage
            multiply_factor = 1
            warmup_ops = warmups_ops_last_stage + multiply_factor * (
                (self.pp_group_size - 1) - rank
            )

            # We cannot have more warmup operations than there are number of microbatches, so cap it there
            return min(warmup_ops, self._n_microbatches * self.n_local_stages)

        warmup_ops = get_rank_warmup_ops(rank)
        microbatch_ops = self.n_local_stages * self._n_microbatches
        # fwd_bwd_ops should encompass the remaining forwards
        fwd_bwd_ops = microbatch_ops - warmup_ops
        # cooldown_ops should encompass the remaining backwards
        cooldown_ops = microbatch_ops - fwd_bwd_ops
        # total ops encompass both forward and backward ops
        total_ops = warmup_ops + fwd_bwd_ops + cooldown_ops
        # warmup_ops + fwd_bwd_ops * 2 + cooldown_ops == microbatch_ops * 2
        logger.debug(
            "rank %s, warmup_ops %s, 1f1b %s, cooldown_ops %s total_ops %s",
            rank,
            warmup_ops,
            fwd_bwd_ops,
            cooldown_ops,
            total_ops,
        )

        # Calculates the stage index based on step and pp_group_size

        def forward_stage_index(step):
            # Get the local index from 0 to n_local_stages-1
            local_index = (step // self.microbatches_per_round) % self.n_local_stages
            return (local_index * self.pp_group_size) + rank

        def backward_stage_index(step):
            local_index = (
                self.n_local_stages
                - 1
                - ((step - warmup_ops) // self.microbatches_per_round)
                % self.n_local_stages
            )
            return (local_index * self.pp_group_size) + rank

        num_1f1b_microbatches = rank

        return _get_1f1b_rank_ops(
            self.n_local_stages,
            self.pp_group_size,
            warmup_ops,
            fwd_bwd_ops,
            cooldown_ops,
            rank,
            forward_stage_index,
            backward_stage_index,
            num_1f1b_microbatches,
            enable_zero_bubble=True,
        )

    def _add_bubbles_to_actions(self, num_stages_global):
        actions = self.pipeline_order

        def need_bubble(stage, op, microbatch, num_stages_global, seen_ops):
            if op == _ComputationType.FORWARD:
                if stage != 0 and (stage - 1, op, microbatch) not in seen_ops:
                    return True
            elif op == _ComputationType.FULL_BACKWARD:
                if stage == num_stages_global - 1:
                    return (stage, _ComputationType.FORWARD, microbatch) not in seen_ops
                return (stage + 1, op, microbatch) not in seen_ops
            return False

        seen_ops: Set[tuple[int, _ComputationType, int]] = set()
        result: Dict[int, List[Optional[_Action]]] = {}
        next_pointer: Dict[int, int] = {}
        bubbles_added: Dict[int, int] = {}
        total_bubbles_added = 0

        for rank in range(self.pp_group_size):
            result[rank] = []
            next_pointer[rank] = 0
            bubbles_added[rank] = 0

        while True:
            should_stop = True

            temp_seen_ops: Set[tuple[int, _ComputationType, int]] = set()

            for rank in range(self.pp_group_size):
                timestamp = next_pointer[rank]
                if timestamp >= len(actions[rank]):
                    continue

                should_stop = False

                if actions[rank][timestamp] is not None:
                    temp_action = actions[rank][timestamp]
                    assert temp_action is not None
                    stage_index, op, microbatch = temp_action
                    if not need_bubble(
                        stage_index, op, microbatch, num_stages_global, seen_ops
                    ):
                        result[rank].append(actions[rank][timestamp])
                        if microbatch is not None:
                            temp_seen_ops.add((stage_index, op, microbatch))
                        next_pointer[rank] += 1
                    else:
                        result[rank].append(None)
                        bubbles_added[rank] += 1
                else:
                    next_pointer[rank] += 1
                    result[rank].append(None)

            seen_ops.update(temp_seen_ops)
            if should_stop:
                break

        if total_bubbles_added > 0:
            logger.warning(
                "Non zero bubbles added: total_bubbles_added=%s bubbles_added=%s",
                total_bubbles_added,
                bubbles_added,
            )
        return result


class ScheduleZBVZeroBubble(PipelineScheduleMulti):
    """
    The Zero Bubble schedule (ZBV variant).
    See https://arxiv.org/pdf/2401.10241 Section 6 for details.

    This schedules requires exactly two stages per rank.

    This schedule will perform one forward and one backward on inputs for the microbatches in steady
    state and supports multiple stages per rank. Uses backward with respect to weights to fill in
    the pipeline bubble.

    This ZB-V schedule would have the "zero bubble" property only if time forward == time backward input == time backward weights.
    In practice, this is not likely true for real models so alternatively
    a greedy scheduler could be implemented for unequal/unbalanced time.
    """

    def __init__(
        self,
        stages: List[_PipelineStageBase],
        n_microbatches: int,
        loss_fn: Optional[Callable] = None,
        args_chunk_spec: Optional[tuple[TensorChunkSpec, ...]] = None,
        kwargs_chunk_spec: Optional[Dict[str, TensorChunkSpec]] = None,
        output_merge_spec: Optional[Union[Dict[str, Any], tuple[Any]]] = None,
        stage_index_to_group_rank: Optional[Dict[int, int]] = None,
        scale_grads: bool = True,
    ):
        self.pp_group_size = stages[0].group_size
        super().__init__(
            stages=stages,
            n_microbatches=n_microbatches,
            loss_fn=loss_fn,
            args_chunk_spec=args_chunk_spec,
            kwargs_chunk_spec=kwargs_chunk_spec,
            output_merge_spec=output_merge_spec,
            stage_index_to_group_rank=stage_index_to_group_rank,
            scale_grads=scale_grads,
        )
        self.n_local_stages = len(stages)
        if self.n_local_stages != 2:
            raise ValueError(
                "ZBV requires exactly 2 stages per rank, but got "
                f"{self.n_local_stages}."
            )

        self.rank = stages[0].group_rank
        self.num_stages = stages[0].num_stages

        # 1. Create the pipeline_order (all ranks do this calculation)
        # This will be used to keep track of the current state of the entire pipeline
        # pipeline_order[rank] = [Action(computation_type, microbatch_index, stage_index), ...]
        self.pipeline_order: Dict[int, List[Optional[_Action]]] = {}
        for rank in range(self.pp_group_size):
            rank_ops = self._calculate_single_rank_operations(rank)
            self.pipeline_order[rank] = rank_ops

    def _calculate_single_rank_operations(self, rank) -> List[Optional[_Action]]:
        # max(2 * self.pp_group_size - 1, ...) ensure the number of microbatches is at least
        # as large of the number of microbatches needed to fully utilize the pipeline
        n_micro = max(2 * self.pp_group_size - 1, self._n_microbatches)
        rank_ops: List[Optional[_Action]] = [None for _ in range(rank)]

        # Forward and backward action counts for stage chunk 0 and chunk 1
        f0_cnt, f1_cnt, b0_cnt, b1_cnt = 0, 0, 0, 0
        # warm-up phase
        warmup_n1 = 2 * (self.pp_group_size - rank) - 1
        stage_id_chunk0 = rank
        stage_id_chunk1 = self.num_stages - 1 - rank

        for _ in range(warmup_n1):
            rank_ops.append(
                _Action(stage_id_chunk0, computation_type=F, microbatch_index=f0_cnt)
            )
            f0_cnt += 1
        warmup_n2 = rank
        for _ in range(warmup_n2):
            rank_ops.append(
                _Action(stage_id_chunk1, computation_type=F, microbatch_index=f1_cnt)
            )
            f1_cnt += 1
            rank_ops.append(
                _Action(stage_id_chunk0, computation_type=F, microbatch_index=f0_cnt)
            )
            f0_cnt += 1
        warmup_n3 = self.pp_group_size - rank
        for _ in range(warmup_n3):
            rank_ops.append(
                _Action(stage_id_chunk1, computation_type=F, microbatch_index=f1_cnt)
            )
            f1_cnt += 1
            rank_ops.append(
                _Action(stage_id_chunk1, computation_type=I, microbatch_index=b1_cnt)
            )
            rank_ops.append(
                _Action(stage_id_chunk1, computation_type=W, microbatch_index=b1_cnt)
            )
            b1_cnt += 1
        # stable phase
        while f1_cnt < f0_cnt or f0_cnt < n_micro:
            if f0_cnt < n_micro:
                rank_ops.append(
                    _Action(
                        stage_id_chunk0, computation_type=F, microbatch_index=f0_cnt
                    )
                )
                f0_cnt += 1
            rank_ops.append(
                _Action(stage_id_chunk0, computation_type=I, microbatch_index=b0_cnt)
            )
            rank_ops.append(
                _Action(stage_id_chunk0, computation_type=W, microbatch_index=b0_cnt)
            )
            b0_cnt += 1

            rank_ops.append(
                _Action(stage_id_chunk1, computation_type=F, microbatch_index=f1_cnt)
            )
            f1_cnt += 1
            rank_ops.append(
                _Action(stage_id_chunk1, computation_type=I, microbatch_index=b1_cnt)
            )
            rank_ops.append(
                _Action(stage_id_chunk1, computation_type=W, microbatch_index=b1_cnt)
            )
            b1_cnt += 1
        # cool-down phase
        w0_cnt, w1_cnt = b0_cnt, b1_cnt
        cooldown_n1 = rank
        for _ in range(cooldown_n1):
            rank_ops.append(
                _Action(stage_id_chunk0, computation_type=I, microbatch_index=b0_cnt)
            )
            b0_cnt += 1
            rank_ops.append(
                _Action(stage_id_chunk1, computation_type=I, microbatch_index=b1_cnt)
            )
            b1_cnt += 1
        cooldown_n2 = self.pp_group_size - rank
        for _ in range(cooldown_n2):
            rank_ops.append(
                _Action(stage_id_chunk0, computation_type=I, microbatch_index=b0_cnt)
            )
            b0_cnt += 1
            rank_ops.append(
                _Action(stage_id_chunk0, computation_type=W, microbatch_index=w0_cnt)
            )
            w0_cnt += 1
        while w1_cnt < b1_cnt:
            rank_ops.append(
                _Action(stage_id_chunk1, computation_type=W, microbatch_index=w1_cnt)
            )
            w1_cnt += 1
        while w0_cnt < b0_cnt:
            rank_ops.append(
                _Action(stage_id_chunk0, computation_type=W, microbatch_index=w0_cnt)
            )
            w0_cnt += 1

        assert w0_cnt == b0_cnt and b0_cnt == f0_cnt
        assert w1_cnt == b1_cnt and b1_cnt == f1_cnt
        # We use max() in the n_micro computation above, so we may need to
        # remove redundant microbatches
        rank_ops = [
            (
                action
                if action is not None
                and action.microbatch_index is not None
                and action.microbatch_index < self._n_microbatches
                else None
            )
            for action in rank_ops
        ]
        return rank_ops


def get_schedule_class(schedule_name: str):
    """
    Maps a schedule name (case insensitive) to its corresponding class object.

    Args:
        schedule_name (str): The name of the schedule.
    """
    schedule_map = {
        "1F1B": Schedule1F1B,
        "Interleaved1F1B": ScheduleInterleaved1F1B,
        "GPipe": ScheduleGPipe,
        "LoopedBFS": ScheduleLoopedBFS,
        "InterleavedZeroBubble": ScheduleInterleavedZeroBubble,
        "PipelineScheduleSingle": PipelineScheduleSingle,
        "PipelineScheduleMulti": PipelineScheduleMulti,
        "ZBVZeroBubble": ScheduleZBVZeroBubble,
    }
    lowercase_keys = {k.lower(): k for k in schedule_map.keys()}
    lowercase_schedule_name = schedule_name.lower()
    if lowercase_schedule_name not in lowercase_keys:
        raise ValueError(
            f"Unknown schedule name '{schedule_name}'. The valid options are {list(schedule_map.keys())}"
        )
    return schedule_map[lowercase_keys[lowercase_schedule_name]]


def _simulate_comms_compute(
    pipeline_order, stage_to_rank: Callable[[int], int], num_stages: int
):
    """This function dry-run simulates the actions in the schedule from the perspective of all ranks, and flags
    any deadlocks caused by missing or misordered communications.  It also simulates any bubbles in time where a rank
    can not execute any action due to waiting for unmet dependencies.  The total number of simulator steps can be used
    as a metric for unit tests involving IR optimization passes as reordering and merging of IR can reduce the number
    of simulated steps.

    The simulation is not high-fidelity and does not model overlapping of compute and communication, or cuda streams.
    Future work may be to enhance this and model the compute time, comms overlap, and even memory.
    """
    pipeline_order = {
        rank: [a for a in pipeline_order[rank] if a is not None]
        for rank in sorted(pipeline_order)
    }
    _schedule: Dict[int, List[_Action | None]] = {
        rank: [] for rank in sorted(pipeline_order)
    }

    _prev_ops_rank: Dict[int, Set[_Action]] = {rank: set() for rank in _schedule}

    def add_to_schedule(rank: int, action: Optional[_Action]):
        _schedule[rank].append(action)
        if action is not None:
            _prev_ops_rank[rank].add(action)

    def _ready_to_schedule(action: Optional[_Action]) -> bool:
        if action is None:
            return True

        stage_idx = action.stage_index
        prev_ops = _prev_ops_rank[stage_to_rank(stage_idx)]
        if action.computation_type == F:
            if action.stage_index == 0:
                return True
            elif (
                _Action(action.stage_index, RECV_F, action.microbatch_index) in prev_ops
            ):
                return True
            elif (
                _Action(action.stage_index - 1, F, action.microbatch_index) in prev_ops
            ):
                return True
            return False
        elif action.computation_type in (BACKWARD_INPUT, FULL_BACKWARD):
            if action.stage_index == num_stages - 1:
                return True
            if _Action(action.stage_index, RECV_B, action.microbatch_index) in prev_ops:
                return True
            if (
                _Action(action.stage_index + 1, BACKWARD_INPUT, action.microbatch_index)
                in prev_ops
            ):
                return True
            if (
                _Action(action.stage_index + 1, FULL_BACKWARD, action.microbatch_index)
                in prev_ops
            ):
                return True
            return False
        elif action.computation_type == BACKWARD_WEIGHT:
            return True
        elif action.computation_type == SEND_F:
            expected_f = _Action(action.stage_index, F, action.microbatch_index)
            return expected_f in prev_ops
        elif action.computation_type == RECV_F:
            peer_stage_idx = stage_idx - 1
            expected_send = _Action(peer_stage_idx, SEND_F, action.microbatch_index)
            return expected_send in _prev_ops_rank[stage_to_rank(peer_stage_idx)]
        elif action.computation_type == SEND_B:
            expected_b = _Action(
                action.stage_index, BACKWARD_INPUT, action.microbatch_index
            )
            expected_bw = _Action(
                action.stage_index, FULL_BACKWARD, action.microbatch_index
            )
            return expected_b in prev_ops or expected_bw in prev_ops
        elif action.computation_type == RECV_B:
            peer_stage_idx = stage_idx + 1
            expected_send = _Action(peer_stage_idx, SEND_B, action.microbatch_index)
            return expected_send in _prev_ops_rank[stage_to_rank(peer_stage_idx)]
        else:
            raise ValueError(f"Unsupported action type {action}")

    while pipeline_order:
        progress = False
        for rank in sorted(pipeline_order):
            if len(pipeline_order[rank]) == 0:
                continue

            action = pipeline_order[rank][0]
            if _ready_to_schedule(action):
                if action is not None:
                    add_to_schedule(rank, action)
                pipeline_order[rank].pop(0)
                progress = True
            else:
                add_to_schedule(rank, None)

        for i in sorted(pipeline_order, reverse=True):
            if len(pipeline_order[i]) == 0:
                del pipeline_order[i]

        # hacky, but do a second pass to replace any 'none' at this timestep with a real action, if it got unblocked
        # by one of the later ranks
        for rank in sorted(pipeline_order):
            if len(pipeline_order[rank]) == 0:
                continue

            if _schedule[rank][-1] is not None:
                continue

            action = pipeline_order[rank][0]
            if _ready_to_schedule(action):
                if action is not None:
                    _schedule[rank][-1] = action
                    _prev_ops_rank[rank].add(action)
                pipeline_order[rank].pop(0)

        for i in sorted(pipeline_order, reverse=True):
            if len(pipeline_order[i]) == 0:
                del pipeline_order[i]

        if not progress:
            print("WIP comms schedule:\n", _format_pipeline_order(_schedule))
            for rank in pipeline_order:
                print(f"{rank=} next action= {pipeline_order[rank][0]}")
            raise ValueError("Schedule is not progressing")

    return _schedule


def _dump_chrometrace(schedule, filename):
    """
    This function dumps a schedule IR into a chrometrace format so it can be visualized.

    It is currently very basic and only serves as a graphical alternative to dumping the schedule IR as text.

    As future work we may extend this to include more accurate heuristics for durations, or let users input durations,
    add 'flow events' to let the UI show the connection between sends and recvs, and model cuda streams for comm/compute
    as separate streams on the chrometrace view.
    """
    events = []
    for rank in sorted(schedule):
        for timestep, action in enumerate(schedule[rank]):
            if action is None:
                continue
            events.append(
                {
                    "name": str(action),
                    "cat": (
                        "computation"
                        if action.computation_type in (F, B, W)
                        else "communication"
                    ),
                    "ph": "X",
                    "pid": rank,
                    "tid": rank,
                    "ts": timestep,
                    "dur": 1,
                }
            )
    import json

    with open(filename, "w") as f:
        json.dump({"traceEvents": events}, f)<|MERGE_RESOLUTION|>--- conflicted
+++ resolved
@@ -470,15 +470,12 @@
         self._stage.has_backward = self._has_backward
         self._stage_initialized = False
         self.scale_grads = scale_grads
-<<<<<<< HEAD
-=======
 
         if n_microbatches < self._num_stages:
             raise ValueError(
                 f"Number of microbatches ({n_microbatches}) must be greater than \
 or equal to the number of stages ({self._num_stages})."
             )
->>>>>>> 62ce3e6e
 
     def _initialize_stage(self, args, kwargs):
         self._stage._prepare_forward_infra(self._n_microbatches, args, kwargs)
