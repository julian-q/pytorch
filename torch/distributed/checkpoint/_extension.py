--- conflicted
+++ resolved
@@ -3,16 +3,12 @@
 import abc
 import io
 from collections.abc import Sequence
-<<<<<<< HEAD
-from typing import IO
-=======
-from typing import cast, IO, Optional, Type
+from typing import cast, IO, Optional
 
 # introduced as collections.abc.Buffer in Python 3.12
 from typing_extensions import Buffer
 
 from torch._utils import try_import
->>>>>>> d9ca9c5f
 
 
 # NOTE: everything in this file is experimental, and subject to
@@ -193,13 +189,9 @@
 class ExtensionRegistry:
     def __init__(self) -> None:
         # Populate default registry contents
-<<<<<<< HEAD
-        self.extensions: dict[str, type[Extension]] = {}
-=======
-        self.extensions: dict[str, Type[Extension]] = {
+        self.extensions: dict[str, type[Extension]] = {
             cls.registry_name(): cls for cls in (ZStandard,)
         }
->>>>>>> d9ca9c5f
 
     def register(self, cls: type[Extension]) -> None:
         self.extensions[cls.registry_name()] = cls
