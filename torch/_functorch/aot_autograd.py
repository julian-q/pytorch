--- conflicted
+++ resolved
@@ -612,11 +612,9 @@
         # won't be affected.
         def _dup_fake_script_obj(fake_flat_args):
             return [
-                (
-                    maybe_to_fake_obj(detect_fake_mode(fake_flat_args), arg.real_obj)
-                    if isinstance(arg, FakeScriptObject)
-                    else arg
-                )
+                maybe_to_fake_obj(detect_fake_mode(fake_flat_args), arg.real_obj)
+                if isinstance(arg, FakeScriptObject)
+                else arg
                 for arg in fake_flat_args
             ]
 
@@ -961,13 +959,10 @@
         # graph was not captured by dynamo
         return None, []
 
-<<<<<<< HEAD
     if torch._dynamo.utils.is_compiled_autograd_gm(mod):
         # TODO(xmfan): make compiled autograd go through guard dedup
         return None, []
 
-=======
->>>>>>> af0ed394
     if not hasattr(mod, "_param_name_to_source"):
         # is from export
         return None, []
