--- conflicted
+++ resolved
@@ -138,11 +138,7 @@
   struct Arguments {
     Arguments() = default;
     Arguments(c10::ArrayRef<TypePtr>);
-<<<<<<< HEAD
-    Arguments(const std::vector<c10::string_view>&, c10::ArrayRef<TypePtr>);
-=======
     Arguments(const std::vector<std::string_view>&, c10::ArrayRef<TypePtr>);
->>>>>>> fcf9dc3b
     std::vector<LabeledDynamicType> elems;
   };
 
@@ -160,7 +156,12 @@
   static TORCH_API DynamicTypePtr create(Type& ty);
 
   explicit DynamicType(Tag, Arguments);
-  explicit DynamicType(Tag, c10::string_view, Arguments);
+  explicit DynamicType(Tag, std::string_view, Arguments);
+
+  DynamicType(DynamicType&& other) = delete;
+  DynamicType(const DynamicType&) = delete;
+  DynamicType& operator=(const DynamicType&) = delete;
+  DynamicType& operator=(DynamicType&&) = delete;
 
   TypePtr containedType(size_t) const override;
   size_t containedTypeSize() const override;
