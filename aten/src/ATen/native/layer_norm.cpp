--- conflicted
+++ resolved
@@ -298,33 +298,14 @@
         input.scalar_type(),
         "rms_norm",
         [&] {
-<<<<<<< HEAD
-=======
     using limits = std::numeric_limits<at::scalar_value_type<scalar_t>::type>;
     scalar_t eps_val = eps.value_or(limits::epsilon());
 
->>>>>>> 3cf7874e
     // upcast is needed for fp16 and bf16
     c10::ScalarType opmath_t = toOpMathType(input.scalar_type());
     Tensor upcasted_input = input.to(opmath_t);
 
-    Tensor rqrst_input;
-
-    // opmath_t would be one of [Double, Float, ComplexFloat, ComplexDouble]
-    if (opmath_t == at::ScalarType::Float || opmath_t == at::ScalarType::ComplexFloat) {
-      float eps_val = std::numeric_limits<float>::epsilon();
-      if (eps.has_value()) {
-        eps_val = eps.value();
-      }
-      rqrst_input = rsqrt(at::pow(upcasted_input, 2).mean(dims_to_reduce_ref, /*keepdim=*/true).add_(eps_val));
-    } else {
-      double eps_val = std::numeric_limits<double>::epsilon();
-      if (eps.has_value()) {
-        eps_val = eps.value();
-      }
-      rqrst_input = rsqrt(at::pow(upcasted_input, 2).mean(dims_to_reduce_ref, /*keepdim=*/true).add_(eps_val));
-    }
-
+    auto rqrst_input = rsqrt(at::pow(upcasted_input, 2).mean(dims_to_reduce_ref, /*keepdim=*/true).add_(eps_val));
     Tensor result = upcasted_input.mul(rqrst_input).type_as(input);
 
     if (weight_opt.has_value()) {
