# This file is run to generate the kernel instantiations for the flash_attn kernels
# They are written to several files in order to speed up compilation

import argparse
import itertools
from dataclasses import dataclass
from pathlib import Path
from typing import List, Optional


DTYPE_MAP = {
    "fp16": "cutlass::half_t",
    "bf16": "cutlass::bfloat16_t",
}

SM = [80]  # Sm80 kernels support up to
HEAD_DIMENSIONS = [32, 64, 96, 128, 160, 192, 224, 256]
KERNEL_IMPL_TEMPLATE_FWD = """
template<>
void run_mha_fwd_<{DTYPE}, {HEAD_DIM}>(Flash_fwd_params &params, cudaStream_t stream) {{
    run_mha_fwd_hdim{HEAD_DIM}<{DTYPE}>(params, stream);
}}
"""
KERNEL_IMPL_TEMPLATE_FWD_SPLIT = """

template void run_mha_fwd_splitkv_dispatch<{DTYPE}, {HEAD_DIM}>(Flash_fwd_params &params, cudaStream_t stream);
"""

KERNEL_IMPL_TEMPLATE_BWD = """
template<>
void run_mha_bwd_<{DTYPE}, {HEAD_DIM}>(Flash_bwd_params &params, cudaStream_t stream) {{
    run_mha_bwd_hdim{HEAD_DIM}<{DTYPE}>(params, stream);
}}
"""


@dataclass
class Kernel:
    sm: int
    dtype: str
    head_dim: int
    direction: str

    @property
    def template(self) -> str:
        if self.direction == "fwd":
            return KERNEL_IMPL_TEMPLATE_FWD.format(
                DTYPE=DTYPE_MAP[self.dtype], HEAD_DIM=self.head_dim
            )
        elif self.direction == "bwd":
            return KERNEL_IMPL_TEMPLATE_BWD.format(
                DTYPE=DTYPE_MAP[self.dtype], HEAD_DIM=self.head_dim
            )
        else:
            return KERNEL_IMPL_TEMPLATE_FWD_SPLIT.format(
                DTYPE=DTYPE_MAP[self.dtype], HEAD_DIM=self.head_dim
            )

    @property
    def filename(self) -> str:
        return f"flash_{self.direction}_hdim{self.head_dim}_{self.dtype}_sm{self.sm}.cu"


def get_all_kernels() -> List[Kernel]:
    for dtype, head_dim, sm in itertools.product(DTYPE_MAP.keys(), HEAD_DIMENSIONS, SM):
        for direction in ["fwd", "bwd", "fwd_split"]:
            yield Kernel(sm=sm, dtype=dtype, head_dim=head_dim, direction=direction)


def write_kernel(kernel: Kernel, autogen_dir: Path) -> None:
    prelude = """
// Copyright (c) 2023, Tri Dao.

// Splitting the different head dimensions to different files to speed up compilation.
// This file is auto-generated. See "generate_kernels.py"\n
"""
    launch_template_str = kernel.direction if kernel.direction != "fwd_split" else "fwd"
    include = f"#include <ATen/native/transformers/cuda/flash_attn/flash_{launch_template_str}_launch_template.h>\n"
    namespace = "namespace pytorch_flash{\n"
    namespace_end = "} // namespace pytorch_flash\n"
    (autogen_dir / kernel.filename).write_text(
        prelude + include + namespace + kernel.template + namespace_end
    )


def main(output_dir: Optional[str]) -> None:
    if output_dir is None:
        output_dir = Path(__file__).parent
    else:
        output_dir = Path(output_dir)

    for kernel in get_all_kernels():
        write_kernel(kernel, output_dir)


if __name__ == "__main__":
    parser = argparse.ArgumentParser(
        prog="generate_kernels",
        description="Generate the flash_attention kernels template instantiations",
    )
    # Set an optional output directory
    parser.add_argument(
        "-o",
        "--output_dir",
        required=False,
<<<<<<< HEAD
        help="Where to generate the kernels  will default to the current directory ",
=======
        help="Where to generate the kernels will default to the current directory",
>>>>>>> dcf8d138
    )
    args = parser.parse_args()
    main(args.output_dir)<|MERGE_RESOLUTION|>--- conflicted
+++ resolved
@@ -103,11 +103,7 @@
         "-o",
         "--output_dir",
         required=False,
-<<<<<<< HEAD
-        help="Where to generate the kernels  will default to the current directory ",
-=======
         help="Where to generate the kernels will default to the current directory",
->>>>>>> dcf8d138
     )
     args = parser.parse_args()
     main(args.output_dir)