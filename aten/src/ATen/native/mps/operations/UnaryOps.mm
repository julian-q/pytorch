--- conflicted
+++ resolved
@@ -150,12 +150,6 @@
   return [mpsGraph squareRootWithTensor:sumSquares name:nil];
 }
 
-static void round_kernel(TensorIteratorBase& iter) {
-  unary_op(iter.input(0), iter.output(0), __func__, ^MPSGraphTensor*(MPSGraph* mpsGraph, MPSGraphTensor* inputTensor) {
-    return [mpsGraph roundWithTensor:inputTensor name:nil];
-  });
-}
-
 } // namespace mps
 
 TORCH_IMPL_FUNC(signbit_out_mps)(const Tensor& self, const Tensor& output) {
@@ -186,21 +180,6 @@
   });
 }
 
-<<<<<<< HEAD
-#define CREATE_MPS_STRUCTURED_UNARY_ROUNDING_TORCH_IMPL_FUNC(func_out, func_stub)                         \
-  TORCH_IMPL_FUNC(func_out)(const Tensor& self, const Tensor& output) {                                   \
-    mps::unary_op(                                                                                        \
-        self,                                                                                             \
-        output,                                                                                           \
-        #func_out,                                                                                        \
-        ^MPSGraphTensor*(MPSGraph * mpsGraph, MPSGraphTensor * inputTensor) {                             \
-          return [mpsGraph func_stub##WithTensor:inputTensor name:nil];                                   \
-        },                                                                                                \
-        [](const Tensor& t) -> bool { return t.numel() == 0 || isIntegralType(t.scalar_type(), true); }); \
-  }
-CREATE_MPS_STRUCTURED_UNARY_ROUNDING_TORCH_IMPL_FUNC(ceil_out_mps, ceil)
-CREATE_MPS_STRUCTURED_UNARY_ROUNDING_TORCH_IMPL_FUNC(floor_out_mps, floor)
-=======
 #define REGISTER_MPS_UNARY_STUB(func, mps_func)                                                                        \
   static void mps_##func##_kernel(TensorIteratorBase& iter) {                                                          \
     mps::unary_op(                                                                                                     \
@@ -214,7 +193,6 @@
 REGISTER_MPS_UNARY_STUB(floor, floor);
 REGISTER_MPS_UNARY_STUB(round, round);
 REGISTER_MPS_UNARY_STUB(trunc, truncate);
->>>>>>> 2d823d56
 
 #define CREATE_MPS_STRUCTURED_UNARY_TORCH_IMPL_FUNC(func_out, func_stub)                                         \
   TORCH_IMPL_FUNC(func_out)(const Tensor& self, const Tensor& output) {                                          \
@@ -560,5 +538,4 @@
   return result;
 }
 
-REGISTER_DISPATCH(round_stub, mps::round_kernel);
 } // namespace at::native