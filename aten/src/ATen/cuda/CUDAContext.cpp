--- conflicted
+++ resolved
@@ -31,11 +31,10 @@
 
 } // anonymous namespace
 
-// We need this function to force the linking against torch_cuda(_cpp) on
-// Windows. If you need to modify this function, please specify a new function
-// and apply the changes according to
-// https://github.com/pytorch/pytorch/pull/34288. Related issue:
-// https://github.com/pytorch/pytorch/issues/31611.
+// We need this function to force the linking against torch_cuda(_cpp) on Windows.
+// If you need to modify this function, please specify a new function and apply
+// the changes according to https://github.com/pytorch/pytorch/pull/34288.
+// Related issue: https://github.com/pytorch/pytorch/issues/31611.
 /* Device info */
 int warp_size() {
   return getCurrentDeviceProperties()->warpSize;
@@ -47,8 +46,7 @@
 }
 
 cudaDeviceProp* getDeviceProperties(c10::DeviceIndex device) {
-<<<<<<< HEAD
-  c10::call_once(init_flag, initCUDAContextVectors);
+  initCUDAContextVectors();
   if (device == -1)
     device = c10::cuda::current_device();
   AT_ASSERT(
@@ -57,20 +55,14 @@
       static_cast<int>(device),
       ", num_gpus=",
       static_cast<int>(num_gpus));
-=======
-  initCUDAContextVectors();
-  if (device == -1) device = c10::cuda::current_device();
-  AT_ASSERT(device >= 0 && device < num_gpus, "device=", static_cast<int>(device), ", num_gpus=", num_gpus);
->>>>>>> 34cddc0e
   c10::call_once(device_flags[device], initDeviceProperty, device);
   return &device_properties[device];
 }
 
-<<<<<<< HEAD
 bool canDeviceAccessPeer(
     c10::DeviceIndex device,
     c10::DeviceIndex peer_device) {
-  c10::call_once(init_flag, initCUDAContextVectors);
+  initCUDAContextVectors();
   if (device == -1)
     device = c10::cuda::current_device();
   AT_ASSERT(
@@ -85,13 +77,6 @@
       static_cast<int>(peer_device),
       ", num_gpus=",
       static_cast<int>(num_gpus));
-=======
-bool canDeviceAccessPeer(c10::DeviceIndex device, c10::DeviceIndex peer_device) {
-  initCUDAContextVectors();
-  if (device == -1) device = c10::cuda::current_device();
-  AT_ASSERT(device >= 0 && device < num_gpus, "device=", static_cast<int>(device), ", num_gpus=", num_gpus);
-  AT_ASSERT(peer_device >= 0 && peer_device < num_gpus, "peer_device=", static_cast<int>(peer_device), ", num_gpus=", num_gpus);
->>>>>>> 34cddc0e
   int can_access = 0;
   AT_CUDA_CHECK(cudaDeviceCanAccessPeer(&can_access, device, peer_device));
   return can_access != 0;
