--- conflicted
+++ resolved
@@ -362,49 +362,6 @@
       test-matrix: ${{ needs.linux-focal-py3_9-clang9-xla-build.outputs.test-matrix }}
     secrets: inherit
 
-<<<<<<< HEAD
-  win-vs2019-cpu-py3-build:
-    # don't run build twice on main
-    if: github.event_name == 'pull_request'
-    name: win-vs2019-cpu-py3
-    uses: ./.github/workflows/_win-build.yml
-    needs: get-label-type
-    with:
-      build-environment: win-vs2019-cpu-py3
-      cuda-version: cpu
-      sync-tag: win-cpu-build
-      runner: "${{ needs.get-label-type.outputs.label-type }}windows.4xlarge.nonephemeral"
-      test-matrix: |
-        { include: [
-          { config: "default", shard: 1, num_shards: 3, runner: "${{ needs.get-label-type.outputs.label-type }}windows.4xlarge.nonephemeral" },
-          { config: "default", shard: 2, num_shards: 3, runner: "${{ needs.get-label-type.outputs.label-type }}windows.4xlarge.nonephemeral" },
-          { config: "default", shard: 3, num_shards: 3, runner: "${{ needs.get-label-type.outputs.label-type }}windows.4xlarge.nonephemeral" },
-        ]}
-    secrets: inherit
-
-  win-arm64-vs2022-cpu-py3-build:
-    if: github.event_name == 'pull_request'
-    permissions:
-      id-token: write
-      contents: read
-    name: win-arm64-vs2022-cpu-py3
-    uses: ./.github/workflows/_win-arm64-build.yml
-    needs: get-label-type
-    with:
-      build-environment: win-arm64-vs2022-cpu-py3
-      cuda-version: cpu
-      sync-tag: win-arm64-cpu-build
-      runner: "windows-11-arm64"
-      test-matrix: |
-        { include: [
-          { config: "default", shard: 1, num_shards: 3, runner: "windows-11-arm64" },
-          { config: "default", shard: 2, num_shards: 3, runner: "windows-11-arm64" },
-          { config: "default", shard: 3, num_shards: 3, runner: "windows-11-arm64" },
-        ]}
-    secrets: inherit
-
-=======
->>>>>>> 69301fb1
   linux-focal-cpu-py3_10-gcc9-bazel-test:
     name: linux-focal-cpu-py3.10-gcc9-bazel-test
     uses: ./.github/workflows/_bazel-build-test.yml
