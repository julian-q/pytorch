name: linux-binary-build

on:
  workflow_call:
    inputs:
      build_name:
        required: true
        type: string
        description: The build's name
      build_environment:
        required: true
        type: string
        description: The build environment
      runner_prefix:
        required: false
        default: ""
        type: string
        description: prefix for runner label
      runs_on:
        required: false
        default: linux.12xlarge.ephemeral
        type: string
        description: Hardware to run this "build" job on, linux.12xlarge or linux.arm64.2xlarge.
      timeout-minutes:
        required: false
        default: 210
        type: number
        description: timeout for the job
      use_split_build:
        description: |
          [Experimental] Build a libtorch only wheel and build pytorch such that
          are built from the libtorch wheel.
        required: false
        type: boolean
        default: false
      ALPINE_IMAGE:
        required: false
        type: string
        default: "308535385114.dkr.ecr.us-east-1.amazonaws.com/tool/alpine"
        description: Alpine image to use
      PYTORCH_ROOT:
        required: true
        type: string
        description: Root directory for the pytorch/pytorch repository
      PACKAGE_TYPE:
        required: true
        type: string
        description: Package type
      DESIRED_CUDA:
        required: true
        type: string
        description: Desired Cuda version
      GPU_ARCH_VERSION:
        required: false
        type: string
        description: GPU Arch version
      GPU_ARCH_TYPE:
        required: true
        type: string
        description: GPU Arch type
      DOCKER_IMAGE:
        required: true
        type: string
        description: Docker image to use
      LIBTORCH_CONFIG:
        required: false
        type: string
        description: Desired libtorch config (for libtorch builds only)
      LIBTORCH_VARIANT:
        required: false
        type: string
        description: Desired libtorch variant (for libtorch builds only)
      DESIRED_DEVTOOLSET:
        required: false
        type: string
        description: Desired dev toolset
      DESIRED_PYTHON:
        required: false
        type: string
        description: Desired python version
      PYTORCH_EXTRA_INSTALL_REQUIREMENTS:
        required: false
        type: string
        description: Extra install requirements
        default: ""
    secrets:
      github-token:
        required: true
        description: Github Token

jobs:
  build:
    runs-on: ${{ inputs.runner_prefix}}${{ inputs.runs_on }}
    timeout-minutes: ${{ inputs.timeout-minutes }}
    env:
      PYTORCH_ROOT: ${{ inputs.PYTORCH_ROOT }}
      PACKAGE_TYPE: ${{ inputs.PACKAGE_TYPE }}
      # TODO: This is a legacy variable that we eventually want to get rid of in
      #       favor of GPU_ARCH_VERSION
      DESIRED_CUDA: ${{ inputs.DESIRED_CUDA }}
      GPU_ARCH_VERSION: ${{ inputs.GPU_ARCH_VERSION }}
      GPU_ARCH_TYPE: ${{ inputs.GPU_ARCH_TYPE }}
      DOCKER_IMAGE: ${{ inputs.DOCKER_IMAGE }}
      SKIP_ALL_TESTS: 1
      LIBTORCH_CONFIG: ${{ inputs.LIBTORCH_CONFIG }}
      LIBTORCH_VARIANT: ${{ inputs.LIBTORCH_VARIANT }}
      DESIRED_DEVTOOLSET: ${{ inputs.DESIRED_DEVTOOLSET }}
      DESIRED_PYTHON: ${{ inputs.DESIRED_PYTHON }}
      PYTORCH_EXTRA_INSTALL_REQUIREMENTS: ${{ inputs.PYTORCH_EXTRA_INSTALL_REQUIREMENTS }}
      # Needed for conda builds
      ALPINE_IMAGE: ${{ inputs.ALPINE_IMAGE }}
      ANACONDA_USER: pytorch
      AWS_DEFAULT_REGION: us-east-1
      BINARY_ENV_FILE: /tmp/env
      BUILD_ENVIRONMENT: ${{ inputs.build_environment }}
      GITHUB_TOKEN: ${{ secrets.github-token }}
      PR_NUMBER: ${{ github.event.pull_request.number }}
      PYTORCH_FINAL_PACKAGE_DIR: /artifacts
      SHA1: ${{ github.event.pull_request.head.sha || github.sha }}
      USE_SPLIT_BUILD: ${{ inputs.use_split_build }}
    steps:
      - name: Make the env permanent during this workflow (but not the secrets)
        shell: bash
        run: |
          {
            echo "PYTORCH_ROOT=${{ env.PYTORCH_ROOT }}"
            echo "PACKAGE_TYPE=${{ env.PACKAGE_TYPE }}"
            echo "DESIRED_CUDA=${{ env.DESIRED_CUDA }}"
            echo "GPU_ARCH_VERSION=${{ env.GPU_ARCH_VERSION }}"
            echo "GPU_ARCH_TYPE=${{ env.GPU_ARCH_TYPE }}"
            echo "DOCKER_IMAGE=${{ env.DOCKER_IMAGE }}"
            echo "SKIP_ALL_TESTS=${{ env.SKIP_ALL_TESTS }}"
            echo "LIBTORCH_CONFIG=${{ env.LIBTORCH_CONFIG }}"
            echo "LIBTORCH_VARIANT=${{ env.LIBTORCH_VARIANT }}"
            echo "DESIRED_DEVTOOLSET=${{ env.DESIRED_DEVTOOLSET }}"
            echo "DESIRED_PYTHON=${{ env.DESIRED_PYTHON }}"
            echo "PYTORCH_EXTRA_INSTALL_REQUIREMENTS=${{ env.PYTORCH_EXTRA_INSTALL_REQUIREMENTS }}"
            echo "ALPINE_IMAGE=${{ env.ALPINE_IMAGE }}"
            echo "ANACONDA_USER=${{ env.ANACONDA_USER }}"
            echo "AWS_DEFAULT_REGION=${{ env.AWS_DEFAULT_REGION }}"
            echo "BINARY_ENV_FILE=${{ env.BINARY_ENV_FILE }}"
            echo "BUILD_ENVIRONMENT=${{ env.BUILD_ENVIRONMENT }}"
            echo "BUILD_NAME=${{ env.BUILD_NAME }}"
            echo "PR_NUMBER=${{ env.PR_NUMBER }}"
            echo "PYTORCH_FINAL_PACKAGE_DIR=${{ env.PYTORCH_FINAL_PACKAGE_DIR }}"
            echo "SHA1=${{ env.SHA1 }}"
            echo "USE_SPLIT_BUILD=${{ env.use_split_build }}"
          } >> "${GITHUB_ENV} }}"

      - name: List the env
        shell: bash
        run: env

      - name: "[FB EMPLOYEES] Enable SSH (Click me for login details)"
        if: inputs.build_environment != 'linux-s390x-binary-manywheel'
        uses: pytorch/test-infra/.github/actions/setup-ssh@main
        continue-on-error: true
        with:
          github-secret: ${{ secrets.github-token }}

      - name: Checkout PyTorch
        uses: pytorch/pytorch/.github/actions/checkout-pytorch@main
        with:
          no-sudo: ${{ inputs.build_environment == 'linux-aarch64-binary-manywheel' || inputs.build_environment == 'linux-s390x-binary-manywheel' }}

      - name: Setup Linux
        if: inputs.build_environment != 'linux-s390x-binary-manywheel'
        uses: ./.github/actions/setup-linux

      - name: Chown workspace
        if: inputs.build_environment != 'linux-s390x-binary-manywheel'
        uses: ./.github/actions/chown-workspace
        with:
          ALPINE_IMAGE: ${{ inputs.ALPINE_IMAGE }}

      - name: Clean workspace
        shell: bash
        run: |
          set -eux

          rm -rf "${GITHUB_WORKSPACE}"
          mkdir "${GITHUB_WORKSPACE}"

          if [[ ${{ inputs.build_environment }} == 'linux-aarch64-binary-manywheel' ]] || [[ ${{ inputs.build_environment }} == 'linux-s390x-binary-manywheel' ]] ; then
            rm -rf "${RUNNER_TEMP}/artifacts"
            mkdir "${RUNNER_TEMP}/artifacts"
          fi

      - name: Checkout PyTorch to pytorch dir
        uses: actions/checkout@v4
        with:
          ref: ${{ github.event_name == 'pull_request' && github.event.pull_request.head.sha || github.sha }}
          submodules: recursive
          path: pytorch
          show-progress: false

      - name: Clean PyTorch checkout
        run: |
          # Remove any artifacts from the previous checkouts
          git clean -fxd
        working-directory: pytorch

      - name: Check if the job is disabled
        id: filter
        uses: ./pytorch/.github/actions/filter-test-configs
        with:
          github-token: ${{ secrets.GITHUB_TOKEN }}
          # NB: Use a mock test matrix with a default value here. After filtering, if the
          # returned matrix is empty, it means that the job is disabled
          test-matrix: |
            { include: [
              { config: "default" },
            ]}

      - name: Pull Docker image
        if: ${{ steps.filter.outputs.is-test-matrix-empty == 'False' && inputs.build_environment != 'linux-s390x-binary-manywheel' }}
        uses: pytorch/test-infra/.github/actions/pull-docker-image@main
        with:
          docker-image: ${{ inputs.DOCKER_IMAGE }}

      - name: Build PyTorch binary
        if: ${{ steps.filter.outputs.is-test-matrix-empty == 'False' }}
        run: |
          set -x
          mkdir -p artifacts/
          container_name=$(docker run \
            -e BINARY_ENV_FILE \
            -e BUILD_ENVIRONMENT \
            -e DESIRED_CUDA \
            -e DESIRED_DEVTOOLSET \
            -e DESIRED_PYTHON \
            -e GITHUB_ACTIONS \
            -e GPU_ARCH_TYPE \
            -e GPU_ARCH_VERSION \
            -e LIBTORCH_VARIANT \
            -e PACKAGE_TYPE \
            -e PYTORCH_FINAL_PACKAGE_DIR \
            -e PYTORCH_ROOT \
            -e SKIP_ALL_TESTS \
            -e PYTORCH_EXTRA_INSTALL_REQUIREMENTS \
            -e USE_SPLIT_BUILD \
            --tty \
            --detach \
            -v "${GITHUB_WORKSPACE}/pytorch:/pytorch" \
            -v "${RUNNER_TEMP}/artifacts:/artifacts" \
            -w / \
            "${DOCKER_IMAGE}"
          )
          docker exec -t -w "${PYTORCH_ROOT}" "${container_name}" bash -c "bash .circleci/scripts/binary_populate_env.sh"
          if [[ ${BUILD_ENVIRONMENT} == *"aarch64"* ]]; then
<<<<<<< HEAD
            docker exec -t "${container_name}" bash -c "source ${BINARY_ENV_FILE} && bash /builder/aarch64_linux/aarch64_ci_build.sh"
          elif [[ ${{ inputs.PACKAGE_TYPE }} == "manywheel" || ${{ inputs.PACKAGE_TYPE }} == "libtorch" ]]; then
            docker exec -t "${container_name}" bash -c "source ${BINARY_ENV_FILE} && bash /pytorch/.ci/${{ inputs.PACKAGE_TYPE }}/build.sh"
=======
            docker exec -t "${container_name}" bash -c "source ${BINARY_ENV_FILE} && bash /pytorch/.ci/aarch64_linux/aarch64_ci_build.sh"
>>>>>>> fcf9dc3b
          else
            docker exec -t "${container_name}" bash -c "source ${BINARY_ENV_FILE} && bash /pytorch/.ci/${{ inputs.PACKAGE_TYPE }}/build.sh"
          fi

      - name: Chown artifacts
        if: ${{ steps.filter.outputs.is-test-matrix-empty == 'False' && inputs.build_environment != 'linux-s390x-binary-manywheel' }}
        shell: bash
        run: |
          # Ensure the working directory gets chowned back to the current user
          docker run --rm -v "${RUNNER_TEMP}/artifacts:/v" -w /v "${ALPINE_IMAGE}" chown -R "$(id -u):$(id -g)" .

      - uses: actions/upload-artifact@v4.4.0
        if: ${{ steps.filter.outputs.is-test-matrix-empty == 'False' }}
        with:
          name: ${{ inputs.build_name }}
          if-no-files-found: error
          path:
            ${{ runner.temp }}/artifacts/*

      - name: Teardown Linux
        if: always() && inputs.build_environment != 'linux-s390x-binary-manywheel'
        uses: pytorch/test-infra/.github/actions/teardown-linux@main

      - name: Chown workspace
        if: always() && inputs.build_environment != 'linux-s390x-binary-manywheel'
        uses: ./pytorch/.github/actions/chown-workspace
        with:
          ALPINE_IMAGE: ${{ inputs.ALPINE_IMAGE }}

      - name: Cleanup docker
        if: always() && inputs.build_environment == 'linux-s390x-binary-manywheel'
        shell: bash
        run: |
          # on s390x stop the container for clean worker stop
          # ignore expansion of "docker ps -q" since it could be empty
          # shellcheck disable=SC2046
          docker stop $(docker ps -q) || true<|MERGE_RESOLUTION|>--- conflicted
+++ resolved
@@ -248,13 +248,7 @@
           )
           docker exec -t -w "${PYTORCH_ROOT}" "${container_name}" bash -c "bash .circleci/scripts/binary_populate_env.sh"
           if [[ ${BUILD_ENVIRONMENT} == *"aarch64"* ]]; then
-<<<<<<< HEAD
-            docker exec -t "${container_name}" bash -c "source ${BINARY_ENV_FILE} && bash /builder/aarch64_linux/aarch64_ci_build.sh"
-          elif [[ ${{ inputs.PACKAGE_TYPE }} == "manywheel" || ${{ inputs.PACKAGE_TYPE }} == "libtorch" ]]; then
-            docker exec -t "${container_name}" bash -c "source ${BINARY_ENV_FILE} && bash /pytorch/.ci/${{ inputs.PACKAGE_TYPE }}/build.sh"
-=======
             docker exec -t "${container_name}" bash -c "source ${BINARY_ENV_FILE} && bash /pytorch/.ci/aarch64_linux/aarch64_ci_build.sh"
->>>>>>> fcf9dc3b
           else
             docker exec -t "${container_name}" bash -c "source ${BINARY_ENV_FILE} && bash /pytorch/.ci/${{ inputs.PACKAGE_TYPE }}/build.sh"
           fi
