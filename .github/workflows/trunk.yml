name: trunk

on:
  push:
    branches:
      - main
      - release/*
      - landchecks/*
    tags:
      - ciflow/trunk/*
  workflow_dispatch:
  schedule:
    - cron: 29 8 * * *  # about 1:29am PDT

concurrency:
  group: ${{ github.workflow }}-${{ github.event.pull_request.number || github.ref_name }}-${{ github.ref_type == 'branch' && github.sha }}-${{ github.event_name == 'workflow_dispatch' }}-${{ github.event_name == 'schedule' }}
  cancel-in-progress: true

permissions: read-all

jobs:
  llm-td:
    if: github.repository_owner == 'pytorch'
    name: before-test
    uses: ./.github/workflows/llm_td_retrieval.yml
    permissions:
      id-token: write
      contents: read

  target-determination:
    name: before-test
    uses: ./.github/workflows/target_determination.yml
    needs: llm-td
    permissions:
      id-token: write
      contents: read

  get-label-type:
    name: get-label-type
    uses: pytorch/pytorch/.github/workflows/_runner-determinator.yml@main
    if: ${{ (github.event_name != 'schedule' || github.repository == 'pytorch/pytorch') && github.repository_owner == 'pytorch' }}
    with:
      triggering_actor: ${{ github.triggering_actor }}
      issue_owner: ${{ github.event.pull_request.user.login || github.event.issue.user.login }}
      curr_branch: ${{ github.head_ref || github.ref_name }}
      curr_ref_type: ${{ github.ref_type }}

  libtorch-linux-focal-cuda12_4-py3_10-gcc9-debug-build:
    name: libtorch-linux-focal-cuda12.4-py3.10-gcc9-debug
    uses: ./.github/workflows/_linux-build.yml
    needs: get-label-type
    with:
      build-environment: libtorch-linux-focal-cuda12.4-py3.10-gcc9
      docker-image-name: pytorch-linux-focal-cuda12.4-cudnn9-py3-gcc9
      build-generates-artifacts: false
      runner_prefix: "${{ needs.get-label-type.outputs.label-type }}"
      runner: "linux.4xlarge"
      test-matrix: |
        { include: [
          { config: "default", shard: 1, num_shards: 1 },
        ]}
    secrets: inherit

  # no-ops builds test USE_PER_OPERATOR_HEADERS=0 where ATen/ops is not generated
  linux-focal-cuda12_4-py3_10-gcc9-no-ops-build:
    name: linux-focal-cuda12.4-py3.10-gcc9-no-ops
    uses: ./.github/workflows/_linux-build.yml
    needs: get-label-type
    with:
      runner_prefix: "${{ needs.get-label-type.outputs.label-type }}"
      build-environment: linux-focal-cuda12.4-py3.10-gcc9-no-ops
      docker-image-name: pytorch-linux-focal-cuda12.4-cudnn9-py3-gcc9
      test-matrix: |
        { include: [
          { config: "default", shard: 1, num_shards: 1 },
        ]}
    secrets: inherit

  macos-py3-arm64-build:
    if: github.repository_owner == 'pytorch'
    name: macos-py3-arm64
    uses: ./.github/workflows/_mac-build.yml
    with:
      sync-tag: macos-py3-arm64-build
      build-environment: macos-py3-arm64
      runner-type: macos-m1-stable
      build-generates-artifacts: true
      # To match the one pre-installed in the m1 runners
      python-version: 3.9.12
      test-matrix: |
        { include: [
          { config: "default", shard: 1, num_shards: 3, runner: "macos-m1-stable" },
          { config: "default", shard: 2, num_shards: 3, runner: "macos-m1-stable" },
          { config: "default", shard: 3, num_shards: 3, runner: "macos-m1-stable" },
        ]}
    secrets: inherit

  macos-py3-arm64-mps-test:
    name: macos-py3-arm64-mps
    uses: ./.github/workflows/_mac-test-mps.yml
    needs: macos-py3-arm64-build
    if: needs.macos-py3-arm64-build.outputs.build-outcome == 'success'
    with:
      sync-tag: macos-py3-arm64-mps-test
      build-environment: macos-py3-arm64
      # Same as the build job
      python-version: 3.9.12
      test-matrix: |
        { include: [
          { config: "mps", shard: 1, num_shards: 1, runner: "macos-m1-13" },
          { config: "mps", shard: 1, num_shards: 1, runner: "macos-m1-14" },
        ]}
    secrets: inherit

  macos-py3-arm64-test:
    name: macos-py3-arm64
    uses: ./.github/workflows/_mac-test.yml
    needs:
      - macos-py3-arm64-build
      - target-determination
    with:
      build-environment: macos-py3-arm64
      # Same as the build job
      python-version: 3.9.12
      test-matrix: ${{ needs.macos-py3-arm64-build.outputs.test-matrix }}
    secrets: inherit

<<<<<<< HEAD
  win-vs2019-cpu-py3-build:
    name: win-vs2019-cpu-py3
    uses: ./.github/workflows/_win-build.yml
    needs: get-label-type
    with:
      build-environment: win-vs2019-cpu-py3
=======
  win-vs2022-cpu-py3-build:
    name: win-vs2022-cpu-py3
    uses: ./.github/workflows/_win-build.yml
    needs: get-label-type
    with:
      build-environment: win-vs2022-cpu-py3
>>>>>>> b30bad71
      cuda-version: cpu
      sync-tag: win-cpu-build
      runner: "${{ needs.get-label-type.outputs.label-type }}windows.4xlarge.nonephemeral"
      test-matrix: |
        { include: [
          { config: "default", shard: 1, num_shards: 3, runner: "${{ needs.get-label-type.outputs.label-type }}windows.4xlarge.nonephemeral" },
          { config: "default", shard: 2, num_shards: 3, runner: "${{ needs.get-label-type.outputs.label-type }}windows.4xlarge.nonephemeral" },
          { config: "default", shard: 3, num_shards: 3, runner: "${{ needs.get-label-type.outputs.label-type }}windows.4xlarge.nonephemeral" },
        ]}
    secrets: inherit

<<<<<<< HEAD
  win-vs2019-cpu-py3-test:
    name: win-vs2019-cpu-py3
    uses: ./.github/workflows/_win-test.yml
    needs:
      - win-vs2019-cpu-py3-build
      - target-determination
    with:
      build-environment: win-vs2019-cpu-py3
      cuda-version: cpu
      test-matrix: ${{ needs.win-vs2019-cpu-py3-build.outputs.test-matrix }}
    secrets: inherit

  win-vs2019-cuda12_4-py3-build:
    name: win-vs2019-cuda12.4-py3
    uses: ./.github/workflows/_win-build.yml
    needs: get-label-type
    with:
      build-environment: win-vs2019-cuda12.4-py3
      cuda-version: "12.4"
=======
  win-vs2022-cpu-py3-test:
    name: win-vs2022-cpu-py3
    uses: ./.github/workflows/_win-test.yml
    needs:
      - win-vs2022-cpu-py3-build
      - target-determination
    with:
      build-environment: win-vs2022-cpu-py3
      cuda-version: cpu
      test-matrix: ${{ needs.win-vs2022-cpu-py3-build.outputs.test-matrix }}
    secrets: inherit

  win-vs2022-cuda12_1-py3-build:
    name: win-vs2022-cuda12.1-py3
    uses: ./.github/workflows/_win-build.yml
    needs: get-label-type
    with:
      build-environment: win-vs2022-cuda12.1-py3
      cuda-version: "12.1"
>>>>>>> b30bad71
      runner: "${{ needs.get-label-type.outputs.label-type }}windows.4xlarge.nonephemeral"
    secrets: inherit

  linux-focal-rocm6_3-py3_10-build:
    if: ${{ startsWith(github.event.ref, 'refs/tags/ciflow/trunk') }}
    name: linux-focal-rocm6.3-py3.10
    uses: ./.github/workflows/_linux-build.yml
    needs: get-label-type
    with:
      runner_prefix: "${{ needs.get-label-type.outputs.label-type }}"
      build-environment: linux-focal-rocm6.3-py3.10
      docker-image-name: pytorch-linux-focal-rocm-n-py3
      sync-tag: rocm-build
      test-matrix: |
        { include: [
          { config: "default", shard: 1, num_shards: 2, runner: "linux.rocm.gpu.2" },
          { config: "default", shard: 2, num_shards: 2, runner: "linux.rocm.gpu.2" },
          { config: "distributed", shard: 1, num_shards: 1, runner: "linux.rocm.gpu.4" },
        ]}
    secrets: inherit

  linux-focal-rocm6_3-py3_10-test:
    if: ${{ startsWith(github.event.ref, 'refs/tags/ciflow/trunk') }}
    permissions:
      id-token: write
      contents: read
    name: linux-focal-rocm6.3-py3.10
    uses: ./.github/workflows/_rocm-test.yml
    needs:
      - linux-focal-rocm6_3-py3_10-build
      - target-determination
    with:
      build-environment: linux-focal-rocm6.3-py3.10
      docker-image: ${{ needs.linux-focal-rocm6_3-py3_10-build.outputs.docker-image }}
      test-matrix: ${{ needs.linux-focal-rocm6_3-py3_10-build.outputs.test-matrix }}
      tests-to-include: "test_nn test_torch test_cuda test_ops test_unary_ufuncs test_binary_ufuncs test_autograd inductor/test_torchinductor distributed/test_c10d_common distributed/test_c10d_nccl"
    secrets: inherit

  linux-focal-cuda12_4-py3_10-gcc9-experimental-split-build:
    if: false # See https://github.com/pytorch/pytorch/issues/138750
    name: linux-focal-cuda12.4-py3.10-gcc9-experimental-split-build
    uses: ./.github/workflows/_linux-build.yml
    needs: get-label-type
    with:
      runner_prefix: "${{ needs.get-label-type.outputs.label-type }}"
      use_split_build: true
      build-environment: linux-focal-cuda12.4-py3.10-gcc9
      docker-image-name: pytorch-linux-focal-cuda12.4-cudnn9-py3-gcc9
      test-matrix: |
        { include: [
          { config: "nogpu_AVX512", shard: 1, num_shards: 2, runner: "${{ needs.get-label-type.outputs.label-type }}linux.4xlarge" },
          { config: "nogpu_AVX512", shard: 2, num_shards: 2, runner: "${{ needs.get-label-type.outputs.label-type }}linux.4xlarge" },
          { config: "nogpu_NO_AVX2", shard: 1, num_shards: 2, runner: "${{ needs.get-label-type.outputs.label-type }}linux.4xlarge" },
          { config: "nogpu_NO_AVX2", shard: 2, num_shards: 2, runner: "${{ needs.get-label-type.outputs.label-type }}linux.4xlarge" },
          { config: "jit_legacy", shard: 1, num_shards: 1, runner: "${{ needs.get-label-type.outputs.label-type }}linux.4xlarge.nvidia.gpu" },
          { config: "default", shard: 1, num_shards: 5, runner: "${{ needs.get-label-type.outputs.label-type }}linux.4xlarge.nvidia.gpu" },
          { config: "default", shard: 2, num_shards: 5, runner: "${{ needs.get-label-type.outputs.label-type }}linux.4xlarge.nvidia.gpu" },
          { config: "default", shard: 3, num_shards: 5, runner: "${{ needs.get-label-type.outputs.label-type }}linux.4xlarge.nvidia.gpu" },
          { config: "default", shard: 4, num_shards: 5, runner: "${{ needs.get-label-type.outputs.label-type }}linux.4xlarge.nvidia.gpu" },
          { config: "default", shard: 5, num_shards: 5, runner: "${{ needs.get-label-type.outputs.label-type }}linux.4xlarge.nvidia.gpu" },
        ]}
    secrets: inherit

  linux-focal-cuda12_4-py3_10-gcc9-experimental-split-build-test:
    name: linux-focal-cuda12.4-py3.10-gcc9-experimental-split-build-test
    uses: ./.github/workflows/_linux-test.yml
    needs:
      - linux-focal-cuda12_4-py3_10-gcc9-experimental-split-build
      - target-determination
    with:
      build-environment: linux-focal-cuda12.4-py3.10-gcc9-experimental-split-build
      docker-image: ${{ needs.linux-focal-cuda12_4-py3_10-gcc9-experimental-split-build.outputs.docker-image }}
      test-matrix: ${{ needs.linux-focal-cuda12_4-py3_10-gcc9-experimental-split-build.outputs.test-matrix }}
    secrets: inherit

  # NB: Keep this in sync with inductor-perf-test-nightly.yml
  linux-focal-cuda12_4-py3_10-gcc9-inductor-build:
    name: cuda12.4-py3.10-gcc9-sm80
    uses: ./.github/workflows/_linux-build.yml
    needs: get-label-type
    with:
      build-environment: linux-focal-cuda12.4-py3.10-gcc9-sm80
      docker-image-name: pytorch-linux-focal-cuda12.4-cudnn9-py3-gcc9-inductor-benchmarks
      cuda-arch-list: '8.0'
    secrets: inherit<|MERGE_RESOLUTION|>--- conflicted
+++ resolved
@@ -125,21 +125,12 @@
       test-matrix: ${{ needs.macos-py3-arm64-build.outputs.test-matrix }}
     secrets: inherit
 
-<<<<<<< HEAD
-  win-vs2019-cpu-py3-build:
-    name: win-vs2019-cpu-py3
-    uses: ./.github/workflows/_win-build.yml
-    needs: get-label-type
-    with:
-      build-environment: win-vs2019-cpu-py3
-=======
   win-vs2022-cpu-py3-build:
     name: win-vs2022-cpu-py3
     uses: ./.github/workflows/_win-build.yml
     needs: get-label-type
     with:
       build-environment: win-vs2022-cpu-py3
->>>>>>> b30bad71
       cuda-version: cpu
       sync-tag: win-cpu-build
       runner: "${{ needs.get-label-type.outputs.label-type }}windows.4xlarge.nonephemeral"
@@ -151,27 +142,6 @@
         ]}
     secrets: inherit
 
-<<<<<<< HEAD
-  win-vs2019-cpu-py3-test:
-    name: win-vs2019-cpu-py3
-    uses: ./.github/workflows/_win-test.yml
-    needs:
-      - win-vs2019-cpu-py3-build
-      - target-determination
-    with:
-      build-environment: win-vs2019-cpu-py3
-      cuda-version: cpu
-      test-matrix: ${{ needs.win-vs2019-cpu-py3-build.outputs.test-matrix }}
-    secrets: inherit
-
-  win-vs2019-cuda12_4-py3-build:
-    name: win-vs2019-cuda12.4-py3
-    uses: ./.github/workflows/_win-build.yml
-    needs: get-label-type
-    with:
-      build-environment: win-vs2019-cuda12.4-py3
-      cuda-version: "12.4"
-=======
   win-vs2022-cpu-py3-test:
     name: win-vs2022-cpu-py3
     uses: ./.github/workflows/_win-test.yml
@@ -191,7 +161,6 @@
     with:
       build-environment: win-vs2022-cuda12.1-py3
       cuda-version: "12.1"
->>>>>>> b30bad71
       runner: "${{ needs.get-label-type.outputs.label-type }}windows.4xlarge.nonephemeral"
     secrets: inherit
 
