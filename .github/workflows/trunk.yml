--- conflicted
+++ resolved
@@ -125,7 +125,7 @@
       test-matrix: ${{ needs.macos-py3-arm64-build.outputs.test-matrix }}
     secrets: inherit
 
-<<<<<<< HEAD
+
   win-arm64-vs2022-cpu-py3-build:
     permissions:
       id-token: write
@@ -145,7 +145,7 @@
           { config: "default", shard: 3, num_shards: 3, runner: "windows-11-arm64" },
         ]}
     secrets: inherit
-=======
+
   win-vs2022-cpu-py3-build:
     name: win-vs2022-cpu-py3
     uses: ./.github/workflows/_win-build.yml
@@ -184,7 +184,6 @@
       cuda-version: "12.1"
       runner: "${{ needs.get-label-type.outputs.label-type }}windows.4xlarge.nonephemeral"
     secrets: inherit
->>>>>>> b0042286
 
   linux-focal-rocm6_3-py3_10-build:
     if: ${{ startsWith(github.event.ref, 'refs/tags/ciflow/trunk') }}
